--- conflicted
+++ resolved
@@ -1244,7 +1244,6 @@
 	return nil
 }
 
-<<<<<<< HEAD
 //Incr is for incrementing the count
 //Incr takes "key" string as input which acts as a unique ID to increment the count and return same
 func (p *ConnPool) Incr(table, key string) (int, *errors.Error) {
@@ -1307,7 +1306,8 @@
 		return count, errors.PackError(errors.UndefinedErrorType, "error while trying to convert the data into int: ", err)
 	}
 	return count, nil
-=======
+}
+
 // SetExpire key to hold the string value and set key to timeout after a given number of seconds
 /* SetExpire takes the following keys as input:
 1."table" is a string which is used identify what kind of data we are storing.
@@ -1344,5 +1344,4 @@
 	}
 
 	return nil
->>>>>>> c9c0417d
 }