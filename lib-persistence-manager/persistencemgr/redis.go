--- conflicted
+++ resolved
@@ -1480,18 +1480,10 @@
 // 1. index is the name of the index to be created
 // 2. key and value are the key value pair for the index
 func (p *ConnPool) UpdateAggregateHosts(index, aggregateID string, hostIP []string) error {
-<<<<<<< HEAD
 	err := p.DeleteAggregateHosts(index, aggregateID+"[^0-9]")
 	if err != nil {
 		return err
 	}
-=======
-	_, err := p.GetAggregateHosts(index, aggregateID+"[^0-9]*")
-	if err != nil {
-		return err
-	}
-
->>>>>>> 8e45d56e
 	err = p.CreateAggregateHostIndex(index, aggregateID, hostIP)
 	if err != nil {
 		return fmt.Errorf("error while updating aggregate host ")
