--- conflicted
+++ resolved
@@ -62,11 +62,7 @@
 	WritePool **redis.Pool
 }
 
-<<<<<<< HEAD
-//RedisExternalCalls containes the methods to make calls to external client libraries of Redis DB
-=======
 // RedisExternalCalls containes the methods to make calls to external client libraries of Redis DB
->>>>>>> 1e22e18e
 type RedisExternalCalls interface {
 	newSentinelClient(opt *redisSentinel.Options) *redisSentinel.SentinelClient
 	getMasterAddrByName(mset string, snlClient *redisSentinel.SentinelClient) []string
@@ -705,12 +701,9 @@
 	if c.WriteConn != nil {
 		c.WriteConn.Close()
 	}
-<<<<<<< HEAD
-=======
 	if c.WritePool != nil {
 		atomic.StorePointer((*unsafe.Pointer)(unsafe.Pointer(c.WritePool)), nil)
 	}
->>>>>>> 1e22e18e
 }
 
 // Ping will check the DB write connection health
@@ -727,12 +720,9 @@
 	if c.WriteConn != nil && c.Ping() == nil {
 		return false
 	}
-<<<<<<< HEAD
 	if c.WritePool != nil {
 		atomic.StorePointer((*unsafe.Pointer)(unsafe.Pointer(c.WritePool)), nil)
 	}
-=======
->>>>>>> 1e22e18e
 	return true
 }
 
@@ -892,11 +882,7 @@
 	return false
 }
 
-<<<<<<< HEAD
-//GetResourceDetails will fetch the key and also fetch the data
-=======
 // GetResourceDetails will fetch the key and also fetch the data
->>>>>>> 1e22e18e
 func (p *ConnPool) GetResourceDetails(key string) (string, *errors.Error) {
 	readConn := p.ReadPool.Get()
 	defer readConn.Close()
