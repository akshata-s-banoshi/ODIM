--- conflicted
+++ resolved
@@ -701,11 +701,7 @@
 	if c.WriteConn != nil {
 		c.WriteConn.Close()
 	}
-<<<<<<< HEAD
- 	if c.WritePool != nil {
-=======
 	if c.WritePool != nil {
->>>>>>> 1f4e6585
 		atomic.StorePointer((*unsafe.Pointer)(unsafe.Pointer(c.WritePool)), nil)
 	}
 }
