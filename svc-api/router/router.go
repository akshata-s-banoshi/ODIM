//(C) Copyright [2020] Hewlett Packard Enterprise Development LP
//
//Licensed under the Apache License, Version 2.0 (the "License"); you may
//not use this file except in compliance with the License. You may obtain
//a copy of the License at
//
//    http://www.apache.org/licenses/LICENSE-2.0
//
//Unless required by applicable law or agreed to in writing, software
//distributed under the License is distributed on an "AS IS" BASIS, WITHOUT
//WARRANTIES OR CONDITIONS OF ANY KIND, either express or implied. See the
//License for the specific language governing permissions and limitations
// under the License.

//Package router ...
package router

import (
	srv "github.com/ODIM-Project/ODIM/lib-utilities/services"
	"github.com/ODIM-Project/ODIM/svc-api/handle"
	"github.com/ODIM-Project/ODIM/svc-api/middleware"
	"github.com/ODIM-Project/ODIM/svc-api/rpc"
	iris "github.com/kataras/iris/v12"
)

//Router method to register API handlers.
func Router() *iris.Application {
	r := handle.RoleRPCs{
		GetAllRolesRPC: rpc.GetAllRoles,
		CreateRoleRPC:  rpc.CreateRole,
		GetRoleRPC:     rpc.GetRole,
		UpdateRoleRPC:  rpc.UpdateRole,
		DeleteRoleRPC:  rpc.DeleteRole,
	}
	a := handle.AccountRPCs{
		GetServiceRPC:     rpc.DoGetAccountServiceRequest,
		CreateRPC:         rpc.DoAccountCreationRequest,
		GetAllAccountsRPC: rpc.DoGetAllAccountRequest,
		GetAccountRPC:     rpc.DoGetAccountRequest,
		UpdateRPC:         rpc.DoUpdateAccountRequest,
		DeleteRPC:         rpc.DoAccountDeleteRequest,
	}
	pc := handle.AggregatorRPCs{
<<<<<<< HEAD
		GetAggregationServiceRPC:                rpc.DoGetAggregationService,
		AddComputeRPC:                           rpc.DoAddComputeRequest,
		DeleteComputeRPC:                        rpc.DoDeleteComputeRequest,
		ResetRPC:                                rpc.DoResetRequest,
		SetDefaultBootOrderRPC:                  rpc.DoSetDefaultBootOrderRequest,
		AddAggregationSourceRPC:                 rpc.DoAddAggregationSource,
		CreateAggregateRPC:                      rpc.DoCreateAggregate,
		GetAggregateCollectionRPC:               rpc.DoGetAggregateCollection,
		GetAggregateRPC:                         rpc.DoGeteAggregate,
		DeleteAggregateRPC:                      rpc.DoDeleteAggregate,
		AddElementsToAggregateRPC:               rpc.DoAddElementsToAggregate,
		RemoveElementsFromAggregateRPC:          rpc.DoRemoveElementsFromAggregate,
		ResetAggregateElementsRPC:               rpc.DoResetAggregateElements,
		SetDefaultBootOrderAggregateElementsRPC: rpc.DoSetDefaultBootOrderAggregateElements,
=======
		GetAggregationServiceRPC:   rpc.DoGetAggregationService,
		AddComputeRPC:              rpc.DoAddComputeRequest,
		DeleteComputeRPC:           rpc.DoDeleteComputeRequest,
		ResetRPC:                   rpc.DoResetRequest,
		SetDefaultBootOrderRPC:     rpc.DoSetDefaultBootOrderRequest,
		AddAggregationSourceRPC:    rpc.DoAddAggregationSource,
		GetAllAggregationSourceRPC: rpc.DoGetAllAggregationSource,
		GetAggregationSourceRPC:    rpc.DoGetAggregationSource,
		UpdateAggregationSourceRPC: rpc.DoUpdateAggregationSource,
		DeleteAggregationSourceRPC: rpc.DoDeleteAggregationSource,
>>>>>>> a64d9b68
	}

	s := handle.SessionRPCs{
		CreateSessionRPC:        rpc.DoSessionCreationRequest,
		DeleteSessionRPC:        rpc.DeleteSessionRequest,
		GetSessionRPC:           rpc.GetSessionRequest,
		GetAllActiveSessionsRPC: rpc.GetAllActiveSessionRequest,
		GetSessionServiceRPC:    rpc.GetSessionServiceRequest,
	}

	ts := handle.TaskRPCs{
		DeleteTaskRPC:     rpc.DeleteTaskRequest,
		GetTaskRPC:        rpc.GetTaskRequest,
		GetSubTasksRPC:    rpc.GetSubTasks,
		GetSubTaskRPC:     rpc.GetSubTask,
		GetTaskMonitorRPC: rpc.GetTaskMonitor,
		TaskCollectionRPC: rpc.TaskCollection,
		GetTaskServiceRPC: rpc.GetTaskService,
	}

	system := handle.SystemRPCs{
		GetSystemsCollectionRPC:    rpc.GetSystemsCollection,
		GetSystemRPC:               rpc.GetSystemRequestRPC,
		GetSystemResourceRPC:       rpc.GetSystemResource,
		SystemResetRPC:             rpc.ComputerSystemReset,
		SetDefaultBootOrderRPC:     rpc.SetDefaultBootOrder,
		ChangeBiosSettingsRPC:      rpc.ChangeBiosSettings,
		ChangeBootOrderSettingsRPC: rpc.ChangeBootOrderSettings,
	}

	cha := handle.ChassisRPCs{
		GetChassisCollectionRPC: rpc.GetChassisCollection,
		GetChassisResourceRPC:   rpc.GetChassisResource,
		GetChassisRPC:           rpc.GetChassis,
	}

	evt := handle.EventsRPCs{
		GetEventServiceRPC:                 rpc.DoGetEventService,
		CreateEventSubscriptionRPC:         rpc.DoCreateEventSubscription,
		SubmitTestEventRPC:                 rpc.DoSubmitTestEvent,
		GetEventSubscriptionRPC:            rpc.DoGetEventSubscription,
		DeleteEventSubscriptionRPC:         rpc.DoDeleteEventSubscription,
		GetEventSubscriptionsCollectionRPC: rpc.DoGetEventSubscriptionsCollection,
	}

	fab := handle.FabricRPCs{
		GetFabricResourceRPC:    rpc.GetFabricResource,
		UpdateFabricResourceRPC: rpc.UpdateFabricResource,
		DeleteFabricResourceRPC: rpc.DeleteFabricResource,
	}

	manager := handle.ManagersRPCs{
		GetManagersCollectionRPC: rpc.GetManagersCollection,
		GetManagersRPC:           rpc.GetManagers,
		GetManagersResourceRPC:   rpc.GetManagersResource,
	}

	update := handle.UpdateRPCs{
		GetUpdateServiceRPC: rpc.DoGetUpdateService,
	}

	registryFile := handle.Registry{
		Auth: srv.IsAuthorized,
	}

	serviceRoot := handle.InitServiceRoot()

	router := iris.New()

	taskmon := router.Party("/taskmon")
	taskmon.SetRegisterRule(iris.RouteSkip)
	taskmon.Get("/{TaskID}", ts.GetTaskMonitor)
	taskmon.Any("/{TaskID}", handle.TsMethodNotAllowed)

	redfish := router.Party("/redfish")
	redfish.SetRegisterRule(iris.RouteSkip)
	redfish.Get("/", handle.GetVersion)

	v1 := redfish.Party("/v1")
	v1.SetRegisterRule(iris.RouteSkip)
	v1.Get("/", serviceRoot.GetServiceRoot)
	v1.Get("/odata", handle.GetOdata)
	v1.Get("/$metadata", handle.GetMetadata)
	v1.Get("/registries/{id}", registryFile.GetMessageRegistryFile)
	v1.Any("/registries", handle.RegMethodNotAllowed)
	v1.Any("/registries/{id}", handle.RegMethodNotAllowed)

	registry := v1.Party("/Registries")
	registry.SetRegisterRule(iris.RouteSkip)
	registry.Get("/", registryFile.GetRegistryFileCollection)
	registry.Get("/{id}", registryFile.GetMessageRegistryFileID)
	registry.Any("/", handle.RegMethodNotAllowed)
	registry.Any("/{id}", handle.RegMethodNotAllowed)

	session := v1.Party("/SessionService")
	session.SetRegisterRule(iris.RouteSkip)
	session.Get("/", middleware.SessionDelMiddleware, s.GetSessionService)
	session.Get("/Sessions", middleware.SessionDelMiddleware, s.GetAllActiveSessions)
	session.Get("/Sessions/{sessionID}", middleware.SessionDelMiddleware, s.GetSession)
	session.Post("/Sessions", s.CreateSession)
	session.Delete("/Sessions/{sessionID}", middleware.SessionDelMiddleware, s.DeleteSession)
	session.Any("/", handle.SsMethodNotAllowed)

	account := v1.Party("/AccountService", middleware.SessionDelMiddleware)
	account.SetRegisterRule(iris.RouteSkip)
	account.Get("/", a.GetAccountService)
	account.Get("/Accounts", a.GetAllAccounts)
	account.Get("/Accounts/{id}", a.GetAccount)
	account.Post("/Accounts", a.CreateAccount)
	account.Patch("/Accounts/{id}", a.UpdateAccount)
	account.Delete("/Accounts/{id}", a.DeleteAccount)
	account.Any("/", handle.AsMethodNotAllowed)

	role := account.Party("/Roles", middleware.SessionDelMiddleware)
	role.SetRegisterRule(iris.RouteSkip)
	role.Get("/", r.GetAllRoles)
	role.Get("/{id}", r.GetRole)
	role.Post("/", r.CreateRole)
	role.Patch("/{id}", r.UpdateRole)
	role.Delete("/{id}", r.DeleteRole)

	task := v1.Party("/TaskService", middleware.SessionDelMiddleware)
	task.SetRegisterRule(iris.RouteSkip)
	task.Get("/", ts.GetTaskService)
	task.Get("/Tasks", ts.TaskCollection)
	task.Get("/Tasks/{TaskID}", ts.GetTaskStatus)
	task.Get("/Tasks/{TaskID}/SubTasks", ts.GetSubTasks)
	task.Get("/Tasks/{TaskID}/SubTasks/{subTaskID}", ts.GetSubTask)
	task.Delete("/Tasks/{TaskID}", ts.DeleteTask)
	task.Any("/", handle.TsMethodNotAllowed)
	task.Any("/Tasks", handle.TsMethodNotAllowed)
	task.Any("/Tasks/{TaskID}", handle.TsMethodNotAllowed)

	systems := v1.Party("/Systems", middleware.SessionDelMiddleware)
	systems.SetRegisterRule(iris.RouteSkip)
	systems.Get("/", system.GetSystemsCollection)
	systems.Get("/{id}", system.GetSystem)
	systems.Get("/{id}/Processors", system.GetSystemResource)
	systems.Get("/{id}/Processors/{rid}", system.GetSystemResource)
	systems.Get("/{id}/Memory", system.GetSystemResource)
	systems.Get("/{id}/Memory/{rid}", system.GetSystemResource)
	systems.Get("/{id}/NetworkInterfaces", system.GetSystemResource)
	systems.Get("/{id}/NetworkInterfaces/{rid}", system.GetSystemResource)
	systems.Get("/{id}/MemoryDomains", system.GetSystemResource)
	systems.Get("/{id}/EthernetInterfaces", system.GetSystemResource)
	systems.Get("/{id}/EthernetInterfaces/{rid}", system.GetSystemResource)
	systems.Get("/{id}/EthernetInterfaces/{id2}/VLANS", system.GetSystemResource)
	systems.Get("/{id}/EthernetInterfaces/{id2}/VLANS/{rid}", system.GetSystemResource)
	systems.Get("/{id}/SecureBoot", system.GetSystemResource)
	systems.Get("/{id}/BootOptions", system.GetSystemResource)
	systems.Get("/{id}/BootOptions/{rid}", system.GetSystemResource)
	systems.Get("/{id}/LogServices", system.GetSystemResource)
	systems.Get("/{id}/LogServices/{rid}", system.GetSystemResource)
	systems.Get("/{id}/LogServices/{rid}/Entries", system.GetSystemResource)
	systems.Get("/{id}/LogServices/{rid}/Entries/{rid2}", system.GetSystemResource)
	systems.Post("/{id}/LogServices/{rid}/Actions/LogService.ClearLog", system.GetSystemResource)
	systems.Get("/{id}/Storage", system.GetSystemResource)
	systems.Get("/{id}/Storage/{rid}", system.GetSystemResource)
	systems.Get("/{id}/Storage/{rid}/Drives", system.GetSystemResource)
	systems.Get("/{id}/Storage/{rid}/Drives/{rid2}", system.GetSystemResource)
	systems.Patch("/{id}", system.ChangeBootOrderSettings)
	systems.Any("/", handle.SystemsMethodNotAllowed)
	systems.Any("/{id}", handle.SystemsMethodNotAllowed)
	systems.Any("/{id}/EthernetInterfaces", handle.SystemsMethodNotAllowed)
	systems.Any("/{id}/EthernetInterfaces/{rid}", handle.SystemsMethodNotAllowed)
	systems.Any("/{id}/SecureBoot", handle.SystemsMethodNotAllowed)
	systems.Any("/{id}/MemoryDomains", handle.SystemsMethodNotAllowed)
	systems.Any("/{id}/NetworkInterfaces", handle.SystemsMethodNotAllowed)
	systems.Any("/{id}/Memory", handle.SystemsMethodNotAllowed)
	systems.Any("/{id}/Processors", handle.SystemsMethodNotAllowed)
	systems.Any("/{id}/Storage", handle.SystemsMethodNotAllowed)
	systems.Any("/{id}/BootOptions", handle.SystemsMethodNotAllowed)
	systems.Any("/{id}/BootOptions/{rid}", handle.SystemsMethodNotAllowed)
	systems.Any("/{id}/LogServices", handle.SystemsMethodNotAllowed)
	systems.Any("/{id}/LogServices/{rid}", handle.SystemsMethodNotAllowed)
	systems.Any("/{id}/LogServices/{rid}/Entries", handle.SystemsMethodNotAllowed)
	systems.Any("/{id}/LogServices/{rid}/Entries/{rid2}", handle.SystemsMethodNotAllowed)
	systems.Any("/{id}/LogServices/{rid}/Actions", handle.SystemsMethodNotAllowed)
	systems.Any("/{id}/LogServices/{rid}/Actions/LogService.ClearLog", handle.SystemsMethodNotAllowed)

	systems.Get("/{id}/Bios", system.GetSystemResource)
	systems.Get("/{id}/Bios/Settings", system.GetSystemResource)
	systems.Patch("/{id}/Bios/Settings", system.ChangeBiosSettings)
	systems.Any("/{id}/Bios", handle.SystemsMethodNotAllowed)
	systems.Any("/{id}/Processors/{rid}", handle.SystemsMethodNotAllowed)

	systemsAction := systems.Party("/{id}/Actions", middleware.SessionDelMiddleware)
	systemsAction.SetRegisterRule(iris.RouteSkip)
	systemsAction.Post("/ComputerSystem.Reset", system.ComputerSystemReset)
	systemsAction.Post("/ComputerSystem.SetDefaultBootOrder", system.SetDefaultBootOrder)

	aggregation := v1.Party("/AggregationService", middleware.SessionDelMiddleware)
	aggregation.SetRegisterRule(iris.RouteSkip)
	aggregation.Get("/", pc.GetAggregationService)
	aggregation.Post("/Actions/AggregationService.Add/", pc.AddCompute)
	aggregation.Post("/Actions/AggregationService.Remove/", pc.DeleteCompute)
	aggregation.Post("/Actions/AggregationService.Reset/", pc.Reset)
	aggregation.Post("/Actions/AggregationService.SetDefaultBootOrder/", pc.SetDefaultBootOrder)
	aggregation.Any("/", handle.AggMethodNotAllowed)
	aggregation.Any("/Actions/AggregationService.Add/", handle.AggMethodNotAllowed)
	aggregationSource := aggregation.Party("/AggregationSource", middleware.SessionDelMiddleware)
	aggregationSource.Post("/", pc.AddAggregationSource)
<<<<<<< HEAD
	aggregates := aggregation.Party("/Aggregates", middleware.SessionDelMiddleware)
	aggregates.Post("/", pc.CreateAggregate)
	aggregates.Get("/", pc.GetAggregateCollection)
	aggregates.Any("/", handle.AggregateMethodNotAllowed)
	aggregates.Get("/{id}", pc.GetAggregate)
	aggregates.Delete("/{id}", pc.DeleteAggregate)
	aggregates.Any("/{id}", handle.AggregateMethodNotAllowed)
	aggregates.Post("/{id}/Actions/Aggregate.AddElements/", pc.AddElementsToAggregate)
	aggregates.Any("/{id}/Actions/Aggregate.AddElements/", handle.AggregateMethodNotAllowed)
	aggregates.Post("/{id}/Actions/Aggregate.RemoveElements/", pc.RemoveElementsFromAggregate)
	aggregates.Any("/{id}/Actions/Aggregate.RemoveElements/", handle.AggregateMethodNotAllowed)
	aggregates.Post("/{id}/Actions/Aggregate.Reset/", pc.ResetAggregateElements)
	aggregates.Any("/{id}/Actions/Aggregate.Reset/", handle.AggregateMethodNotAllowed)
	aggregates.Post("/{id}/Actions/Aggregate.SetDefaultBootOrder/", pc.SetDefaultBootOrderAggregateElements)
	aggregates.Any("/{id}/Actions/Aggregate.SetDefaultBootOrder/", handle.AggregateMethodNotAllowed)
=======
	aggregationSource.Get("/", pc.GetAllAggregationSource)
	aggregationSource.Any("/", handle.AggMethodNotAllowed)
	aggregationSource.Get("/{id}", pc.GetAggregationSource)
	aggregationSource.Patch("/{id}", pc.UpdateAggregationSource)
	aggregationSource.Delete("/{id}", pc.DeleteAggregationSource)
	aggregationSource.Any("/{id}", handle.AggMethodNotAllowed)
>>>>>>> a64d9b68

	chassis := v1.Party("/Chassis", middleware.SessionDelMiddleware)
	chassis.SetRegisterRule(iris.RouteSkip)
	chassis.Get("/", cha.GetChassisCollection)
	chassis.Get("/{id}", cha.GetChassis)
	chassis.Get("/{id}/NetworkAdapters", cha.GetChassisResource)
	chassis.Any("/", handle.ChassisMethodNotAllowed)
	chassis.Any("/{id}", handle.ChassisMethodNotAllowed)
	chassis.Any("/{id}/NetworkAdapters", handle.ChassisMethodNotAllowed)

	chassisPower := chassis.Party("/{id}/Power")
	chassisPower.SetRegisterRule(iris.RouteSkip)
	chassisPower.Get("/", cha.GetChassisResource)
	chassisPower.Get("#PowerControl/{id1}", cha.GetChassisResource)
	chassisPower.Get("#PowerSupplies/{id1}", cha.GetChassisResource)
	chassisPower.Get("#Redundancy/{id1}", cha.GetChassisResource)
	chassisPower.Any("/", handle.ChassisMethodNotAllowed)
	chassisPower.Any("#PowerControl/{id1}", handle.ChassisMethodNotAllowed)
	chassisPower.Any("#PowerSupplies/{id1}", handle.ChassisMethodNotAllowed)
	chassisPower.Any("#Redundancy/{id1}", handle.ChassisMethodNotAllowed)

	chassisThermal := chassis.Party("/{id}/Thermal")
	chassisThermal.SetRegisterRule(iris.RouteSkip)
	chassisThermal.Get("/", cha.GetChassisResource)
	chassisThermal.Get("#Fans/{id1}", cha.GetChassisResource)
	chassisThermal.Get("#Temperatures/{id1}", cha.GetChassisResource)
	chassisThermal.Any("/", handle.ChassisMethodNotAllowed)
	chassisThermal.Any("#Fans/{id1}", handle.ChassisMethodNotAllowed)
	chassisThermal.Any("#Temperatures/{id1}", handle.ChassisMethodNotAllowed)

	events := v1.Party("/EventService", middleware.SessionDelMiddleware)
	events.SetRegisterRule(iris.RouteSkip)
	events.Get("/", evt.GetEventService)
	events.Get("/Subscriptions", evt.GetEventSubscriptionsCollection)
	events.Get("/Subscriptions/{id}", evt.GetEventSubscription)
	events.Post("/Subscriptions", evt.CreateEventSubscription)
	events.Post("/Actions/EventService.SubmitTestEvent", evt.SubmitTestEvent)
	events.Delete("/Subscriptions/{id}", evt.DeleteEventSubscription)
	events.Any("/", handle.EvtMethodNotAllowed)
	events.Any("/Actions", handle.EvtMethodNotAllowed)
	events.Any("/Actions/EventService.SubmitTestEvent", handle.EvtMethodNotAllowed)

	fabrics := v1.Party("/Fabrics", middleware.SessionDelMiddleware)
	fabrics.SetRegisterRule(iris.RouteSkip)
	fabrics.Get("/", fab.GetFabricResource)
	fabrics.Get("/{id}", fab.GetFabricResource)
	fabrics.Get("/{id}/Switches", fab.GetFabricResource)
	fabrics.Get("/{id}/Switches/{switchID}", fab.GetFabricResource)
	fabrics.Get("/{id}/Switches/{switchID}/Ports", fab.GetFabricResource)
	fabrics.Get("/{id}/Switches/{switchID}/Ports/{port_uuid}", fab.GetFabricResource)
	fabrics.Get("/{id}/Zones/", fab.GetFabricResource)
	fabrics.Get("/{id}/Endpoints/", fab.GetFabricResource)
	fabrics.Get("/{id}/AddressPools/", fab.GetFabricResource)
	fabrics.Get("/{id}/Zones/{zone_uuid}", fab.GetFabricResource)
	fabrics.Get("/{id}/Endpoints/{endpoint_uuid}", fab.GetFabricResource)
	fabrics.Get("/{id}/AddressPools/{addresspool_uuid}", fab.GetFabricResource)
	fabrics.Put("/{id}/Zones/{zone_uuid}", fab.UpdateFabricResource)
	fabrics.Put("/{id}/Endpoints/{endpoint_uuid}", fab.UpdateFabricResource)
	fabrics.Put("/{id}/AddressPools/{addresspool_uuid}", fab.UpdateFabricResource)
	fabrics.Post("/{id}/Zones", fab.UpdateFabricResource)
	fabrics.Post("/{id}/Endpoints", fab.UpdateFabricResource)
	fabrics.Post("/{id}/AddressPools", fab.UpdateFabricResource)
	fabrics.Patch("/{id}/Zones/{zone_uuid}", fab.UpdateFabricResource)
	fabrics.Patch("/{id}/Endpoints/{endpoint_uuid}", fab.UpdateFabricResource)
	fabrics.Patch("/{id}/AddressPools/{addresspool_uuid}", fab.UpdateFabricResource)
	fabrics.Delete("/{id}/Zones/{zone_uuid}", fab.DeleteFabricResource)
	fabrics.Delete("/{id}/Endpoints/{endpoint_uuid}", fab.DeleteFabricResource)
	fabrics.Delete("/{id}/AddressPools/{addresspool_uuid}", fab.DeleteFabricResource)
	fabrics.Any("/", handle.FabricsMethodNotAllowed)

	managers := v1.Party("/Managers", middleware.SessionDelMiddleware)
	managers.SetRegisterRule(iris.RouteSkip)
	managers.Get("/", manager.GetManagersCollection)
	managers.Get("/{id}", manager.GetManager)
	managers.Get("/{id}/EthernetInterfaces", manager.GetManagersResource)
	managers.Get("/{id}/EthernetInterfaces/{rid}", manager.GetManagersResource)
	managers.Get("/{id}/NetworkProtocol", manager.GetManagersResource)
	managers.Get("/{id}/NetworkProtocol/{rid}", manager.GetManagersResource)
	managers.Get("/{id}/HostInterfaces", manager.GetManagersResource)
	managers.Get("/{id}/HostInterfaces/{rid}", manager.GetManagersResource)
	managers.Get("/{id}/VirtualMedia", manager.GetManagersResource)
	managers.Get("/{id}/VirtualMedia/{rid}", manager.GetManagersResource)
	managers.Get("/{id}/LogServices", manager.GetManagersResource)
	managers.Get("/{id}/LogServices/{rid}", manager.GetManagersResource)
	managers.Get("/{id}/LogServices/{rid}/Entries", manager.GetManagersResource)
	managers.Get("/{id}/LogServices/{rid}/Entries/{rid2}", manager.GetManagersResource)
	managers.Post("/{id}/LogServices/{rid}/Actions/LogService.ClearLog", manager.GetManagersResource)
	managers.Any("/{id}/LogServices", handle.ManagersMethodNotAllowed)
	managers.Any("/{id}/LogServices/{rid}", handle.ManagersMethodNotAllowed)
	managers.Any("/{id}/LogServices/{rid}/Entries", handle.ManagersMethodNotAllowed)
	managers.Any("/{id}/LogServices/{rid}/Entries/{rid2}", handle.ManagersMethodNotAllowed)
	managers.Any("/{id}/LogServices/{rid}/Actions", handle.ManagersMethodNotAllowed)
	managers.Any("/{id}/LogServices/{rid}/Actions/LogService.ClearLog", handle.ManagersMethodNotAllowed)
	managers.Any("/", handle.ManagersMethodNotAllowed)
	managers.Any("/{id}", handle.ManagersMethodNotAllowed)

	updateService := v1.Party("/UpdateService", middleware.SessionDelMiddleware)
	updateService.SetRegisterRule(iris.RouteSkip)
	updateService.Get("/", update.GetUpdateService)
	return router
}<|MERGE_RESOLUTION|>--- conflicted
+++ resolved
@@ -41,13 +41,16 @@
 		DeleteRPC:         rpc.DoAccountDeleteRequest,
 	}
 	pc := handle.AggregatorRPCs{
-<<<<<<< HEAD
 		GetAggregationServiceRPC:                rpc.DoGetAggregationService,
 		AddComputeRPC:                           rpc.DoAddComputeRequest,
 		DeleteComputeRPC:                        rpc.DoDeleteComputeRequest,
 		ResetRPC:                                rpc.DoResetRequest,
 		SetDefaultBootOrderRPC:                  rpc.DoSetDefaultBootOrderRequest,
 		AddAggregationSourceRPC:                 rpc.DoAddAggregationSource,
+		GetAllAggregationSourceRPC:              rpc.DoGetAllAggregationSource,
+		GetAggregationSourceRPC:                 rpc.DoGetAggregationSource,
+		UpdateAggregationSourceRPC:              rpc.DoUpdateAggregationSource,
+		DeleteAggregationSourceRPC:              rpc.DoDeleteAggregationSource,
 		CreateAggregateRPC:                      rpc.DoCreateAggregate,
 		GetAggregateCollectionRPC:               rpc.DoGetAggregateCollection,
 		GetAggregateRPC:                         rpc.DoGeteAggregate,
@@ -56,18 +59,6 @@
 		RemoveElementsFromAggregateRPC:          rpc.DoRemoveElementsFromAggregate,
 		ResetAggregateElementsRPC:               rpc.DoResetAggregateElements,
 		SetDefaultBootOrderAggregateElementsRPC: rpc.DoSetDefaultBootOrderAggregateElements,
-=======
-		GetAggregationServiceRPC:   rpc.DoGetAggregationService,
-		AddComputeRPC:              rpc.DoAddComputeRequest,
-		DeleteComputeRPC:           rpc.DoDeleteComputeRequest,
-		ResetRPC:                   rpc.DoResetRequest,
-		SetDefaultBootOrderRPC:     rpc.DoSetDefaultBootOrderRequest,
-		AddAggregationSourceRPC:    rpc.DoAddAggregationSource,
-		GetAllAggregationSourceRPC: rpc.DoGetAllAggregationSource,
-		GetAggregationSourceRPC:    rpc.DoGetAggregationSource,
-		UpdateAggregationSourceRPC: rpc.DoUpdateAggregationSource,
-		DeleteAggregationSourceRPC: rpc.DoDeleteAggregationSource,
->>>>>>> a64d9b68
 	}
 
 	s := handle.SessionRPCs{
@@ -270,7 +261,13 @@
 	aggregation.Any("/Actions/AggregationService.Add/", handle.AggMethodNotAllowed)
 	aggregationSource := aggregation.Party("/AggregationSource", middleware.SessionDelMiddleware)
 	aggregationSource.Post("/", pc.AddAggregationSource)
-<<<<<<< HEAD
+	aggregationSource.Get("/", pc.GetAllAggregationSource)
+	aggregationSource.Any("/", handle.AggMethodNotAllowed)
+	aggregationSource.Get("/{id}", pc.GetAggregationSource)
+	aggregationSource.Patch("/{id}", pc.UpdateAggregationSource)
+	aggregationSource.Delete("/{id}", pc.DeleteAggregationSource)
+	aggregationSource.Any("/{id}", handle.AggMethodNotAllowed)
+
 	aggregates := aggregation.Party("/Aggregates", middleware.SessionDelMiddleware)
 	aggregates.Post("/", pc.CreateAggregate)
 	aggregates.Get("/", pc.GetAggregateCollection)
@@ -286,14 +283,6 @@
 	aggregates.Any("/{id}/Actions/Aggregate.Reset/", handle.AggregateMethodNotAllowed)
 	aggregates.Post("/{id}/Actions/Aggregate.SetDefaultBootOrder/", pc.SetDefaultBootOrderAggregateElements)
 	aggregates.Any("/{id}/Actions/Aggregate.SetDefaultBootOrder/", handle.AggregateMethodNotAllowed)
-=======
-	aggregationSource.Get("/", pc.GetAllAggregationSource)
-	aggregationSource.Any("/", handle.AggMethodNotAllowed)
-	aggregationSource.Get("/{id}", pc.GetAggregationSource)
-	aggregationSource.Patch("/{id}", pc.UpdateAggregationSource)
-	aggregationSource.Delete("/{id}", pc.DeleteAggregationSource)
-	aggregationSource.Any("/{id}", handle.AggMethodNotAllowed)
->>>>>>> a64d9b68
 
 	chassis := v1.Party("/Chassis", middleware.SessionDelMiddleware)
 	chassis.SetRegisterRule(iris.RouteSkip)
