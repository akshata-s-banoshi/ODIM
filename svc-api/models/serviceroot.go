//(C) Copyright [2020] Hewlett Packard Enterprise Development LP
//
//Licensed under the Apache License, Version 2.0 (the "License"); you may
//not use this file except in compliance with the License. You may obtain
//a copy of the License at
//
//    http://www.apache.org/licenses/LICENSE-2.0
//
//Unless required by applicable law or agreed to in writing, software
//distributed under the License is distributed on an "AS IS" BASIS, WITHOUT
//WARRANTIES OR CONDITIONS OF ANY KIND, either express or implied. See the
//License for the specific language governing permissions and limitations
// under the License.

//Package models ...
package models

//ServiceRoot struct definition
type ServiceRoot struct {
	OdataContext              string       `json:"@odata.context"`
	Etag                      string       `json:"@odata.etag,omitempty"`
	OdataID                   string       `json:"@odata.id"`
	OdataType                 string       `json:"@odata.type"`
	ID                        string       `json:"Id"`
	ProtocolFeaturesSupported *PFSupported `json:"ProtocolFeaturesSupported,omitempty"`
	Registries                *Service     `json:"Registries,omitempty"`
	SessionService            *Service     `json:"SessionService,omitempty"`
	AccountService            *Service     `json:"AccountService,omitempty"`
	JSONSchemas               *Service     `json:"JsonSchemas,omitempty"`
	EventService              *Service     `json:"EventService,omitempty"`
	JobService                *Service     `json:"JobService,omitempty"`
	Tasks                     *Service     `json:"Tasks,omitempty"`
	AggregationService        *Service     `json:"AggregationService,omitempty"`
	Systems                   *Service     `json:"Systems,omitempty"`
	Chassis                   *Service     `json:"Chassis,omitempty"`
	Fabrics                   *Service     `json:"Fabrics,omitempty"`
	Managers                  *Service     `json:"Managers,omitempty"`
	UpdateService             *Service     `json:"UpdateService,omitempty"`
	TelemetryService          *Service     `json:"TelemetryService,omitempty"`
	Licenses                  *Service     `json:"Licenses,omitempty"`
	Links                     Links        `json:"Links"`
	Name                      string       `json:"Name"`
	OEM                       OEM          `json:"Oem"`
	RedfishVersion            string       `json:"RedfishVersion"`
	UUID                      string       `json:"UUID"`
	CompositionService        *Service     `json:"CompositionService,omitempty"`
	Description               string       `json:"Description,omitempty"`
	Product                   string       `json:"Product,omitempty"`
	StorageServices           *Service     `json:"StorageServices,omitempty"`
	StorageSystems            *Service     `json:"StorageSystems,omitempty"`
	Cables                    *Service     `json:"Cables,omitempty"`
	CertificateService        *Service     `json:"CertificateService,omitempty"`
	Facilities                *Service     `json:"Facilities,omitempty"`
	KeyService                *Service     `json:"KeyService,omitempty"`
	NVMeDomains               *Service     `json:"NVMeDomains,omitempty"`
	ResourceBlocks            *Service     `json:"ResourceBlocks,omitempty"`
	Storage                   *Service     `json:"Storage,omitempty"`
	Vendor                    string       `json:"Vendor,omitempty"`
<<<<<<< HEAD
	ComponentIntegrity        *Service     `json:"ComponentIntegrity,omitempty"`
	RegisteredClients         *Service     `json:"RegisteredClients,omitempty"`
	ServiceConditions         *Service     `json:"ServiceConditions,omitempty"`
=======
	LicenseService            *Service     `json:"LicenseService,omitempty"`
>>>>>>> 694a0496
}

//PFSupported struct definition
type PFSupported struct {
	ExcerptQuery    bool         `json:"ExcerptQuery"`
	ExpandQuery     *ExpandQuery `json:"ExpandQuery:omitempty"`
	FilterQuery     bool         `json:"FilterQuery"`
	OnlyMemberQuery bool         `json:"OnlyMemberQuery"`
	SelectQuery     bool         `json:"SelectQuery"`
}

//ExpandQuery struct definition
type ExpandQuery struct {
	ExpandAll bool `json:"ExpandAll"`
	Levels    bool `json:"Levels"`
	Links     bool `json:"Links"`
	MaxLevels int  `json:"MaxLevels"`
	NoLinks   bool `json:"NoLinks"`
}

//Service struct definition
type Service struct {
	OdataID string `json:"@odata.id"`
}

//Links struct definition
type Links struct {
	Sessions Sessions `json:"Sessions"`
}

//Sessions struct definition
type Sessions struct {
	OdataID string `json:"@odata.id"`
}

//OEM struct definition
type OEM struct {
}<|MERGE_RESOLUTION|>--- conflicted
+++ resolved
@@ -56,13 +56,10 @@
 	ResourceBlocks            *Service     `json:"ResourceBlocks,omitempty"`
 	Storage                   *Service     `json:"Storage,omitempty"`
 	Vendor                    string       `json:"Vendor,omitempty"`
-<<<<<<< HEAD
 	ComponentIntegrity        *Service     `json:"ComponentIntegrity,omitempty"`
 	RegisteredClients         *Service     `json:"RegisteredClients,omitempty"`
 	ServiceConditions         *Service     `json:"ServiceConditions,omitempty"`
-=======
 	LicenseService            *Service     `json:"LicenseService,omitempty"`
->>>>>>> 694a0496
 }
 
 //PFSupported struct definition
