//(C) Copyright [2020] Hewlett Packard Enterprise Development LP
//
//Licensed under the Apache License, Version 2.0 (the "License"); you may
//not use this file except in compliance with the License. You may obtain
//a copy of the License at
//
//    http://www.apache.org/licenses/LICENSE-2.0
//
//Unless required by applicable law or agreed to in writing, software
//distributed under the License is distributed on an "AS IS" BASIS, WITHOUT
//WARRANTIES OR CONDITIONS OF ANY KIND, either express or implied. See the
//License for the specific language governing permissions and limitations
// under the License.

//Package handle ...
package handle

import (
	"encoding/json"
	"net/http"

	"github.com/ODIM-Project/ODIM/lib-utilities/common"
	roleproto "github.com/ODIM-Project/ODIM/lib-utilities/proto/role"
	"github.com/ODIM-Project/ODIM/lib-utilities/response"
	iris "github.com/kataras/iris/v12"
	log "github.com/sirupsen/logrus"
)

// RoleRPCs defines all the RPC methods in role
type RoleRPCs struct {
	GetAllRolesRPC func(roleproto.GetRoleRequest) (*roleproto.RoleResponse, error)
	CreateRoleRPC  func(roleproto.RoleRequest) (*roleproto.RoleResponse, error)
	GetRoleRPC     func(roleproto.GetRoleRequest) (*roleproto.RoleResponse, error)
	UpdateRoleRPC  func(roleproto.UpdateRoleRequest) (*roleproto.RoleResponse, error)
	DeleteRoleRPC  func(roleproto.DeleteRoleRequest) (*roleproto.RoleResponse, error)
}

// GetAllRoles defines the GetAllRoles iris handler.
// The method extract the session token and creates the RPC request.
// After the RPC call the method will feed the response to the iris
// and gives out a proper response.
func (r *RoleRPCs) GetAllRoles(ctx iris.Context) {
	defer ctx.Next()
	req := roleproto.GetRoleRequest{SessionToken: ctx.Request().Header.Get("X-Auth-Token")}
	if req.SessionToken == "" {
		errorMessage := "error: no X-Auth-Token found in request header"
		response := common.GeneralError(http.StatusUnauthorized, response.NoValidSession, errorMessage, nil, nil)
		common.SetResponseHeader(ctx, response.Header)
		ctx.StatusCode(http.StatusUnauthorized)
		ctx.JSON(&response.Body)
		return
	}

	resp, err := r.GetAllRolesRPC(req)
	if err != nil {
		errorMessage := "RPC error: " + err.Error()
		log.Error(errorMessage)
		response := common.GeneralError(http.StatusInternalServerError, response.InternalError, errorMessage, nil, nil)
		common.SetResponseHeader(ctx, response.Header)
		ctx.StatusCode(http.StatusInternalServerError)
		ctx.JSON(&response.Body)
		return
	}

	ctx.ResponseWriter().Header().Set("Allow", "GET, POST")
	common.SetResponseHeader(ctx, resp.Header)
	ctx.StatusCode(int(resp.StatusCode))
	ctx.Write(resp.Body)
}

// CreateRole defines the CreateRole iris handler.
// The method extract the session token, and necessary
// request parameters and creates the RPC request.
// After the RPC call the method will feed the response to the iris
// and gives out a proper response.
func (r *RoleRPCs) CreateRole(ctx iris.Context) {
	defer ctx.Next()
	var req interface{}
	//Read Body from Request
	err := ctx.ReadJSON(&req)
	if err != nil {
		log.Error("Error while trying to collect data from request: " + err.Error())
		errorMessage := "error while trying to get JSON body from the account create request body: " + err.Error()
		response := common.GeneralError(http.StatusBadRequest, response.MalformedJSON, errorMessage, nil, nil)
		common.SetResponseHeader(ctx, response.Header)
		ctx.StatusCode(http.StatusBadRequest)
		ctx.JSON(&response.Body)
		return
	}

	sessionToken := ctx.Request().Header.Get("X-Auth-Token")
	if sessionToken == "" {
		errorMessage := "error: no X-Auth-Token found in request header"
		response := common.GeneralError(http.StatusUnauthorized, response.NoValidSession, errorMessage, nil, nil)
		common.SetResponseHeader(ctx, response.Header)
		ctx.StatusCode(http.StatusUnauthorized)
		ctx.JSON(&response.Body)
		return
	}

	// Marshalling the req to make role request
	request, err := json.Marshal(req)
	roleRequest := roleproto.RoleRequest{
		SessionToken: sessionToken,
		RequestBody:  request,
	}

	resp, err := r.CreateRoleRPC(roleRequest)
	if err != nil {
		errorMessage := "RPC error:" + err.Error()
		log.Error(errorMessage)
		response := common.GeneralError(http.StatusInternalServerError, response.InternalError, errorMessage, nil, nil)
		common.SetResponseHeader(ctx, response.Header)
		ctx.StatusCode(http.StatusInternalServerError)
		ctx.JSON(&response.Body)
		return
	}

	common.SetResponseHeader(ctx, resp.Header)
	ctx.StatusCode(int(resp.StatusCode))
	ctx.Write(resp.Body)
}

// GetRole defines the GetRole iris handler.
// The method extract the session token, and necessary
// request parameters and creates the RPC request.
// After the RPC call the method will feed the response to the iris
// and gives out a proper response.
func (r *RoleRPCs) GetRole(ctx iris.Context) {
	defer ctx.Next()
	req := roleproto.GetRoleRequest{SessionToken: ctx.Request().Header.Get("X-Auth-Token")}
	if req.SessionToken == "" {
		errorMessage := "error: no X-Auth-Token found in request header"
		response := common.GeneralError(http.StatusUnauthorized, response.NoValidSession, errorMessage, nil, nil)
		common.SetResponseHeader(ctx, response.Header)
		ctx.StatusCode(http.StatusUnauthorized)
		ctx.JSON(&response.Body)
		return
	}
	req.Id = ctx.Params().Get("id")

	resp, err := r.GetRoleRPC(req)
	if err != nil {
		errorMessage := "RPC error:" + err.Error()
		log.Error(errorMessage)
		response := common.GeneralError(http.StatusInternalServerError, response.InternalError, errorMessage, nil, nil)
		common.SetResponseHeader(ctx, response.Header)
		ctx.StatusCode(http.StatusInternalServerError)
		ctx.JSON(&response.Body)
		return
	}
<<<<<<< HEAD
	if req.Id == common.RoleAdmin || req.Id == common.RoleClient || req.Id == common.RoleMonitor {
=======
	if req.Id == common.RoleAdmin {
>>>>>>> fa1e7835
		ctx.ResponseWriter().Header().Set("Allow", "GET, PATCH")

	} else {
		ctx.ResponseWriter().Header().Set("Allow", "GET, PATCH, DELETE")
	}
	common.SetResponseHeader(ctx, resp.Header)
	ctx.StatusCode(int(resp.StatusCode))
	ctx.Write(resp.Body)
}

// UpdateRole defines the UpdateRole iris handler.
// The method extract the session token, and necessary
// request parameters and creates the RPC request.
// After the RPC call the method will feed the response to the iris
// and gives out a proper response.
func (r *RoleRPCs) UpdateRole(ctx iris.Context) {
	defer ctx.Next()

	var req roleproto.UpdateRoleRequest

	//Read Body from Request
	var roleReq interface{}
	err := ctx.ReadJSON(&roleReq)
	if err != nil {
		log.Error("Error while trying to collect data from request: " + err.Error())
		errorMessage := "error while trying to get JSON body from the role update request body: " + err.Error()
		response := common.GeneralError(http.StatusBadRequest, response.MalformedJSON, errorMessage, nil, nil)
		common.SetResponseHeader(ctx, response.Header)
		ctx.StatusCode(http.StatusBadRequest)
		ctx.JSON(response.Body)
		return
	}

	req.SessionToken = ctx.Request().Header.Get("X-Auth-Token")
	if req.SessionToken == "" {
		errorMessage := "error: no X-Auth-Token found in request header"
		response := common.GeneralError(http.StatusUnauthorized, response.NoValidSession, errorMessage, nil, nil)
		common.SetResponseHeader(ctx, response.Header)
		ctx.StatusCode(http.StatusUnauthorized)
		ctx.JSON(&response.Body)
		return
	}
	req.Id = ctx.Params().Get("id")
	req.UpdateRequest, _ = json.Marshal(&roleReq)
	resp, err := r.UpdateRoleRPC(req)
	if err != nil {
		errorMessage := "RPC error:" + err.Error()
		log.Error(errorMessage)
		response := common.GeneralError(http.StatusInternalServerError, response.InternalError, errorMessage, nil, nil)
		common.SetResponseHeader(ctx, response.Header)
		ctx.StatusCode(http.StatusInternalServerError)
		ctx.JSON(&response.Body)
		return
	}

	common.SetResponseHeader(ctx, resp.Header)
	ctx.StatusCode(int(resp.StatusCode))
	ctx.Write(resp.Body)
}

// DeleteRole ...
func (r *RoleRPCs) DeleteRole(ctx iris.Context) {
	defer ctx.Next()

	var req roleproto.DeleteRoleRequest

	req.SessionToken = ctx.Request().Header.Get("X-Auth-Token")
	if req.SessionToken == "" {
		errorMessage := "error: no X-Auth-Token found in request header"
		response := common.GeneralError(http.StatusUnauthorized, response.NoValidSession, errorMessage, nil, nil)
		common.SetResponseHeader(ctx, response.Header)
		ctx.StatusCode(http.StatusUnauthorized)
		ctx.JSON(&response.Body)
		return
	}
	req.ID = ctx.Params().Get("id")

	resp, err := r.DeleteRoleRPC(req)
	if err != nil {
		errorMessage := "error: something went wrong with the RPC calls: " + err.Error()
		log.Error(errorMessage)
		response := common.GeneralError(http.StatusInternalServerError, response.InternalError, errorMessage, nil, nil)
		common.SetResponseHeader(ctx, response.Header)
		ctx.StatusCode(http.StatusInternalServerError)
		ctx.JSON(&response.Body)
		return
	}

	common.SetResponseHeader(ctx, resp.Header)
	ctx.StatusCode(int(resp.StatusCode))
	ctx.Write(resp.Body)
}<|MERGE_RESOLUTION|>--- conflicted
+++ resolved
@@ -149,13 +149,8 @@
 		ctx.JSON(&response.Body)
 		return
 	}
-<<<<<<< HEAD
 	if req.Id == common.RoleAdmin || req.Id == common.RoleClient || req.Id == common.RoleMonitor {
-=======
-	if req.Id == common.RoleAdmin {
->>>>>>> fa1e7835
 		ctx.ResponseWriter().Header().Set("Allow", "GET, PATCH")
-
 	} else {
 		ctx.ResponseWriter().Header().Set("Allow", "GET, PATCH, DELETE")
 	}
