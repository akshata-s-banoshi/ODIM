//(C) Copyright [2020] Hewlett Packard Enterprise Development LP
//
//Licensed under the Apache License, Version 2.0 (the "License"); you may
//not use this file except in compliance with the License. You may obtain
//a copy of the License at
//
//    http://www.apache.org/licenses/LICENSE-2.0
//
//Unless required by applicable law or agreed to in writing, software
//distributed under the License is distributed on an "AS IS" BASIS, WITHOUT
//WARRANTIES OR CONDITIONS OF ANY KIND, either express or implied. See the
//License for the specific language governing permissions and limitations
// under the License.

//Package handle ...
package handle

import (
	"encoding/json"
	"encoding/xml"
	"io/ioutil"
	"net/http"
	"strings"

	log "github.com/sirupsen/logrus"

	"github.com/ODIM-Project/ODIM/lib-utilities/common"
	"github.com/ODIM-Project/ODIM/lib-utilities/config"
	errResponse "github.com/ODIM-Project/ODIM/lib-utilities/response"
	srv "github.com/ODIM-Project/ODIM/lib-utilities/services"
	"github.com/ODIM-Project/ODIM/svc-api/models"
	"github.com/ODIM-Project/ODIM/svc-api/response"
	iris "github.com/kataras/iris/v12"
)

//GetVersion is an API handler method, which build the response body and headers for /redfish API
func GetVersion(ctx iris.Context) {
	Version := models.Version{
		V1: "/redfish/v1/",
	}
	SetResponseHeaders(ctx, nil)
	ctx.JSON(Version)
}

//ServiceRoot defines getService function
type ServiceRoot struct {
	getService func([]string, string) models.ServiceRoot
}

//InitServiceRoot func returns ServiceRoot
func InitServiceRoot() ServiceRoot {
	return ServiceRoot{
		getService: getService,
	}
}

//getService method takes list of string as parameter and returns Serviceroot struct with assigned values
func getService(microServices []string, uuid string) models.ServiceRoot {
	serviceRoot := models.ServiceRoot{
		OdataType:      "#ServiceRoot.v1_9_0.ServiceRoot",
		ID:             "RootService",
		Name:           "Root Service",
		RedfishVersion: "1.11.1",
		UUID:           uuid, //TODO: persistence of the uuid should be discussed.
		OdataContext:   "/redfish/v1/$metadata#ServiceRoot.ServiceRoot",
		OdataID:        "/redfish/v1/",
		Links: models.Links{
			Sessions: models.Sessions{
				OdataID: "/redfish/v1/SessionService/Sessions"},
		},
		Registries: &models.Service{OdataID: "/redfish/v1/Registries"},
	}
	// To discover the services we need registry
	//Get Service options to retrive the Registry from it.
	for microService := range srv.GetEnabledServiceList() {
		servicePath := "/redfish/v1/" + microService
		switch microService {
		case "AccountService":
			serviceRoot.AccountService = &models.Service{OdataID: servicePath}
		case "EventService":
			serviceRoot.EventService = &models.Service{OdataID: servicePath}
		case "SessionService":
			serviceRoot.SessionService = &models.Service{OdataID: servicePath}
		case "JSONSchemas":
			serviceRoot.JSONSchemas = &models.Service{OdataID: servicePath}
		case "Systems":
			serviceRoot.Systems = &models.Service{OdataID: servicePath}
		case "Chassis":
			serviceRoot.Chassis = &models.Service{OdataID: servicePath}

		case "TaskService":
			serviceRoot.Tasks = &models.Service{OdataID: servicePath}

		case "AggregationService":
			serviceRoot.AggregationService = &models.Service{OdataID: servicePath}
		case "Fabrics":
			serviceRoot.Fabrics = &models.Service{OdataID: servicePath}

		case "Managers":
			serviceRoot.Managers = &models.Service{OdataID: servicePath}

		case "UpdateService":
<<<<<<< HEAD
			serviceRoot.UpdateService = &models.Service{OdataID: servicePath}

=======
			serviceNodes, err := reg.GetService(srv.Update)
			if err == nil {
				if len(serviceNodes) != 0 {
					serviceRoot.UpdateService = &models.Service{OdataID: servicePath}
				}
			}
		case "TelemetryService":
			serviceNodes, err := reg.GetService(srv.Telemetry)
			if err == nil {
				if len(serviceNodes) != 0 {
					serviceRoot.TelemetryService = &models.Service{OdataID: servicePath}
				}
			}
>>>>>>> c32b5701
		}
	}

	return serviceRoot
}

//GetServiceRoot builds response body and headers for /redfish/v1
func (s *ServiceRoot) GetServiceRoot(ctx iris.Context) {
	services := config.Data.EnabledServices
	uuid := config.Data.RootServiceUUID
	serviceRoot := s.getService(services, uuid)

	var headers = map[string]string{
		"Allow":             "GET",
		"Cache-Control":     "no-cache",
		"Link":              "</redfish/v1/SchemaStore/en/ServiceRoot.json/>; rel=describedby",
		"Transfer-Encoding": "chunked",
	}
	SetResponseHeaders(ctx, headers)
	ctx.JSON(serviceRoot)
}

//GetOdata builds response body and headers for /redfish/v1/odata
func GetOdata(ctx iris.Context) {
	Odata := models.Odata{
		RedfishCopyright: "Copyright © 2014-2015 Distributed Management Task Force, Inc. (DMTF). All rights reserved.",
		OdataContext:     "/redfish/v1/$metadata",
	}
	var list []string
	list = append(list, "AccountService", "Service", "JsonSchemas", "SessionService")

	for _, service := range list {
		var serviceURL string
		if service == "Service" {
			Odata.Value = append(Odata.Value, &models.Value{Name: service, Kind: "Singleton", URL: "/redfish/v1/"})
		} else if service == "JsonSchemas" {
			Odata.Value = append(Odata.Value, &models.Value{Name: service, Kind: "Singleton", URL: "/redfish/v1/Schemas"})
		} else if service == "Sessions" {
			Odata.Value = append(Odata.Value, &models.Value{Name: service, Kind: "Singleton", URL: "/redfish/v1/SessionService/Sessions/"})
		} else {
			serviceURL = "/redfish/v1/" + service
			Odata.Value = append(Odata.Value, &models.Value{Name: service, Kind: "Singleton", URL: serviceURL})
		}
	}
	ctx.Gzip(true)
	var odataheaders = map[string]string{
		"Allow":             "GET",
		"Cache-Control":     "no-cache",
		"Transfer-Encoding": "chunked",
	}
	SetResponseHeaders(ctx, odataheaders)
	ctx.JSON(Odata)
}

//GetMetadata build response body and headers for the GET operation on /redfish/v1/$metadata
func GetMetadata(ctx iris.Context) {
	Metadata := models.Metadata{
		Version:   "4.0",
		Xmlnsedmx: "http://docs.oasis-open.org/odata/ns/edmx",
		TopReference: []models.Reference{
			models.Reference{URI: "http://redfish.dmtf.org/schemas/v1/AccountService_v1.xml",
				TopInclude: []models.Include{
					models.Include{Namespace: "AccountService"},
					models.Include{Namespace: "AccountService.v1_0_0"},
					models.Include{Namespace: "AccountService.v1_0_2"},
					models.Include{Namespace: "AccountService.v1_0_3"},
					models.Include{Namespace: "AccountService.v1_0_4"},
					models.Include{Namespace: "AccountService.v1_0_5"},
					models.Include{Namespace: "AccountService.v1_0_6"},
					models.Include{Namespace: "AccountService.v1_0_7"},
					models.Include{Namespace: "AccountService.v1_0_8"},
					models.Include{Namespace: "AccountService.v1_0_9"},
					models.Include{Namespace: "AccountService.v1_0_10"},
					models.Include{Namespace: "AccountService.v1_0_11"},
					models.Include{Namespace: "AccountService.v1_0_12"},
					models.Include{Namespace: "AccountService.v1_1_0"},
					models.Include{Namespace: "AccountService.v1_1_1"},
					models.Include{Namespace: "AccountService.v1_1_2"},
					models.Include{Namespace: "AccountService.v1_1_3"},
					models.Include{Namespace: "AccountService.v1_1_4"},
					models.Include{Namespace: "AccountService.v1_1_5"},
					models.Include{Namespace: "AccountService.v1_1_6"},
					models.Include{Namespace: "AccountService.v1_1_7"},
					models.Include{Namespace: "AccountService.v1_1_8"},
					models.Include{Namespace: "AccountService.v1_1_9"},
					models.Include{Namespace: "AccountService.v1_2_0"},
					models.Include{Namespace: "AccountService.v1_2_1"},
					models.Include{Namespace: "AccountService.v1_2_2"},
					models.Include{Namespace: "AccountService.v1_2_3"},
					models.Include{Namespace: "AccountService.v1_2_4"},
					models.Include{Namespace: "AccountService.v1_2_5"},
					models.Include{Namespace: "AccountService.v1_2_6"},
					models.Include{Namespace: "AccountService.v1_2_7"},
					models.Include{Namespace: "AccountService.v1_2_8"},
					models.Include{Namespace: "AccountService.v1_2_9"},
					models.Include{Namespace: "AccountService.v1_3_0"},
					models.Include{Namespace: "AccountService.v1_3_1"},
					models.Include{Namespace: "AccountService.v1_3_2"},
					models.Include{Namespace: "AccountService.v1_3_3"},
					models.Include{Namespace: "AccountService.v1_3_4"},
					models.Include{Namespace: "AccountService.v1_3_5"},
					models.Include{Namespace: "AccountService.v1_3_6"},
					models.Include{Namespace: "AccountService.v1_3_7"},
					models.Include{Namespace: "AccountService.v1_3_8"},
					models.Include{Namespace: "AccountService.v1_4_0"},
					models.Include{Namespace: "AccountService.v1_4_1"},
					models.Include{Namespace: "AccountService.v1_4_2"},
					models.Include{Namespace: "AccountService.v1_4_3"},
					models.Include{Namespace: "AccountService.v1_4_4"},
					models.Include{Namespace: "AccountService.v1_4_5"},
					models.Include{Namespace: "AccountService.v1_4_6"},
					models.Include{Namespace: "AccountService.v1_5_0"},
					models.Include{Namespace: "AccountService.v1_5_1"},
					models.Include{Namespace: "AccountService.v1_5_2"},
					models.Include{Namespace: "AccountService.v1_5_3"},
					models.Include{Namespace: "AccountService.v1_5_4"},
					models.Include{Namespace: "AccountService.v1_5_5"},
					models.Include{Namespace: "AccountService.v1_6_0"},
					models.Include{Namespace: "AccountService.v1_6_1"},
					models.Include{Namespace: "AccountService.v1_6_2"},
					models.Include{Namespace: "AccountService.v1_6_3"},
					models.Include{Namespace: "AccountService.v1_6_4"},
					models.Include{Namespace: "AccountService.v1_7_0"},
					models.Include{Namespace: "AccountService.v1_7_1"},
					models.Include{Namespace: "AccountService.v1_7_2"},
					models.Include{Namespace: "AccountService.v1_7_3"},
					models.Include{Namespace: "AccountService.v1_7_4"},
					models.Include{Namespace: "AccountService.v1_8_0"},
					models.Include{Namespace: "AccountService.v1_8_1"},
					models.Include{Namespace: "AccountService.v1_9_0"},
				},
			},
			models.Reference{URI: "http://redfish.dmtf.org/schemas/v1/AddressPool_v1.xml",
				TopInclude: []models.Include{
					models.Include{Namespace: "AddressPool"},
					models.Include{Namespace: "AddressPool.v1_0_0"},
					models.Include{Namespace: "AddressPool.v1_0_1"},
					models.Include{Namespace: "AddressPool.v1_0_2"},
					models.Include{Namespace: "AddressPool.v1_1_0"},
					models.Include{Namespace: "AddressPool.v1_1_1"},
				},
			},
			models.Reference{URI: "http://redfish.dmtf.org/schemas/v1/AddressPoolCollection_v1.xml",
				TopInclude: []models.Include{
					models.Include{Namespace: "AddressPoolCollection"},
				},
			},
			models.Reference{URI: "http://redfish.dmtf.org/schemas/v1/Aggregate_v1.xml",
				TopInclude: []models.Include{
					models.Include{Namespace: "Aggregate"},
					models.Include{Namespace: "Aggregate.v1_0_0"},
					models.Include{Namespace: "Aggregate.v1_0_1"},
				},
			},
			models.Reference{URI: "http://redfish.dmtf.org/schemas/v1/AggregateCollection_v1.xml",
				TopInclude: []models.Include{
					models.Include{Namespace: "AggregateCollection"},
				},
			},
			models.Reference{URI: "http://redfish.dmtf.org/schemas/v1/AggregationService_v1.xml",
				TopInclude: []models.Include{
					models.Include{Namespace: "AggregationService"},
					models.Include{Namespace: "AggregationService.v1_0_0"},
					models.Include{Namespace: "AggregationService.v1_0_1"},
				},
			},
			models.Reference{URI: "http://redfish.dmtf.org/schemas/v1/AggregationSource_v1.xml",
				TopInclude: []models.Include{
					models.Include{Namespace: "AggregationSource"},
					models.Include{Namespace: "AggregationSource.v1_0_0"},
					models.Include{Namespace: "AggregationSource.v1_1_0"},
				},
			},
			models.Reference{URI: "http://redfish.dmtf.org/schemas/v1/AggregationSourceCollection_v1.xml",
				TopInclude: []models.Include{
					models.Include{Namespace: "AggregationSourceCollection"},
				},
			},
			models.Reference{URI: "http://redfish.dmtf.org/schemas/v1/AttributeRegistry_v1.xml",
				TopInclude: []models.Include{
					models.Include{Namespace: "AttributeRegistry"},
					models.Include{Namespace: "AttributeRegistry.v1_0_0"},
					models.Include{Namespace: "AttributeRegistry.v1_0_1"},
					models.Include{Namespace: "AttributeRegistry.v1_0_2"},
					models.Include{Namespace: "AttributeRegistry.v1_0_3"},
					models.Include{Namespace: "AttributeRegistry.v1_0_4"},
					models.Include{Namespace: "AttributeRegistry.v1_0_5"},
					models.Include{Namespace: "AttributeRegistry.v1_0_6"},
					models.Include{Namespace: "AttributeRegistry.v1_0_7"},
					models.Include{Namespace: "AttributeRegistry.v1_0_8"},
					models.Include{Namespace: "AttributeRegistry.v1_0_9"},
					models.Include{Namespace: "AttributeRegistry.v1_0_10"},
					models.Include{Namespace: "AttributeRegistry.v1_0_11"},
					models.Include{Namespace: "AttributeRegistry.v1_1_0"},
					models.Include{Namespace: "AttributeRegistry.v1_1_1"},
					models.Include{Namespace: "AttributeRegistry.v1_1_2"},
					models.Include{Namespace: "AttributeRegistry.v1_1_3"},
					models.Include{Namespace: "AttributeRegistry.v1_1_4"},
					models.Include{Namespace: "AttributeRegistry.v1_1_5"},
					models.Include{Namespace: "AttributeRegistry.v1_1_6"},
					models.Include{Namespace: "AttributeRegistry.v1_1_7"},
					models.Include{Namespace: "AttributeRegistry.v1_1_8"},
					models.Include{Namespace: "AttributeRegistry.v1_1_9"},
					models.Include{Namespace: "AttributeRegistry.v1_1_10"},
					models.Include{Namespace: "AttributeRegistry.v1_2_0"},
					models.Include{Namespace: "AttributeRegistry.v1_2_1"},
					models.Include{Namespace: "AttributeRegistry.v1_2_2"},
					models.Include{Namespace: "AttributeRegistry.v1_2_3"},
					models.Include{Namespace: "AttributeRegistry.v1_2_4"},
					models.Include{Namespace: "AttributeRegistry.v1_2_5"},
					models.Include{Namespace: "AttributeRegistry.v1_2_6"},
					models.Include{Namespace: "AttributeRegistry.v1_2_7"},
					models.Include{Namespace: "AttributeRegistry.v1_2_8"},
					models.Include{Namespace: "AttributeRegistry.v1_3_0"},
					models.Include{Namespace: "AttributeRegistry.v1_3_1"},
					models.Include{Namespace: "AttributeRegistry.v1_3_2"},
					models.Include{Namespace: "AttributeRegistry.v1_3_3"},
					models.Include{Namespace: "AttributeRegistry.v1_3_4"},
					models.Include{Namespace: "AttributeRegistry.v1_3_5"},
					models.Include{Namespace: "AttributeRegistry.v1_3_6"},
				},
			},
			models.Reference{URI: "http://redfish.dmtf.org/schemas/v1/Bios_v1.xml",
				TopInclude: []models.Include{
					models.Include{Namespace: "Bios"},
					models.Include{Namespace: "Bios.v1_0_0"},
					models.Include{Namespace: "Bios.v1_0_0"},
					models.Include{Namespace: "Bios.v1_0_1"},
					models.Include{Namespace: "Bios.v1_0_2"},
					models.Include{Namespace: "Bios.v1_0_3"},
					models.Include{Namespace: "Bios.v1_0_4"},
					models.Include{Namespace: "Bios.v1_0_5"},
					models.Include{Namespace: "Bios.v1_0_6"},
					models.Include{Namespace: "Bios.v1_0_7"},
					models.Include{Namespace: "Bios.v1_0_8"},
					models.Include{Namespace: "Bios.v1_0_9"},
					models.Include{Namespace: "Bios.v1_1_0"},
					models.Include{Namespace: "Bios.v1_1_1"},
					models.Include{Namespace: "Bios.v1_1_2"},
					models.Include{Namespace: "Bios.v1_2_0"},
				},
			},
			models.Reference{URI: "http://redfish.dmtf.org/schemas/v1/BootOption_v1.xml",
				TopInclude: []models.Include{
					models.Include{Namespace: "BootOption"},
					models.Include{Namespace: "BootOption.v1_0_0"},
					models.Include{Namespace: "BootOption.v1_0_1"},
					models.Include{Namespace: "BootOption.v1_0_2"},
					models.Include{Namespace: "BootOption.v1_0_3"},
					models.Include{Namespace: "BootOption.v1_0_4"},
				},
			},
			models.Reference{URI: "http://redfish.dmtf.org/schemas/v1/BootOptionCollection_v1.xml",
				TopInclude: []models.Include{
					models.Include{Namespace: "BootOptionCollection"},
				},
			},
			models.Reference{URI: "http://redfish.dmtf.org/schemas/v1/Chassis_v1.xml",
				TopInclude: []models.Include{
					models.Include{Namespace: "Chassis"},
					models.Include{Namespace: "Chassis.v1_0_0"},
					models.Include{Namespace: "Chassis.v1_0_1"},
					models.Include{Namespace: "Chassis.v1_0_2"},
					models.Include{Namespace: "Chassis.v1_0_3"},
					models.Include{Namespace: "Chassis.v1_0_4"},
					models.Include{Namespace: "Chassis.v1_0_5"},
					models.Include{Namespace: "Chassis.v1_0_6"},
					models.Include{Namespace: "Chassis.v1_0_7"},
					models.Include{Namespace: "Chassis.v1_0_8"},
					models.Include{Namespace: "Chassis.v1_0_9"},
					models.Include{Namespace: "Chassis.v1_0_10"},
					models.Include{Namespace: "Chassis.v1_0_11"},
					models.Include{Namespace: "Chassis.v1_0_12"},
					models.Include{Namespace: "Chassis.v1_0_13"},
					models.Include{Namespace: "Chassis.v1_0_14"},
					models.Include{Namespace: "Chassis.v1_1_0"},
					models.Include{Namespace: "Chassis.v1_1_2"},
					models.Include{Namespace: "Chassis.v1_1_3"},
					models.Include{Namespace: "Chassis.v1_1_4"},
					models.Include{Namespace: "Chassis.v1_1_5"},
					models.Include{Namespace: "Chassis.v1_1_6"},
					models.Include{Namespace: "Chassis.v1_1_7"},
					models.Include{Namespace: "Chassis.v1_1_8"},
					models.Include{Namespace: "Chassis.v1_1_9"},
					models.Include{Namespace: "Chassis.v1_1_10"},
					models.Include{Namespace: "Chassis.v1_1_11"},
					models.Include{Namespace: "Chassis.v1_1_12"},
					models.Include{Namespace: "Chassis.v1_1_13"},
					models.Include{Namespace: "Chassis.v1_1_14"},
					models.Include{Namespace: "Chassis.v1_2_0"},
					models.Include{Namespace: "Chassis.v1_2_1"},
					models.Include{Namespace: "Chassis.v1_2_2"},
					models.Include{Namespace: "Chassis.v1_2_3"},
					models.Include{Namespace: "Chassis.v1_2_4"},
					models.Include{Namespace: "Chassis.v1_2_5"},
					models.Include{Namespace: "Chassis.v1_2_6"},
					models.Include{Namespace: "Chassis.v1_2_7"},
					models.Include{Namespace: "Chassis.v1_2_8"},
					models.Include{Namespace: "Chassis.v1_2_9"},
					models.Include{Namespace: "Chassis.v1_2_10"},
					models.Include{Namespace: "Chassis.v1_2_11"},
					models.Include{Namespace: "Chassis.v1_2_12"},
					models.Include{Namespace: "Chassis.v1_3_0"},
					models.Include{Namespace: "Chassis.v1_3_1"},
					models.Include{Namespace: "Chassis.v1_3_2"},
					models.Include{Namespace: "Chassis.v1_3_3"},
					models.Include{Namespace: "Chassis.v1_3_4"},
					models.Include{Namespace: "Chassis.v1_3_5"},
					models.Include{Namespace: "Chassis.v1_3_6"},
					models.Include{Namespace: "Chassis.v1_3_7"},
					models.Include{Namespace: "Chassis.v1_3_8"},
					models.Include{Namespace: "Chassis.v1_3_9"},
					models.Include{Namespace: "Chassis.v1_3_10"},
					models.Include{Namespace: "Chassis.v1_3_11"},
					models.Include{Namespace: "Chassis.v1_3_12"},
					models.Include{Namespace: "Chassis.v1_4_0"},
					models.Include{Namespace: "Chassis.v1_4_1"},
					models.Include{Namespace: "Chassis.v1_4_2"},
					models.Include{Namespace: "Chassis.v1_4_3"},
					models.Include{Namespace: "Chassis.v1_4_4"},
					models.Include{Namespace: "Chassis.v1_4_5"},
					models.Include{Namespace: "Chassis.v1_4_6"},
					models.Include{Namespace: "Chassis.v1_4_7"},
					models.Include{Namespace: "Chassis.v1_4_8"},
					models.Include{Namespace: "Chassis.v1_4_9"},
					models.Include{Namespace: "Chassis.v1_4_10"},
					models.Include{Namespace: "Chassis.v1_4_11"},
					models.Include{Namespace: "Chassis.v1_5_0"},
					models.Include{Namespace: "Chassis.v1_5_1"},
					models.Include{Namespace: "Chassis.v1_5_2"},
					models.Include{Namespace: "Chassis.v1_5_3"},
					models.Include{Namespace: "Chassis.v1_5_4"},
					models.Include{Namespace: "Chassis.v1_5_5"},
					models.Include{Namespace: "Chassis.v1_5_6"},
					models.Include{Namespace: "Chassis.v1_5_7"},
					models.Include{Namespace: "Chassis.v1_5_8"},
					models.Include{Namespace: "Chassis.v1_5_9"},
					models.Include{Namespace: "Chassis.v1_5_10"},
					models.Include{Namespace: "Chassis.v1_6_0"},
					models.Include{Namespace: "Chassis.v1_6_1"},
					models.Include{Namespace: "Chassis.v1_6_2"},
					models.Include{Namespace: "Chassis.v1_6_3"},
					models.Include{Namespace: "Chassis.v1_6_4"},
					models.Include{Namespace: "Chassis.v1_6_5"},
					models.Include{Namespace: "Chassis.v1_6_6"},
					models.Include{Namespace: "Chassis.v1_6_7"},
					models.Include{Namespace: "Chassis.v1_6_8"},
					models.Include{Namespace: "Chassis.v1_7_0"},
					models.Include{Namespace: "Chassis.v1_7_1"},
					models.Include{Namespace: "Chassis.v1_7_2"},
					models.Include{Namespace: "Chassis.v1_7_3"},
					models.Include{Namespace: "Chassis.v1_7_4"},
					models.Include{Namespace: "Chassis.v1_7_5"},
					models.Include{Namespace: "Chassis.v1_7_6"},
					models.Include{Namespace: "Chassis.v1_7_7"},
					models.Include{Namespace: "Chassis.v1_7_8"},
					models.Include{Namespace: "Chassis.v1_8_0"},
					models.Include{Namespace: "Chassis.v1_8_1"},
					models.Include{Namespace: "Chassis.v1_8_2"},
					models.Include{Namespace: "Chassis.v1_8_3"},
					models.Include{Namespace: "Chassis.v1_8_4"},
					models.Include{Namespace: "Chassis.v1_8_5"},
					models.Include{Namespace: "Chassis.v1_8_6"},
					models.Include{Namespace: "Chassis.v1_8_7"},
					models.Include{Namespace: "Chassis.v1_9_0"},
					models.Include{Namespace: "Chassis.v1_9_1"},
					models.Include{Namespace: "Chassis.v1_9_2"},
					models.Include{Namespace: "Chassis.v1_9_3"},
					models.Include{Namespace: "Chassis.v1_9_4"},
					models.Include{Namespace: "Chassis.v1_9_5"},
					models.Include{Namespace: "Chassis.v1_9_6"},
					models.Include{Namespace: "Chassis.v1_10_0"},
					models.Include{Namespace: "Chassis.v1_10_1"},
					models.Include{Namespace: "Chassis.v1_10_2"},
					models.Include{Namespace: "Chassis.v1_10_3"},
					models.Include{Namespace: "Chassis.v1_10_4"},
					models.Include{Namespace: "Chassis.v1_11_0"},
					models.Include{Namespace: "Chassis.v1_11_1"},
					models.Include{Namespace: "Chassis.v1_11_2"},
					models.Include{Namespace: "Chassis.v1_11_3"},
					models.Include{Namespace: "Chassis.v1_11_4"},
					models.Include{Namespace: "Chassis.v1_12_0"},
					models.Include{Namespace: "Chassis.v1_12_1"},
					models.Include{Namespace: "Chassis.v1_12_2"},
					models.Include{Namespace: "Chassis.v1_12_3"},
					models.Include{Namespace: "Chassis.v1_13_0"},
					models.Include{Namespace: "Chassis.v1_13_1"},
					models.Include{Namespace: "Chassis.v1_13_2"},
					models.Include{Namespace: "Chassis.v1_14_0"},
					models.Include{Namespace: "Chassis.v1_14_1"},
					models.Include{Namespace: "Chassis.v1_15_0"},
					models.Include{Namespace: "Chassis.v1_15_1"},
					models.Include{Namespace: "Chassis.v1_16_0"},
				},
			},
			models.Reference{URI: "http://redfish.dmtf.org/schemas/v1/ChassisCollection_v1.xml",
				TopInclude: []models.Include{
					models.Include{Namespace: "ChassisCollection"},
				},
			},
			models.Reference{URI: "http://redfish.dmtf.org/schemas/v1/ComputerSystem_v1.xml",
				TopInclude: []models.Include{
					models.Include{Namespace: "ComputerSystem"},
					models.Include{Namespace: "ComputerSystem.v1_0_0"},
					models.Include{Namespace: "ComputerSystem.v1_0_1"},
					models.Include{Namespace: "ComputerSystem.v1_0_2"},
					models.Include{Namespace: "ComputerSystem.v1_0_3"},
					models.Include{Namespace: "ComputerSystem.v1_0_4"},
					models.Include{Namespace: "ComputerSystem.v1_0_5"},
					models.Include{Namespace: "ComputerSystem.v1_0_6"},
					models.Include{Namespace: "ComputerSystem.v1_0_7"},
					models.Include{Namespace: "ComputerSystem.v1_0_8"},
					models.Include{Namespace: "ComputerSystem.v1_0_9"},
					models.Include{Namespace: "ComputerSystem.v1_0_10"},
					models.Include{Namespace: "ComputerSystem.v1_0_11"},
					models.Include{Namespace: "ComputerSystem.v1_0_12"},
					models.Include{Namespace: "ComputerSystem.v1_0_13"},
					models.Include{Namespace: "ComputerSystem.v1_0_14"},
					models.Include{Namespace: "ComputerSystem.v1_0_15"},
					models.Include{Namespace: "ComputerSystem.v1_0_16"},
					models.Include{Namespace: "ComputerSystem.v1_0_17"},
					models.Include{Namespace: "ComputerSystem.v1_1_0"},
					models.Include{Namespace: "ComputerSystem.v1_1_1"},
					models.Include{Namespace: "ComputerSystem.v1_1_2"},
					models.Include{Namespace: "ComputerSystem.v1_1_3"},
					models.Include{Namespace: "ComputerSystem.v1_1_4"},
					models.Include{Namespace: "ComputerSystem.v1_1_5"},
					models.Include{Namespace: "ComputerSystem.v1_1_6"},
					models.Include{Namespace: "ComputerSystem.v1_1_7"},
					models.Include{Namespace: "ComputerSystem.v1_1_8"},
					models.Include{Namespace: "ComputerSystem.v1_1_9"},
					models.Include{Namespace: "ComputerSystem.v1_1_10"},
					models.Include{Namespace: "ComputerSystem.v1_1_11"},
					models.Include{Namespace: "ComputerSystem.v1_1_12"},
					models.Include{Namespace: "ComputerSystem.v1_1_13"},
					models.Include{Namespace: "ComputerSystem.v1_1_14"},
					models.Include{Namespace: "ComputerSystem.v1_1_15"},
					models.Include{Namespace: "ComputerSystem.v1_2_0"},
					models.Include{Namespace: "ComputerSystem.v1_2_1"},
					models.Include{Namespace: "ComputerSystem.v1_2_2"},
					models.Include{Namespace: "ComputerSystem.v1_2_3"},
					models.Include{Namespace: "ComputerSystem.v1_2_4"},
					models.Include{Namespace: "ComputerSystem.v1_2_5"},
					models.Include{Namespace: "ComputerSystem.v1_2_6"},
					models.Include{Namespace: "ComputerSystem.v1_2_7"},
					models.Include{Namespace: "ComputerSystem.v1_2_8"},
					models.Include{Namespace: "ComputerSystem.v1_2_9"},
					models.Include{Namespace: "ComputerSystem.v1_2_10"},
					models.Include{Namespace: "ComputerSystem.v1_2_11"},
					models.Include{Namespace: "ComputerSystem.v1_2_12"},
					models.Include{Namespace: "ComputerSystem.v1_2_13"},
					models.Include{Namespace: "ComputerSystem.v1_2_14"},
					models.Include{Namespace: "ComputerSystem.v1_3_0"},
					models.Include{Namespace: "ComputerSystem.v1_3_1"},
					models.Include{Namespace: "ComputerSystem.v1_3_2"},
					models.Include{Namespace: "ComputerSystem.v1_3_3"},
					models.Include{Namespace: "ComputerSystem.v1_3_4"},
					models.Include{Namespace: "ComputerSystem.v1_3_5"},
					models.Include{Namespace: "ComputerSystem.v1_3_6"},
					models.Include{Namespace: "ComputerSystem.v1_3_7"},
					models.Include{Namespace: "ComputerSystem.v1_3_8"},
					models.Include{Namespace: "ComputerSystem.v1_3_9"},
					models.Include{Namespace: "ComputerSystem.v1_3_10"},
					models.Include{Namespace: "ComputerSystem.v1_3_11"},
					models.Include{Namespace: "ComputerSystem.v1_3_12"},
					models.Include{Namespace: "ComputerSystem.v1_3_13"},
					models.Include{Namespace: "ComputerSystem.v1_4_0"},
					models.Include{Namespace: "ComputerSystem.v1_4_1"},
					models.Include{Namespace: "ComputerSystem.v1_4_2"},
					models.Include{Namespace: "ComputerSystem.v1_4_3"},
					models.Include{Namespace: "ComputerSystem.v1_4_4"},
					models.Include{Namespace: "ComputerSystem.v1_4_5"},
					models.Include{Namespace: "ComputerSystem.v1_4_6"},
					models.Include{Namespace: "ComputerSystem.v1_4_7"},
					models.Include{Namespace: "ComputerSystem.v1_4_8"},
					models.Include{Namespace: "ComputerSystem.v1_4_9"},
					models.Include{Namespace: "ComputerSystem.v1_4_10"},
					models.Include{Namespace: "ComputerSystem.v1_4_11"},
					models.Include{Namespace: "ComputerSystem.v1_4_12"},
					models.Include{Namespace: "ComputerSystem.v1_5_0"},
					models.Include{Namespace: "ComputerSystem.v1_5_1"},
					models.Include{Namespace: "ComputerSystem.v1_5_2"},
					models.Include{Namespace: "ComputerSystem.v1_5_3"},
					models.Include{Namespace: "ComputerSystem.v1_5_4"},
					models.Include{Namespace: "ComputerSystem.v1_5_5"},
					models.Include{Namespace: "ComputerSystem.v1_5_6"},
					models.Include{Namespace: "ComputerSystem.v1_5_7"},
					models.Include{Namespace: "ComputerSystem.v1_5_8"},
					models.Include{Namespace: "ComputerSystem.v1_5_9"},
					models.Include{Namespace: "ComputerSystem.v1_5_10"},
					models.Include{Namespace: "ComputerSystem.v1_6_0"},
					models.Include{Namespace: "ComputerSystem.v1_6_1"},
					models.Include{Namespace: "ComputerSystem.v1_6_2"},
					models.Include{Namespace: "ComputerSystem.v1_6_3"},
					models.Include{Namespace: "ComputerSystem.v1_6_4"},
					models.Include{Namespace: "ComputerSystem.v1_6_5"},
					models.Include{Namespace: "ComputerSystem.v1_6_6"},
					models.Include{Namespace: "ComputerSystem.v1_6_7"},
					models.Include{Namespace: "ComputerSystem.v1_6_8"},
					models.Include{Namespace: "ComputerSystem.v1_7_0"},
					models.Include{Namespace: "ComputerSystem.v1_7_1"},
					models.Include{Namespace: "ComputerSystem.v1_7_2"},
					models.Include{Namespace: "ComputerSystem.v1_7_3"},
					models.Include{Namespace: "ComputerSystem.v1_7_4"},
					models.Include{Namespace: "ComputerSystem.v1_7_5"},
					models.Include{Namespace: "ComputerSystem.v1_7_6"},
					models.Include{Namespace: "ComputerSystem.v1_7_7"},
					models.Include{Namespace: "ComputerSystem.v1_8_0"},
					models.Include{Namespace: "ComputerSystem.v1_8_1"},
					models.Include{Namespace: "ComputerSystem.v1_8_2"},
					models.Include{Namespace: "ComputerSystem.v1_8_3"},
					models.Include{Namespace: "ComputerSystem.v1_8_4"},
					models.Include{Namespace: "ComputerSystem.v1_8_5"},
					models.Include{Namespace: "ComputerSystem.v1_8_6"},
					models.Include{Namespace: "ComputerSystem.v1_9_0"},
					models.Include{Namespace: "ComputerSystem.v1_9_1"},
					models.Include{Namespace: "ComputerSystem.v1_9_2"},
					models.Include{Namespace: "ComputerSystem.v1_9_3"},
					models.Include{Namespace: "ComputerSystem.v1_9_4"},
					models.Include{Namespace: "ComputerSystem.v1_9_5"},
					models.Include{Namespace: "ComputerSystem.v1_9_6"},
					models.Include{Namespace: "ComputerSystem.v1_10_0"},
					models.Include{Namespace: "ComputerSystem.v1_10_1"},
					models.Include{Namespace: "ComputerSystem.v1_10_2"},
					models.Include{Namespace: "ComputerSystem.v1_10_3"},
					models.Include{Namespace: "ComputerSystem.v1_10_4"},
					models.Include{Namespace: "ComputerSystem.v1_10_5"},
					models.Include{Namespace: "ComputerSystem.v1_11_0"},
					models.Include{Namespace: "ComputerSystem.v1_11_1"},
					models.Include{Namespace: "ComputerSystem.v1_11_2"},
					models.Include{Namespace: "ComputerSystem.v1_11_3"},
					models.Include{Namespace: "ComputerSystem.v1_11_4"},
					models.Include{Namespace: "ComputerSystem.v1_12_0"},
					models.Include{Namespace: "ComputerSystem.v1_12_1"},
					models.Include{Namespace: "ComputerSystem.v1_12_2"},
					models.Include{Namespace: "ComputerSystem.v1_12_3"},
					models.Include{Namespace: "ComputerSystem.v1_13_0"},
					models.Include{Namespace: "ComputerSystem.v1_13_1"},
					models.Include{Namespace: "ComputerSystem.v1_13_2"},
					models.Include{Namespace: "ComputerSystem.v1_14_0"},
					models.Include{Namespace: "ComputerSystem.v1_14_1"},
					models.Include{Namespace: "ComputerSystem.v1_15_0"},
				},
			},
			models.Reference{URI: "http://redfish.dmtf.org/schemas/v1/ComputerSystemCollection_v1.xml",
				TopInclude: []models.Include{
					models.Include{Namespace: "ComputerSystemCollection"},
				},
			},
			models.Reference{URI: "http://redfish.dmtf.org/schemas/v1/ConnectionMethod_v1.xml",
				TopInclude: []models.Include{
					models.Include{Namespace: "ConnectionMethod"},
					models.Include{Namespace: "ConnectionMethod.v1_0_0"},
				},
			},
			models.Reference{URI: "http://redfish.dmtf.org/schemas/v1/ConnectionMethodCollection_v1.xml",
				TopInclude: []models.Include{
					models.Include{Namespace: "ConnectionMethodCollection"},
				},
			},
			models.Reference{URI: "http://redfish.dmtf.org/schemas/v1/Drive_v1.xml",
				TopInclude: []models.Include{
					models.Include{Namespace: "Drive"},
					models.Include{Namespace: "Drive.v1_0_0"},
					models.Include{Namespace: "Drive.v1_0_1"},
					models.Include{Namespace: "Drive.v1_0_2"},
					models.Include{Namespace: "Drive.v1_0_3"},
					models.Include{Namespace: "Drive.v1_0_4"},
					models.Include{Namespace: "Drive.v1_0_5"},
					models.Include{Namespace: "Drive.v1_0_6"},
					models.Include{Namespace: "Drive.v1_0_7"},
					models.Include{Namespace: "Drive.v1_0_8"},
					models.Include{Namespace: "Drive.v1_0_9"},
					models.Include{Namespace: "Drive.v1_0_10"},
					models.Include{Namespace: "Drive.v1_0_11"},
					models.Include{Namespace: "Drive.v1_0_12"},
					models.Include{Namespace: "Drive.v1_1_0"},
					models.Include{Namespace: "Drive.v1_1_1"},
					models.Include{Namespace: "Drive.v1_1_2"},
					models.Include{Namespace: "Drive.v1_1_3"},
					models.Include{Namespace: "Drive.v1_1_4"},
					models.Include{Namespace: "Drive.v1_1_5"},
					models.Include{Namespace: "Drive.v1_1_6"},
					models.Include{Namespace: "Drive.v1_1_7"},
					models.Include{Namespace: "Drive.v1_1_8"},
					models.Include{Namespace: "Drive.v1_1_9"},
					models.Include{Namespace: "Drive.v1_1_10"},
					models.Include{Namespace: "Drive.v1_1_11"},
					models.Include{Namespace: "Drive.v1_2_0"},
					models.Include{Namespace: "Drive.v1_2_1"},
					models.Include{Namespace: "Drive.v1_2_2"},
					models.Include{Namespace: "Drive.v1_2_3"},
					models.Include{Namespace: "Drive.v1_2_4"},
					models.Include{Namespace: "Drive.v1_2_5"},
					models.Include{Namespace: "Drive.v1_2_6"},
					models.Include{Namespace: "Drive.v1_2_7"},
					models.Include{Namespace: "Drive.v1_2_8"},
					models.Include{Namespace: "Drive.v1_2_9"},
					models.Include{Namespace: "Drive.v1_3_0"},
					models.Include{Namespace: "Drive.v1_3_1"},
					models.Include{Namespace: "Drive.v1_3_2"},
					models.Include{Namespace: "Drive.v1_3_3"},
					models.Include{Namespace: "Drive.v1_3_4"},
					models.Include{Namespace: "Drive.v1_3_5"},
					models.Include{Namespace: "Drive.v1_3_6"},
					models.Include{Namespace: "Drive.v1_3_7"},
					models.Include{Namespace: "Drive.v1_3_8"},
					models.Include{Namespace: "Drive.v1_4_0"},
					models.Include{Namespace: "Drive.v1_4_1"},
					models.Include{Namespace: "Drive.v1_4_2"},
					models.Include{Namespace: "Drive.v1_4_3"},
					models.Include{Namespace: "Drive.v1_4_4"},
					models.Include{Namespace: "Drive.v1_4_5"},
					models.Include{Namespace: "Drive.v1_4_6"},
					models.Include{Namespace: "Drive.v1_4_7"},
					models.Include{Namespace: "Drive.v1_4_8"},
					models.Include{Namespace: "Drive.v1_5_0"},
					models.Include{Namespace: "Drive.v1_5_1"},
					models.Include{Namespace: "Drive.v1_5_2"},
					models.Include{Namespace: "Drive.v1_5_3"},
					models.Include{Namespace: "Drive.v1_5_4"},
					models.Include{Namespace: "Drive.v1_5_5"},
					models.Include{Namespace: "Drive.v1_5_6"},
					models.Include{Namespace: "Drive.v1_5_7"},
					models.Include{Namespace: "Drive.v1_6_0"},
					models.Include{Namespace: "Drive.v1_6_1"},
					models.Include{Namespace: "Drive.v1_6_2"},
					models.Include{Namespace: "Drive.v1_6_3"},
					models.Include{Namespace: "Drive.v1_6_4"},
					models.Include{Namespace: "Drive.v1_6_5"},
					models.Include{Namespace: "Drive.v1_7_0"},
					models.Include{Namespace: "Drive.v1_7_1"},
					models.Include{Namespace: "Drive.v1_7_2"},
					models.Include{Namespace: "Drive.v1_7_3"},
					models.Include{Namespace: "Drive.v1_7_4"},
					models.Include{Namespace: "Drive.v1_8_0"},
					models.Include{Namespace: "Drive.v1_8_1"},
					models.Include{Namespace: "Drive.v1_8_2"},
					models.Include{Namespace: "Drive.v1_8_3"},
					models.Include{Namespace: "Drive.v1_8_4"},
					models.Include{Namespace: "Drive.v1_9_0"},
					models.Include{Namespace: "Drive.v1_9_1"},
					models.Include{Namespace: "Drive.v1_9_2"},
					models.Include{Namespace: "Drive.v1_9_3"},
					models.Include{Namespace: "Drive.v1_9_4"},
					models.Include{Namespace: "Drive.v1_10_0"},
					models.Include{Namespace: "Drive.v1_10_1"},
					models.Include{Namespace: "Drive.v1_10_2"},
					models.Include{Namespace: "Drive.v1_11_0"},
					models.Include{Namespace: "Drive.v1_11_1"},
					models.Include{Namespace: "Drive.v1_11_2"},
					models.Include{Namespace: "Drive.v1_12_0"},
					models.Include{Namespace: "Drive.v1_12_1"},
				},
			},
			models.Reference{URI: "http://redfish.dmtf.org/schemas/v1/Endpoint_v1.xml",
				TopInclude: []models.Include{
					models.Include{Namespace: "Endpoint.v1_0_0"},
					models.Include{Namespace: "Endpoint.v1_0_1"},
					models.Include{Namespace: "Endpoint.v1_0_2"},
					models.Include{Namespace: "Endpoint.v1_0_3"},
					models.Include{Namespace: "Endpoint.v1_0_4"},
					models.Include{Namespace: "Endpoint.v1_0_5"},
					models.Include{Namespace: "Endpoint.v1_0_6"},
					models.Include{Namespace: "Endpoint.v1_0_7"},
					models.Include{Namespace: "Endpoint.v1_0_8"},
					models.Include{Namespace: "Endpoint.v1_0_9"},
					models.Include{Namespace: "Endpoint.v1_0_10"},
					models.Include{Namespace: "Endpoint.v1_0_11"},
					models.Include{Namespace: "Endpoint.v1_1_0"},
					models.Include{Namespace: "Endpoint.v1_1_1"},
					models.Include{Namespace: "Endpoint.v1_1_2"},
					models.Include{Namespace: "Endpoint.v1_1_3"},
					models.Include{Namespace: "Endpoint.v1_1_4"},
					models.Include{Namespace: "Endpoint.v1_1_5"},
					models.Include{Namespace: "Endpoint.v1_1_6"},
					models.Include{Namespace: "Endpoint.v1_1_7"},
					models.Include{Namespace: "Endpoint.v1_1_8"},
					models.Include{Namespace: "Endpoint.v1_2_0"},
					models.Include{Namespace: "Endpoint.v1_2_1"},
					models.Include{Namespace: "Endpoint.v1_2_2"},
					models.Include{Namespace: "Endpoint.v1_2_3"},
					models.Include{Namespace: "Endpoint.v1_2_4"},
					models.Include{Namespace: "Endpoint.v1_2_5"},
					models.Include{Namespace: "Endpoint.v1_2_6"},
					models.Include{Namespace: "Endpoint.v1_2_7"},
					models.Include{Namespace: "Endpoint.v1_3_0"},
					models.Include{Namespace: "Endpoint.v1_3_1"},
					models.Include{Namespace: "Endpoint.v1_3_2"},
					models.Include{Namespace: "Endpoint.v1_3_3"},
					models.Include{Namespace: "Endpoint.v1_3_4"},
					models.Include{Namespace: "Endpoint.v1_3_5"},
					models.Include{Namespace: "Endpoint.v1_3_6"},
					models.Include{Namespace: "Endpoint.v1_4_0"},
					models.Include{Namespace: "Endpoint.v1_4_1"},
					models.Include{Namespace: "Endpoint.v1_4_2"},
					models.Include{Namespace: "Endpoint.v1_4_3"},
					models.Include{Namespace: "Endpoint.v1_4_4"},
					models.Include{Namespace: "Endpoint.v1_5_0"},
					models.Include{Namespace: "Endpoint.v1_5_1"},
					models.Include{Namespace: "Endpoint.v1_5_2"},
					models.Include{Namespace: "Endpoint.v1_6_0"},
				},
			},
			models.Reference{URI: "http://redfish.dmtf.org/schemas/v1/EndpointCollection_v1.xml",
				TopInclude: []models.Include{
					models.Include{Namespace: "EndpointCollection"},
				},
			},
			models.Reference{URI: "http://redfish.dmtf.org/schemas/v1/EthernetInterface_v1.xml",
				TopInclude: []models.Include{
					models.Include{Namespace: "EthernetInterface"},
					models.Include{Namespace: "EthernetInterface.v1_0_0"},
					models.Include{Namespace: "EthernetInterface.v1_0_2"},
					models.Include{Namespace: "EthernetInterface.v1_0_3"},
					models.Include{Namespace: "EthernetInterface.v1_0_4"},
					models.Include{Namespace: "EthernetInterface.v1_0_5"},
					models.Include{Namespace: "EthernetInterface.v1_0_6"},
					models.Include{Namespace: "EthernetInterface.v1_0_7"},
					models.Include{Namespace: "EthernetInterface.v1_0_8"},
					models.Include{Namespace: "EthernetInterface.v1_0_9"},
					models.Include{Namespace: "EthernetInterface.v1_0_10"},
					models.Include{Namespace: "EthernetInterface.v1_0_11"},
					models.Include{Namespace: "EthernetInterface.v1_0_12"},
					models.Include{Namespace: "EthernetInterface.v1_0_13"},
					models.Include{Namespace: "EthernetInterface.v1_1_0"},
					models.Include{Namespace: "EthernetInterface.v1_1_1"},
					models.Include{Namespace: "EthernetInterface.v1_1_2"},
					models.Include{Namespace: "EthernetInterface.v1_1_3"},
					models.Include{Namespace: "EthernetInterface.v1_1_4"},
					models.Include{Namespace: "EthernetInterface.v1_1_5"},
					models.Include{Namespace: "EthernetInterface.v1_1_6"},
					models.Include{Namespace: "EthernetInterface.v1_1_7"},
					models.Include{Namespace: "EthernetInterface.v1_1_8"},
					models.Include{Namespace: "EthernetInterface.v1_1_9"},
					models.Include{Namespace: "EthernetInterface.v1_1_10"},
					models.Include{Namespace: "EthernetInterface.v1_1_11"},
					models.Include{Namespace: "EthernetInterface.v1_2_0"},
					models.Include{Namespace: "EthernetInterface.v1_2_1"},
					models.Include{Namespace: "EthernetInterface.v1_2_2"},
					models.Include{Namespace: "EthernetInterface.v1_2_3"},
					models.Include{Namespace: "EthernetInterface.v1_2_4"},
					models.Include{Namespace: "EthernetInterface.v1_2_5"},
					models.Include{Namespace: "EthernetInterface.v1_2_6"},
					models.Include{Namespace: "EthernetInterface.v1_2_7"},
					models.Include{Namespace: "EthernetInterface.v1_2_8"},
					models.Include{Namespace: "EthernetInterface.v1_2_9"},
					models.Include{Namespace: "EthernetInterface.v1_2_10"},
					models.Include{Namespace: "EthernetInterface.v1_3_0"},
					models.Include{Namespace: "EthernetInterface.v1_3_1"},
					models.Include{Namespace: "EthernetInterface.v1_3_2"},
					models.Include{Namespace: "EthernetInterface.v1_3_3"},
					models.Include{Namespace: "EthernetInterface.v1_3_4"},
					models.Include{Namespace: "EthernetInterface.v1_3_5"},
					models.Include{Namespace: "EthernetInterface.v1_3_6"},
					models.Include{Namespace: "EthernetInterface.v1_3_7"},
					models.Include{Namespace: "EthernetInterface.v1_3_8"},
					models.Include{Namespace: "EthernetInterface.v1_3_9"},
					models.Include{Namespace: "EthernetInterface.v1_4_0"},
					models.Include{Namespace: "EthernetInterface.v1_4_1"},
					models.Include{Namespace: "EthernetInterface.v1_4_2"},
					models.Include{Namespace: "EthernetInterface.v1_4_3"},
					models.Include{Namespace: "EthernetInterface.v1_4_4"},
					models.Include{Namespace: "EthernetInterface.v1_4_5"},
					models.Include{Namespace: "EthernetInterface.v1_4_6"},
					models.Include{Namespace: "EthernetInterface.v1_4_7"},
					models.Include{Namespace: "EthernetInterface.v1_4_8"},
					models.Include{Namespace: "EthernetInterface.v1_5_0"},
					models.Include{Namespace: "EthernetInterface.v1_5_1"},
					models.Include{Namespace: "EthernetInterface.v1_5_2"},
					models.Include{Namespace: "EthernetInterface.v1_5_3"},
					models.Include{Namespace: "EthernetInterface.v1_5_4"},
					models.Include{Namespace: "EthernetInterface.v1_5_5"},
					models.Include{Namespace: "EthernetInterface.v1_5_6"},
					models.Include{Namespace: "EthernetInterface.v1_6_0"},
					models.Include{Namespace: "EthernetInterface.v1_6_1"},
					models.Include{Namespace: "EthernetInterface.v1_6_2"},
					models.Include{Namespace: "EthernetInterface.v1_6_3"},
					models.Include{Namespace: "EthernetInterface.v1_6_4"},
				},
			},
			models.Reference{URI: "http://redfish.dmtf.org/schemas/v1/EthernetInterfaceCollection_v1.xml",
				TopInclude: []models.Include{
					models.Include{Namespace: "EthernetInterfaceCollection"},
				},
			},
			models.Reference{URI: "http://redfish.dmtf.org/schemas/v1/EventDestination_v1.xml",
				TopInclude: []models.Include{
					models.Include{Namespace: "EventDestination"},
					models.Include{Namespace: "EventDestination.v1_0_0"},
					models.Include{Namespace: "EventDestination.v1_0_2"},
					models.Include{Namespace: "EventDestination.v1_0_3"},
					models.Include{Namespace: "EventDestination.v1_0_4"},
					models.Include{Namespace: "EventDestination.v1_0_5"},
					models.Include{Namespace: "EventDestination.v1_0_6"},
					models.Include{Namespace: "EventDestination.v1_0_7"},
					models.Include{Namespace: "EventDestination.v1_0_8"},
					models.Include{Namespace: "EventDestination.v1_0_9"},
					models.Include{Namespace: "EventDestination.v1_1_0"},
					models.Include{Namespace: "EventDestination.v1_1_1"},
					models.Include{Namespace: "EventDestination.v1_1_2"},
					models.Include{Namespace: "EventDestination.v1_1_3"},
					models.Include{Namespace: "EventDestination.v1_1_4"},
					models.Include{Namespace: "EventDestination.v1_1_5"},
					models.Include{Namespace: "EventDestination.v1_1_6"},
					models.Include{Namespace: "EventDestination.v1_1_7"},
					models.Include{Namespace: "EventDestination.v1_1_8"},
					models.Include{Namespace: "EventDestination.v1_2_0"},
					models.Include{Namespace: "EventDestination.v1_2_1"},
					models.Include{Namespace: "EventDestination.v1_2_2"},
					models.Include{Namespace: "EventDestination.v1_2_3"},
					models.Include{Namespace: "EventDestination.v1_2_4"},
					models.Include{Namespace: "EventDestination.v1_2_5"},
					models.Include{Namespace: "EventDestination.v1_2_6"},
					models.Include{Namespace: "EventDestination.v1_3_0"},
					models.Include{Namespace: "EventDestination.v1_3_1"},
					models.Include{Namespace: "EventDestination.v1_3_2"},
					models.Include{Namespace: "EventDestination.v1_3_3"},
					models.Include{Namespace: "EventDestination.v1_3_4"},
					models.Include{Namespace: "EventDestination.v1_4_0"},
					models.Include{Namespace: "EventDestination.v1_4_1"},
					models.Include{Namespace: "EventDestination.v1_4_2"},
					models.Include{Namespace: "EventDestination.v1_4_3"},
					models.Include{Namespace: "EventDestination.v1_5_0"},
					models.Include{Namespace: "EventDestination.v1_5_1"},
					models.Include{Namespace: "EventDestination.v1_5_2"},
					models.Include{Namespace: "EventDestination.v1_6_0"},
					models.Include{Namespace: "EventDestination.v1_6_1"},
					models.Include{Namespace: "EventDestination.v1_6_2"},
					models.Include{Namespace: "EventDestination.v1_6_3"},
					models.Include{Namespace: "EventDestination.v1_7_0"},
					models.Include{Namespace: "EventDestination.v1_7_1"},
					models.Include{Namespace: "EventDestination.v1_7_2"},
					models.Include{Namespace: "EventDestination.v1_7_3"},
					models.Include{Namespace: "EventDestination.v1_8_0"},
					models.Include{Namespace: "EventDestination.v1_8_1"},
					models.Include{Namespace: "EventDestination.v1_8_2"},
					models.Include{Namespace: "EventDestination.v1_8_3"},
					models.Include{Namespace: "EventDestination.v1_9_0"},
					models.Include{Namespace: "EventDestination.v1_9_1"},
					models.Include{Namespace: "EventDestination.v1_9_2"},
					models.Include{Namespace: "EventDestination.v1_10_0"},
					models.Include{Namespace: "EventDestination.v1_10_1"},
				},
			},
			models.Reference{URI: "http://redfish.dmtf.org/schemas/v1/EventDestinationCollection_v1.xml",
				TopInclude: []models.Include{
					models.Include{Namespace: "EventDestinationCollection"},
				},
			},
			models.Reference{URI: "http://redfish.dmtf.org/schemas/v1/EventService_v1.xml",
				TopInclude: []models.Include{
					models.Include{Namespace: "EventService"},
					models.Include{Namespace: "EventService.v1_0_0"},
					models.Include{Namespace: "EventService.v1_0_2"},
					models.Include{Namespace: "EventService.v1_0_3"},
					models.Include{Namespace: "EventService.v1_0_4"},
					models.Include{Namespace: "EventService.v1_0_5"},
					models.Include{Namespace: "EventService.v1_0_6"},
					models.Include{Namespace: "EventService.v1_0_7"},
					models.Include{Namespace: "EventService.v1_0_8"},
					models.Include{Namespace: "EventService.v1_0_9"},
					models.Include{Namespace: "EventService.v1_0_10"},
					models.Include{Namespace: "EventService.v1_0_11"},
					models.Include{Namespace: "EventService.v1_0_12"},
					models.Include{Namespace: "EventService.v1_0_13"},
					models.Include{Namespace: "EventService.v1_1_0"},
					models.Include{Namespace: "EventService.v1_1_1"},
					models.Include{Namespace: "EventService.v1_1_2"},
					models.Include{Namespace: "EventService.v1_1_3"},
					models.Include{Namespace: "EventService.v1_1_4"},
					models.Include{Namespace: "EventService.v1_1_5"},
					models.Include{Namespace: "EventService.v1_1_6"},
					models.Include{Namespace: "EventService.v1_2_0"},
					models.Include{Namespace: "EventService.v1_2_1"},
					models.Include{Namespace: "EventService.v1_2_2"},
					models.Include{Namespace: "EventService.v1_2_3"},
					models.Include{Namespace: "EventService.v1_2_4"},
					models.Include{Namespace: "EventService.v1_2_5"},
					models.Include{Namespace: "EventService.v1_3_0"},
					models.Include{Namespace: "EventService.v1_3_1"},
					models.Include{Namespace: "EventService.v1_3_2"},
					models.Include{Namespace: "EventService.v1_3_3"},
					models.Include{Namespace: "EventService.v1_3_4"},
					models.Include{Namespace: "EventService.v1_4_0"},
					models.Include{Namespace: "EventService.v1_4_1"},
					models.Include{Namespace: "EventService.v1_4_2"},
					models.Include{Namespace: "EventService.v1_4_3"},
					models.Include{Namespace: "EventService.v1_5_0"},
					models.Include{Namespace: "EventService.v1_5_1"},
					models.Include{Namespace: "EventService.v1_5_2"},
					models.Include{Namespace: "EventService.v1_5_3"},
					models.Include{Namespace: "EventService.v1_6_0"},
					models.Include{Namespace: "EventService.v1_6_1"},
					models.Include{Namespace: "EventService.v1_6_2"},
					models.Include{Namespace: "EventService.v1_7_0"},
					models.Include{Namespace: "EventService.v1_7_1"},
				},
			},
			models.Reference{URI: "http://redfish.dmtf.org/schemas/v1/Fabric_v1.xml",
				TopInclude: []models.Include{
					models.Include{Namespace: "Fabric.v1_0_0"},
					models.Include{Namespace: "Fabric.v1_0_1"},
					models.Include{Namespace: "Fabric.v1_0_2"},
					models.Include{Namespace: "Fabric.v1_0_3"},
					models.Include{Namespace: "Fabric.v1_0_4"},
					models.Include{Namespace: "Fabric.v1_0_5"},
					models.Include{Namespace: "Fabric.v1_0_6"},
					models.Include{Namespace: "Fabric.v1_0_7"},
					models.Include{Namespace: "Fabric.v1_0_8"},
					models.Include{Namespace: "Fabric.v1_0_9"},
					models.Include{Namespace: "Fabric.v1_1_0"},
					models.Include{Namespace: "Fabric.v1_1_1"},
					models.Include{Namespace: "Fabric.v1_1_2"},
					models.Include{Namespace: "Fabric.v1_1_3"},
					models.Include{Namespace: "Fabric.v1_2_0"},
					models.Include{Namespace: "Fabric.v1_2_1"},
					models.Include{Namespace: "Fabric.v1_2_2"},
				},
			},
			models.Reference{URI: "http://redfish.dmtf.org/schemas/v1/FabricCollection_v1.xml",
				TopInclude: []models.Include{
					models.Include{Namespace: "FabricCollection"},
				},
			},
			models.Reference{URI: "http://redfish.dmtf.org/schemas/v1/HostInterface_v1.xml",
				TopInclude: []models.Include{
					models.Include{Namespace: "HostInterface"},
					models.Include{Namespace: "HostInterface.v1_0_0"},
					models.Include{Namespace: "HostInterface.v1_0_1"},
					models.Include{Namespace: "HostInterface.v1_0_2"},
					models.Include{Namespace: "HostInterface.v1_0_3"},
					models.Include{Namespace: "HostInterface.v1_0_4"},
					models.Include{Namespace: "HostInterface.v1_0_5"},
					models.Include{Namespace: "HostInterface.v1_1_0"},
					models.Include{Namespace: "HostInterface.v1_1_1"},
					models.Include{Namespace: "HostInterface.v1_1_2"},
					models.Include{Namespace: "HostInterface.v1_1_3"},
					models.Include{Namespace: "HostInterface.v1_1_4"},
					models.Include{Namespace: "HostInterface.v1_1_5"},
					models.Include{Namespace: "HostInterface.v1_2_0"},
					models.Include{Namespace: "HostInterface.v1_2_1"},
					models.Include{Namespace: "HostInterface.v1_2_2"},
					models.Include{Namespace: "HostInterface.v1_3_0"},
				},
			},
			models.Reference{URI: "http://redfish.dmtf.org/schemas/v1/HostInterfaceCollection_v1.xml",
				TopInclude: []models.Include{
					models.Include{Namespace: "HostInterfaceCollection"},
				},
			},
			models.Reference{URI: "http://redfish.dmtf.org/schemas/v1/IPAddresses_v1.xml",
				TopInclude: []models.Include{
					models.Include{Namespace: "IPAddresses"},
				},
			},
			models.Reference{URI: "http://redfish.dmtf.org/schemas/v1/LogEntry_v1.xml",
				TopInclude: []models.Include{
					models.Include{Namespace: "LogEntry"},
					models.Include{Namespace: "LogEntry.v1_0_0"},
					models.Include{Namespace: "LogEntry.v1_0_2"},
					models.Include{Namespace: "LogEntry.v1_0_3"},
					models.Include{Namespace: "LogEntry.v1_0_4"},
					models.Include{Namespace: "LogEntry.v1_0_5"},
					models.Include{Namespace: "LogEntry.v1_0_6"},
					models.Include{Namespace: "LogEntry.v1_0_7"},
					models.Include{Namespace: "LogEntry.v1_0_8"},
					models.Include{Namespace: "LogEntry.v1_0_9"},
					models.Include{Namespace: "LogEntry.v1_0_10"},
					models.Include{Namespace: "LogEntry.v1_0_11"},
					models.Include{Namespace: "LogEntry.v1_0_12"},
					models.Include{Namespace: "LogEntry.v1_0_13"},
					models.Include{Namespace: "LogEntry.v1_0_14"},
					models.Include{Namespace: "LogEntry.v1_1_0"},
					models.Include{Namespace: "LogEntry.v1_1_2"},
					models.Include{Namespace: "LogEntry.v1_1_3"},
					models.Include{Namespace: "LogEntry.v1_1_4"},
					models.Include{Namespace: "LogEntry.v1_1_5"},
					models.Include{Namespace: "LogEntry.v1_1_6"},
					models.Include{Namespace: "LogEntry.v1_1_7"},
					models.Include{Namespace: "LogEntry.v1_1_8"},
					models.Include{Namespace: "LogEntry.v1_1_9"},
					models.Include{Namespace: "LogEntry.v1_1_10"},
					models.Include{Namespace: "LogEntry.v1_1_11"},
					models.Include{Namespace: "LogEntry.v1_1_12"},
					models.Include{Namespace: "LogEntry.v1_2_0"},
					models.Include{Namespace: "LogEntry.v1_2_1"},
					models.Include{Namespace: "LogEntry.v1_2_2"},
					models.Include{Namespace: "LogEntry.v1_2_3"},
					models.Include{Namespace: "LogEntry.v1_2_4"},
					models.Include{Namespace: "LogEntry.v1_2_5"},
					models.Include{Namespace: "LogEntry.v1_2_6"},
					models.Include{Namespace: "LogEntry.v1_2_7"},
					models.Include{Namespace: "LogEntry.v1_2_8"},
					models.Include{Namespace: "LogEntry.v1_2_9"},
					models.Include{Namespace: "LogEntry.v1_2_10"},
					models.Include{Namespace: "LogEntry.v1_3_0"},
					models.Include{Namespace: "LogEntry.v1_3_1"},
					models.Include{Namespace: "LogEntry.v1_3_2"},
					models.Include{Namespace: "LogEntry.v1_3_3"},
					models.Include{Namespace: "LogEntry.v1_3_4"},
					models.Include{Namespace: "LogEntry.v1_3_5"},
					models.Include{Namespace: "LogEntry.v1_3_6"},
					models.Include{Namespace: "LogEntry.v1_3_7"},
					models.Include{Namespace: "LogEntry.v1_3_8"},
					models.Include{Namespace: "LogEntry.v1_3_9"},
					models.Include{Namespace: "LogEntry.v1_4_0"},
					models.Include{Namespace: "LogEntry.v1_4_1"},
					models.Include{Namespace: "LogEntry.v1_4_2"},
					models.Include{Namespace: "LogEntry.v1_4_3"},
					models.Include{Namespace: "LogEntry.v1_4_4"},
					models.Include{Namespace: "LogEntry.v1_4_5"},
					models.Include{Namespace: "LogEntry.v1_4_6"},
					models.Include{Namespace: "LogEntry.v1_4_7"},
					models.Include{Namespace: "LogEntry.v1_4_8"},
					models.Include{Namespace: "LogEntry.v1_5_0"},
					models.Include{Namespace: "LogEntry.v1_5_2"},
					models.Include{Namespace: "LogEntry.v1_5_3"},
					models.Include{Namespace: "LogEntry.v1_5_4"},
					models.Include{Namespace: "LogEntry.v1_6_0"},
					models.Include{Namespace: "LogEntry.v1_6_1"},
					models.Include{Namespace: "LogEntry.v1_6_2"},
					models.Include{Namespace: "LogEntry.v1_6_3"},
					models.Include{Namespace: "LogEntry.v1_7_0"},
					models.Include{Namespace: "LogEntry.v1_7_1"},
					models.Include{Namespace: "LogEntry.v1_8_0"},
					models.Include{Namespace: "LogEntry.v1_9_0"},
				},
			},
			models.Reference{URI: "http://redfish.dmtf.org/schemas/v1/LogEntryCollection_v1.xml",
				TopInclude: []models.Include{
					models.Include{Namespace: "LogEntryCollection"},
				},
			},
			models.Reference{URI: "http://redfish.dmtf.org/schemas/v1/LogService_v1.xml",
				TopInclude: []models.Include{
					models.Include{Namespace: "LogService"},
					models.Include{Namespace: "LogService.v1_0_0"},
					models.Include{Namespace: "LogService.v1_0_2"},
					models.Include{Namespace: "LogService.v1_0_3"},
					models.Include{Namespace: "LogService.v1_0_4"},
					models.Include{Namespace: "LogService.v1_0_5"},
					models.Include{Namespace: "LogService.v1_0_6"},
					models.Include{Namespace: "LogService.v1_0_7"},
					models.Include{Namespace: "LogService.v1_0_8"},
					models.Include{Namespace: "LogService.v1_1_0"},
					models.Include{Namespace: "LogService.v1_1_1"},
					models.Include{Namespace: "LogService.v1_1_2"},
					models.Include{Namespace: "LogService.v1_1_3"},
					models.Include{Namespace: "LogService.v1_2_0"},
				},
			},
			models.Reference{URI: "http://redfish.dmtf.org/schemas/v1/Manager_v1.xml",
				TopInclude: []models.Include{
					models.Include{Namespace: "Manager"},
					models.Include{Namespace: "Manager.v1_0_0"},
					models.Include{Namespace: "Manager.v1_0_1"},
					models.Include{Namespace: "Manager.v1_0_2"},
					models.Include{Namespace: "Manager.v1_0_3"},
					models.Include{Namespace: "Manager.v1_0_4"},
					models.Include{Namespace: "Manager.v1_0_5"},
					models.Include{Namespace: "Manager.v1_0_6"},
					models.Include{Namespace: "Manager.v1_0_7"},
					models.Include{Namespace: "Manager.v1_0_8"},
					models.Include{Namespace: "Manager.v1_0_9"},
					models.Include{Namespace: "Manager.v1_0_10"},
					models.Include{Namespace: "Manager.v1_0_11"},
					models.Include{Namespace: "Manager.v1_0_12"},
					models.Include{Namespace: "Manager.v1_0_13"},
					models.Include{Namespace: "Manager.v1_0_14"},
					models.Include{Namespace: "Manager.v1_0_15"},
					models.Include{Namespace: "Manager.v1_1_0"},
					models.Include{Namespace: "Manager.v1_1_1"},
					models.Include{Namespace: "Manager.v1_1_2"},
					models.Include{Namespace: "Manager.v1_1_3"},
					models.Include{Namespace: "Manager.v1_1_4"},
					models.Include{Namespace: "Manager.v1_1_5"},
					models.Include{Namespace: "Manager.v1_1_6"},
					models.Include{Namespace: "Manager.v1_1_7"},
					models.Include{Namespace: "Manager.v1_1_8"},
					models.Include{Namespace: "Manager.v1_1_9"},
					models.Include{Namespace: "Manager.v1_1_10"},
					models.Include{Namespace: "Manager.v1_1_11"},
					models.Include{Namespace: "Manager.v1_1_12"},
					models.Include{Namespace: "Manager.v1_1_13"},
					models.Include{Namespace: "Manager.v1_2_0"},
					models.Include{Namespace: "Manager.v1_2_1"},
					models.Include{Namespace: "Manager.v1_2_2"},
					models.Include{Namespace: "Manager.v1_2_3"},
					models.Include{Namespace: "Manager.v1_2_4"},
					models.Include{Namespace: "Manager.v1_2_5"},
					models.Include{Namespace: "Manager.v1_2_6"},
					models.Include{Namespace: "Manager.v1_2_7"},
					models.Include{Namespace: "Manager.v1_2_8"},
					models.Include{Namespace: "Manager.v1_2_9"},
					models.Include{Namespace: "Manager.v1_2_10"},
					models.Include{Namespace: "Manager.v1_2_11"},
					models.Include{Namespace: "Manager.v1_2_12"},
					models.Include{Namespace: "Manager.v1_2_13"},
					models.Include{Namespace: "Manager.v1_3_0"},
					models.Include{Namespace: "Manager.v1_3_1"},
					models.Include{Namespace: "Manager.v1_3_2"},
					models.Include{Namespace: "Manager.v1_3_3"},
					models.Include{Namespace: "Manager.v1_3_4"},
					models.Include{Namespace: "Manager.v1_3_5"},
					models.Include{Namespace: "Manager.v1_3_6"},
					models.Include{Namespace: "Manager.v1_3_7"},
					models.Include{Namespace: "Manager.v1_3_8"},
					models.Include{Namespace: "Manager.v1_3_9"},
					models.Include{Namespace: "Manager.v1_3_10"},
					models.Include{Namespace: "Manager.v1_3_11"},
					models.Include{Namespace: "Manager.v1_3_12"},
					models.Include{Namespace: "Manager.v1_4_0"},
					models.Include{Namespace: "Manager.v1_4_1"},
					models.Include{Namespace: "Manager.v1_4_2"},
					models.Include{Namespace: "Manager.v1_4_3"},
					models.Include{Namespace: "Manager.v1_4_4"},
					models.Include{Namespace: "Manager.v1_4_5"},
					models.Include{Namespace: "Manager.v1_4_6"},
					models.Include{Namespace: "Manager.v1_4_7"},
					models.Include{Namespace: "Manager.v1_4_8"},
					models.Include{Namespace: "Manager.v1_4_9"},
					models.Include{Namespace: "Manager.v1_5_0"},
					models.Include{Namespace: "Manager.v1_5_1"},
					models.Include{Namespace: "Manager.v1_5_2"},
					models.Include{Namespace: "Manager.v1_5_3"},
					models.Include{Namespace: "Manager.v1_5_4"},
					models.Include{Namespace: "Manager.v1_5_5"},
					models.Include{Namespace: "Manager.v1_5_6"},
					models.Include{Namespace: "Manager.v1_5_7"},
					models.Include{Namespace: "Manager.v1_5_8"},
					models.Include{Namespace: "Manager.v1_6_0"},
					models.Include{Namespace: "Manager.v1_6_1"},
					models.Include{Namespace: "Manager.v1_6_2"},
					models.Include{Namespace: "Manager.v1_6_3"},
					models.Include{Namespace: "Manager.v1_6_4"},
					models.Include{Namespace: "Manager.v1_6_5"},
					models.Include{Namespace: "Manager.v1_7_0"},
					models.Include{Namespace: "Manager.v1_7_1"},
					models.Include{Namespace: "Manager.v1_7_2"},
					models.Include{Namespace: "Manager.v1_7_3"},
					models.Include{Namespace: "Manager.v1_7_4"},
					models.Include{Namespace: "Manager.v1_7_5"},
					models.Include{Namespace: "Manager.v1_8_0"},
					models.Include{Namespace: "Manager.v1_8_1"},
					models.Include{Namespace: "Manager.v1_8_2"},
					models.Include{Namespace: "Manager.v1_8_3"},
					models.Include{Namespace: "Manager.v1_8_4"},
					models.Include{Namespace: "Manager.v1_9_0"},
					models.Include{Namespace: "Manager.v1_9_1"},
					models.Include{Namespace: "Manager.v1_9_2"},
					models.Include{Namespace: "Manager.v1_9_3"},
					models.Include{Namespace: "Manager.v1_10_0"},
					models.Include{Namespace: "Manager.v1_10_1"},
					models.Include{Namespace: "Manager.v1_10_2"},
					models.Include{Namespace: "Manager.v1_11_0"},
					models.Include{Namespace: "Manager.v1_11_1"},
					models.Include{Namespace: "Manager.v1_12_0"},
				},
			},
			models.Reference{URI: "http://redfish.dmtf.org/schemas/v1/ManagerAccount_v1.xml",
				TopInclude: []models.Include{
					models.Include{Namespace: "ManagerAccount"},
					models.Include{Namespace: "ManagerAccount.v1_0_0"},
					models.Include{Namespace: "ManagerAccount.v1_0_2"},
					models.Include{Namespace: "ManagerAccount.v1_0_3"},
					models.Include{Namespace: "ManagerAccount.v1_0_4"},
					models.Include{Namespace: "ManagerAccount.v1_0_5"},
					models.Include{Namespace: "ManagerAccount.v1_0_6"},
					models.Include{Namespace: "ManagerAccount.v1_0_7"},
					models.Include{Namespace: "ManagerAccount.v1_0_8"},
					models.Include{Namespace: "ManagerAccount.v1_0_9"},
					models.Include{Namespace: "ManagerAccount.v1_0_10"},
					models.Include{Namespace: "ManagerAccount.v1_0_11"},
					models.Include{Namespace: "ManagerAccount.v1_0_12"},
					models.Include{Namespace: "ManagerAccount.v1_1_0"},
					models.Include{Namespace: "ManagerAccount.v1_1_1"},
					models.Include{Namespace: "ManagerAccount.v1_1_2"},
					models.Include{Namespace: "ManagerAccount.v1_1_3"},
					models.Include{Namespace: "ManagerAccount.v1_1_4"},
					models.Include{Namespace: "ManagerAccount.v1_1_5"},
					models.Include{Namespace: "ManagerAccount.v1_1_6"},
					models.Include{Namespace: "ManagerAccount.v1_1_7"},
					models.Include{Namespace: "ManagerAccount.v1_1_8"},
					models.Include{Namespace: "ManagerAccount.v1_2_0"},
					models.Include{Namespace: "ManagerAccount.v1_2_1"},
					models.Include{Namespace: "ManagerAccount.v1_2_2"},
					models.Include{Namespace: "ManagerAccount.v1_2_3"},
					models.Include{Namespace: "ManagerAccount.v1_2_4"},
					models.Include{Namespace: "ManagerAccount.v1_2_5"},
					models.Include{Namespace: "ManagerAccount.v1_3_0"},
					models.Include{Namespace: "ManagerAccount.v1_3_1"},
					models.Include{Namespace: "ManagerAccount.v1_3_2"},
					models.Include{Namespace: "ManagerAccount.v1_3_3"},
					models.Include{Namespace: "ManagerAccount.v1_3_4"},
					models.Include{Namespace: "ManagerAccount.v1_4_0"},
					models.Include{Namespace: "ManagerAccount.v1_4_1"},
					models.Include{Namespace: "ManagerAccount.v1_4_2"},
					models.Include{Namespace: "ManagerAccount.v1_4_3"},
					models.Include{Namespace: "ManagerAccount.v1_4_4"},
					models.Include{Namespace: "ManagerAccount.v1_4_5"},
					models.Include{Namespace: "ManagerAccount.v1_5_0"},
					models.Include{Namespace: "ManagerAccount.v1_5_1"},
					models.Include{Namespace: "ManagerAccount.v1_5_2"},
					models.Include{Namespace: "ManagerAccount.v1_5_3"},
					models.Include{Namespace: "ManagerAccount.v1_5_4"},
					models.Include{Namespace: "ManagerAccount.v1_6_0"},
					models.Include{Namespace: "ManagerAccount.v1_6_1"},
					models.Include{Namespace: "ManagerAccount.v1_6_2"},
					models.Include{Namespace: "ManagerAccount.v1_6_3"},
					models.Include{Namespace: "ManagerAccount.v1_7_0"},
					models.Include{Namespace: "ManagerAccount.v1_7_1"},
					models.Include{Namespace: "ManagerAccount.v1_8_0"},
				},
			},
			models.Reference{URI: "http://redfish.dmtf.org/schemas/v1/ManagerAccountCollection_v1.xml",
				TopInclude: []models.Include{
					models.Include{Namespace: "ManagerAccountCollection"},
				},
			},
			models.Reference{URI: "http://redfish.dmtf.org/schemas/v1/ManagerCollection_v1.xml",
				TopInclude: []models.Include{
					models.Include{Namespace: "ManagerCollection"},
				},
			},
			models.Reference{URI: "http://redfish.dmtf.org/schemas/v1/ManagerNetworkProtocol_v1.xml",
				TopInclude: []models.Include{
					models.Include{Namespace: "ManagerNetworkProtocol"},
					models.Include{Namespace: "ManagerNetworkProtocol.v1_0_0"},
					models.Include{Namespace: "ManagerNetworkProtocol.v1_0_2"},
					models.Include{Namespace: "ManagerNetworkProtocol.v1_0_3"},
					models.Include{Namespace: "ManagerNetworkProtocol.v1_0_4"},
					models.Include{Namespace: "ManagerNetworkProtocol.v1_0_5"},
					models.Include{Namespace: "ManagerNetworkProtocol.v1_0_6"},
					models.Include{Namespace: "ManagerNetworkProtocol.v1_0_7"},
					models.Include{Namespace: "ManagerNetworkProtocol.v1_0_8"},
					models.Include{Namespace: "ManagerNetworkProtocol.v1_0_9"},
					models.Include{Namespace: "ManagerNetworkProtocol.v1_1_0"},
					models.Include{Namespace: "ManagerNetworkProtocol.v1_1_1"},
					models.Include{Namespace: "ManagerNetworkProtocol.v1_1_2"},
					models.Include{Namespace: "ManagerNetworkProtocol.v1_1_3"},
					models.Include{Namespace: "ManagerNetworkProtocol.v1_1_4"},
					models.Include{Namespace: "ManagerNetworkProtocol.v1_1_5"},
					models.Include{Namespace: "ManagerNetworkProtocol.v1_1_6"},
					models.Include{Namespace: "ManagerNetworkProtocol.v1_2_0"},
					models.Include{Namespace: "ManagerNetworkProtocol.v1_2_1"},
					models.Include{Namespace: "ManagerNetworkProtocol.v1_2_2"},
					models.Include{Namespace: "ManagerNetworkProtocol.v1_2_3"},
					models.Include{Namespace: "ManagerNetworkProtocol.v1_2_4"},
					models.Include{Namespace: "ManagerNetworkProtocol.v1_2_5"},
					models.Include{Namespace: "ManagerNetworkProtocol.v1_3_0"},
					models.Include{Namespace: "ManagerNetworkProtocol.v1_3_1"},
					models.Include{Namespace: "ManagerNetworkProtocol.v1_3_2"},
					models.Include{Namespace: "ManagerNetworkProtocol.v1_3_3"},
					models.Include{Namespace: "ManagerNetworkProtocol.v1_3_4"},
					models.Include{Namespace: "ManagerNetworkProtocol.v1_4_0"},
					models.Include{Namespace: "ManagerNetworkProtocol.v1_4_1"},
					models.Include{Namespace: "ManagerNetworkProtocol.v1_4_2"},
					models.Include{Namespace: "ManagerNetworkProtocol.v1_4_3"},
					models.Include{Namespace: "ManagerNetworkProtocol.v1_4_4"},
					models.Include{Namespace: "ManagerNetworkProtocol.v1_5_0"},
					models.Include{Namespace: "ManagerNetworkProtocol.v1_5_1"},
					models.Include{Namespace: "ManagerNetworkProtocol.v1_5_2"},
					models.Include{Namespace: "ManagerNetworkProtocol.v1_5_3"},
					models.Include{Namespace: "ManagerNetworkProtocol.v1_6_0"},
					models.Include{Namespace: "ManagerNetworkProtocol.v1_6_1"},
					models.Include{Namespace: "ManagerNetworkProtocol.v1_6_2"},
					models.Include{Namespace: "ManagerNetworkProtocol.v1_7_0"},
				},
			},
			models.Reference{URI: "http://redfish.dmtf.org/schemas/v1/Memory_v1.xml",
				TopInclude: []models.Include{
					models.Include{Namespace: "Memory"},
					models.Include{Namespace: "Memory.v1_0_0"},
					models.Include{Namespace: "Memory.v1_0_1"},
					models.Include{Namespace: "Memory.v1_0_2"},
					models.Include{Namespace: "Memory.v1_0_3"},
					models.Include{Namespace: "Memory.v1_0_4"},
					models.Include{Namespace: "Memory.v1_0_5"},
					models.Include{Namespace: "Memory.v1_0_6"},
					models.Include{Namespace: "Memory.v1_0_7"},
					models.Include{Namespace: "Memory.v1_0_8"},
					models.Include{Namespace: "Memory.v1_0_9"},
					models.Include{Namespace: "Memory.v1_0_10"},
					models.Include{Namespace: "Memory.v1_0_11"},
					models.Include{Namespace: "Memory.v1_1_0"},
					models.Include{Namespace: "Memory.v1_1_1"},
					models.Include{Namespace: "Memory.v1_1_2"},
					models.Include{Namespace: "Memory.v1_1_3"},
					models.Include{Namespace: "Memory.v1_1_4"},
					models.Include{Namespace: "Memory.v1_1_5"},
					models.Include{Namespace: "Memory.v1_1_6"},
					models.Include{Namespace: "Memory.v1_1_7"},
					models.Include{Namespace: "Memory.v1_1_8"},
					models.Include{Namespace: "Memory.v1_1_9"},
					models.Include{Namespace: "Memory.v1_1_10"},
					models.Include{Namespace: "Memory.v1_2_0"},
					models.Include{Namespace: "Memory.v1_2_1"},
					models.Include{Namespace: "Memory.v1_2_2"},
					models.Include{Namespace: "Memory.v1_2_3"},
					models.Include{Namespace: "Memory.v1_2_4"},
					models.Include{Namespace: "Memory.v1_2_5"},
					models.Include{Namespace: "Memory.v1_2_6"},
					models.Include{Namespace: "Memory.v1_2_7"},
					models.Include{Namespace: "Memory.v1_2_8"},
					models.Include{Namespace: "Memory.v1_2_9"},
					models.Include{Namespace: "Memory.v1_3_0"},
					models.Include{Namespace: "Memory.v1_3_1"},
					models.Include{Namespace: "Memory.v1_3_2"},
					models.Include{Namespace: "Memory.v1_3_3"},
					models.Include{Namespace: "Memory.v1_3_4"},
					models.Include{Namespace: "Memory.v1_3_5"},
					models.Include{Namespace: "Memory.v1_3_6"},
					models.Include{Namespace: "Memory.v1_3_7"},
					models.Include{Namespace: "Memory.v1_3_8"},
					models.Include{Namespace: "Memory.v1_3_9"},
					models.Include{Namespace: "Memory.v1_4_0"},
					models.Include{Namespace: "Memory.v1_4_1"},
					models.Include{Namespace: "Memory.v1_4_2"},
					models.Include{Namespace: "Memory.v1_4_3"},
					models.Include{Namespace: "Memory.v1_4_4"},
					models.Include{Namespace: "Memory.v1_4_5"},
					models.Include{Namespace: "Memory.v1_4_6"},
					models.Include{Namespace: "Memory.v1_4_7"},
					models.Include{Namespace: "Memory.v1_4_8"},
					models.Include{Namespace: "Memory.v1_4_9"},
					models.Include{Namespace: "Memory.v1_5_0"},
					models.Include{Namespace: "Memory.v1_5_1"},
					models.Include{Namespace: "Memory.v1_5_2"},
					models.Include{Namespace: "Memory.v1_5_3"},
					models.Include{Namespace: "Memory.v1_5_4"},
					models.Include{Namespace: "Memory.v1_5_5"},
					models.Include{Namespace: "Memory.v1_5_6"},
					models.Include{Namespace: "Memory.v1_5_7"},
					models.Include{Namespace: "Memory.v1_5_8"},
					models.Include{Namespace: "Memory.v1_6_0"},
					models.Include{Namespace: "Memory.v1_6_1"},
					models.Include{Namespace: "Memory.v1_6_2"},
					models.Include{Namespace: "Memory.v1_6_3"},
					models.Include{Namespace: "Memory.v1_6_4"},
					models.Include{Namespace: "Memory.v1_6_5"},
					models.Include{Namespace: "Memory.v1_6_6"},
					models.Include{Namespace: "Memory.v1_6_7"},
					models.Include{Namespace: "Memory.v1_7_0"},
					models.Include{Namespace: "Memory.v1_7_1"},
					models.Include{Namespace: "Memory.v1_7_2"},
					models.Include{Namespace: "Memory.v1_7_3"},
					models.Include{Namespace: "Memory.v1_7_4"},
					models.Include{Namespace: "Memory.v1_7_5"},
					models.Include{Namespace: "Memory.v1_7_6"},
					models.Include{Namespace: "Memory.v1_8_0"},
					models.Include{Namespace: "Memory.v1_8_1"},
					models.Include{Namespace: "Memory.v1_8_2"},
					models.Include{Namespace: "Memory.v1_8_3"},
					models.Include{Namespace: "Memory.v1_8_4"},
					models.Include{Namespace: "Memory.v1_9_0"},
					models.Include{Namespace: "Memory.v1_9_1"},
					models.Include{Namespace: "Memory.v1_9_2"},
					models.Include{Namespace: "Memory.v1_9_3"},
					models.Include{Namespace: "Memory.v1_9_4"},
					models.Include{Namespace: "Memory.v1_10_0"},
					models.Include{Namespace: "Memory.v1_10_1"},
					models.Include{Namespace: "Memory.v1_11_0"},
					models.Include{Namespace: "Memory.v1_12_0"},
				},
			},
			models.Reference{URI: "http://redfish.dmtf.org/schemas/v1/MemoryCollection_v1.xml",
				TopInclude: []models.Include{
					models.Include{Namespace: "MemoryCollection"},
				},
			},
			models.Reference{URI: "http://redfish.dmtf.org/schemas/v1/MemoryDomainCollection_v1.xml",
				TopInclude: []models.Include{
					models.Include{Namespace: "MemoryDomainCollection"},
				},
			},
			models.Reference{URI: "http://redfish.dmtf.org/schemas/v1/Message_v1.xml",
				TopInclude: []models.Include{
					models.Include{Namespace: "Message"},
				},
			},
			models.Reference{URI: "http://redfish.dmtf.org/schemas/v1/MessageRegistry_v1.xml",
				TopInclude: []models.Include{
					models.Include{Namespace: "MessageRegistry"},
					models.Include{Namespace: "MessageRegistry.v1_0_0"},
					models.Include{Namespace: "MessageRegistry.v1_0_2"},
					models.Include{Namespace: "MessageRegistry.v1_0_3"},
					models.Include{Namespace: "MessageRegistry.v1_0_4"},
					models.Include{Namespace: "MessageRegistry.v1_0_5"},
					models.Include{Namespace: "MessageRegistry.v1_0_6"},
					models.Include{Namespace: "MessageRegistry.v1_0_7"},
					models.Include{Namespace: "MessageRegistry.v1_0_8"},
					models.Include{Namespace: "MessageRegistry.v1_0_9"},
					models.Include{Namespace: "MessageRegistry.v1_0_10"},
					models.Include{Namespace: "MessageRegistry.v1_1_0"},
					models.Include{Namespace: "MessageRegistry.v1_1_1"},
					models.Include{Namespace: "MessageRegistry.v1_1_2"},
					models.Include{Namespace: "MessageRegistry.v1_1_3"},
					models.Include{Namespace: "MessageRegistry.v1_1_4"},
					models.Include{Namespace: "MessageRegistry.v1_1_5"},
					models.Include{Namespace: "MessageRegistry.v1_1_6"},
					models.Include{Namespace: "MessageRegistry.v1_2_0"},
					models.Include{Namespace: "MessageRegistry.v1_2_1"},
					models.Include{Namespace: "MessageRegistry.v1_2_2"},
					models.Include{Namespace: "MessageRegistry.v1_2_3"},
					models.Include{Namespace: "MessageRegistry.v1_2_4"},
					models.Include{Namespace: "MessageRegistry.v1_3_0"},
					models.Include{Namespace: "MessageRegistry.v1_3_1"},
					models.Include{Namespace: "MessageRegistry.v1_3_2"},
					models.Include{Namespace: "MessageRegistry.v1_3_3"},
					models.Include{Namespace: "MessageRegistry.v1_4_0"},
					models.Include{Namespace: "MessageRegistry.v1_4_1"},
					models.Include{Namespace: "MessageRegistry.v1_4_2"},
				},
			},
			models.Reference{URI: "http://redfish.dmtf.org/schemas/v1/MessageRegistryCollection_v1.xml",
				TopInclude: []models.Include{
					models.Include{Namespace: "MessageRegistryCollection"},
				},
			},
			models.Reference{URI: "http://redfish.dmtf.org/schemas/v1/MessageRegistryFile_v1.xml",
				TopInclude: []models.Include{
					models.Include{Namespace: "MessageRegistryFile"},
					models.Include{Namespace: "MessageRegistryFile.v1_0_0"},
					models.Include{Namespace: "MessageRegistryFile.v1_0_2"},
					models.Include{Namespace: "MessageRegistryFile.v1_0_3"},
					models.Include{Namespace: "MessageRegistryFile.v1_0_4"},
					models.Include{Namespace: "MessageRegistryFile.v1_0_5"},
					models.Include{Namespace: "MessageRegistryFile.v1_0_6"},
					models.Include{Namespace: "MessageRegistryFile.v1_0_7"},
					models.Include{Namespace: "MessageRegistryFile.v1_1_0"},
					models.Include{Namespace: "MessageRegistryFile.v1_1_1"},
					models.Include{Namespace: "MessageRegistryFile.v1_1_2"},
					models.Include{Namespace: "MessageRegistryFile.v1_1_3"},
				},
			},
			models.Reference{URI: "http://redfish.dmtf.org/schemas/v1/MessageRegistryFileCollection_v1.xml",
				TopInclude: []models.Include{
					models.Include{Namespace: "MessageRegistryFileCollection"},
				},
			},
			models.Reference{URI: "http://redfish.dmtf.org/schemas/v1/NetworkAdapter_v1.xml",
				TopInclude: []models.Include{
					models.Include{Namespace: "NetworkAdapter"},
					models.Include{Namespace: "NetworkAdapter.v1_0_0"},
					models.Include{Namespace: "NetworkAdapter.v1_0_1"},
					models.Include{Namespace: "NetworkAdapter.v1_0_2"},
					models.Include{Namespace: "NetworkAdapter.v1_0_3"},
					models.Include{Namespace: "NetworkAdapter.v1_0_4"},
					models.Include{Namespace: "NetworkAdapter.v1_0_5"},
					models.Include{Namespace: "NetworkAdapter.v1_0_6"},
					models.Include{Namespace: "NetworkAdapter.v1_0_7"},
					models.Include{Namespace: "NetworkAdapter.v1_1_0"},
					models.Include{Namespace: "NetworkAdapter.v1_1_1"},
					models.Include{Namespace: "NetworkAdapter.v1_1_2"},
					models.Include{Namespace: "NetworkAdapter.v1_1_3"},
					models.Include{Namespace: "NetworkAdapter.v1_1_4"},
					models.Include{Namespace: "NetworkAdapter.v1_1_5"},
					models.Include{Namespace: "NetworkAdapter.v1_1_6"},
					models.Include{Namespace: "NetworkAdapter.v1_2_0"},
					models.Include{Namespace: "NetworkAdapter.v1_2_1"},
					models.Include{Namespace: "NetworkAdapter.v1_2_2"},
					models.Include{Namespace: "NetworkAdapter.v1_2_3"},
					models.Include{Namespace: "NetworkAdapter.v1_2_4"},
					models.Include{Namespace: "NetworkAdapter.v1_2_5"},
					models.Include{Namespace: "NetworkAdapter.v1_3_0"},
					models.Include{Namespace: "NetworkAdapter.v1_3_1"},
					models.Include{Namespace: "NetworkAdapter.v1_3_2"},
					models.Include{Namespace: "NetworkAdapter.v1_3_3"},
					models.Include{Namespace: "NetworkAdapter.v1_3_4"},
					models.Include{Namespace: "NetworkAdapter.v1_4_0"},
					models.Include{Namespace: "NetworkAdapter.v1_4_1"},
					models.Include{Namespace: "NetworkAdapter.v1_5_0"},
					models.Include{Namespace: "NetworkAdapter.v1_5_1"},
					models.Include{Namespace: "NetworkAdapter.v1_6_0"},
					models.Include{Namespace: "NetworkAdapter.v1_7_0"},
				},
			},
			models.Reference{URI: "http://redfish.dmtf.org/schemas/v1/NetworkAdapterCollection_v1.xml",
				TopInclude: []models.Include{
					models.Include{Namespace: "NetworkAdapterCollection"},
				},
			},
			models.Reference{URI: "http://redfish.dmtf.org/schemas/v1/NetworkInterface_v1.xml",
				TopInclude: []models.Include{
					models.Include{Namespace: "NetworkInterface"},
					models.Include{Namespace: "NetworkInterface.v1_0_0"},
					models.Include{Namespace: "NetworkInterface.v1_0_1"},
					models.Include{Namespace: "NetworkInterface.v1_0_2"},
					models.Include{Namespace: "NetworkInterface.v1_0_3"},
					models.Include{Namespace: "NetworkInterface.v1_0_4"},
					models.Include{Namespace: "NetworkInterface.v1_0_5"},
					models.Include{Namespace: "NetworkInterface.v1_0_6"},
					models.Include{Namespace: "NetworkInterface.v1_1_0"},
					models.Include{Namespace: "NetworkInterface.v1_1_1"},
					models.Include{Namespace: "NetworkInterface.v1_1_2"},
					models.Include{Namespace: "NetworkInterface.v1_1_3"},
					models.Include{Namespace: "NetworkInterface.v1_1_4"},
					models.Include{Namespace: "NetworkInterface.v1_1_5"},
					models.Include{Namespace: "NetworkInterface.v1_2_0"},
					models.Include{Namespace: "NetworkInterface.v1_2_1"},
				},
			},
			models.Reference{URI: "http://redfish.dmtf.org/schemas/v1/NetworkInterfaceCollection_v1.xml",
				TopInclude: []models.Include{
					models.Include{Namespace: "NetworkInterfaceCollection"},
				},
			},
			models.Reference{URI: "http://redfish.dmtf.org/schemas/v1/PCIeDevice_v1.xml",
				TopInclude: []models.Include{
					models.Include{Namespace: "PCIeDevice"},
					models.Include{Namespace: "PCIeDevice.v1_0_0"},
					models.Include{Namespace: "PCIeDevice.v1_0_1"},
					models.Include{Namespace: "PCIeDevice.v1_0_2"},
					models.Include{Namespace: "PCIeDevice.v1_0_3"},
					models.Include{Namespace: "PCIeDevice.v1_0_4"},
					models.Include{Namespace: "PCIeDevice.v1_0_5"},
					models.Include{Namespace: "PCIeDevice.v1_0_6"},
					models.Include{Namespace: "PCIeDevice.v1_1_0"},
					models.Include{Namespace: "PCIeDevice.v1_1_1"},
					models.Include{Namespace: "PCIeDevice.v1_1_2"},
					models.Include{Namespace: "PCIeDevice.v1_1_3"},
					models.Include{Namespace: "PCIeDevice.v1_1_4"},
					models.Include{Namespace: "PCIeDevice.v1_2_0"},
					models.Include{Namespace: "PCIeDevice.v1_2_1"},
					models.Include{Namespace: "PCIeDevice.v1_2_2"},
					models.Include{Namespace: "PCIeDevice.v1_2_3"},
					models.Include{Namespace: "PCIeDevice.v1_2_4"},
					models.Include{Namespace: "PCIeDevice.v1_3_0"},
					models.Include{Namespace: "PCIeDevice.v1_3_1"},
					models.Include{Namespace: "PCIeDevice.v1_3_2"},
					models.Include{Namespace: "PCIeDevice.v1_3_3"},
					models.Include{Namespace: "PCIeDevice.v1_4_0"},
					models.Include{Namespace: "PCIeDevice.v1_4_1"},
					models.Include{Namespace: "PCIeDevice.v1_5_0"},
					models.Include{Namespace: "PCIeDevice.v1_5_1"},
					models.Include{Namespace: "PCIeDevice.v1_6_0"},
					models.Include{Namespace: "PCIeDevice.v1_6_1"},
					models.Include{Namespace: "PCIeDevice.v1_7_0"},
				},
			},
			models.Reference{URI: "http://redfish.dmtf.org/schemas/v1/Port_v1.xml",
				TopInclude: []models.Include{
					models.Include{Namespace: "Port"},
					models.Include{Namespace: "Port.v1_0_0"},
					models.Include{Namespace: "Port.v1_0_1"},
					models.Include{Namespace: "Port.v1_0_2"},
					models.Include{Namespace: "Port.v1_0_3"},
					models.Include{Namespace: "Port.v1_0_4"},
					models.Include{Namespace: "Port.v1_0_5"},
					models.Include{Namespace: "Port.v1_0_6"},
					models.Include{Namespace: "Port.v1_0_7"},
					models.Include{Namespace: "Port.v1_0_8"},
					models.Include{Namespace: "Port.v1_0_9"},
					models.Include{Namespace: "Port.v1_1_0"},
					models.Include{Namespace: "Port.v1_1_1"},
					models.Include{Namespace: "Port.v1_1_2"},
					models.Include{Namespace: "Port.v1_1_3"},
					models.Include{Namespace: "Port.v1_1_4"},
					models.Include{Namespace: "Port.v1_1_5"},
					models.Include{Namespace: "Port.v1_1_6"},
					models.Include{Namespace: "Port.v1_2_0"},
					models.Include{Namespace: "Port.v1_2_1"},
					models.Include{Namespace: "Port.v1_2_2"},
					models.Include{Namespace: "Port.v1_2_3"},
					models.Include{Namespace: "Port.v1_2_4"},
					models.Include{Namespace: "Port.v1_3_0"},
					models.Include{Namespace: "Port.v1_3_1"},
					models.Include{Namespace: "Port.v1_3_2"},
					models.Include{Namespace: "Port.v1_4_0"},
				},
			},
			models.Reference{URI: "http://redfish.dmtf.org/schemas/v1/PortCollection_v1.xml",
				TopInclude: []models.Include{
					models.Include{Namespace: "PortCollection"},
				},
			},
			models.Reference{URI: "http://redfish.dmtf.org/schemas/v1/Power_v1.xml",
				TopInclude: []models.Include{
					models.Include{Namespace: "Power"},
					models.Include{Namespace: "Power.v1_0_0"},
					models.Include{Namespace: "Power.v1_0_1"},
					models.Include{Namespace: "Power.v1_0_2"},
					models.Include{Namespace: "Power.v1_0_3"},
					models.Include{Namespace: "Power.v1_0_4"},
					models.Include{Namespace: "Power.v1_0_5"},
					models.Include{Namespace: "Power.v1_0_6"},
					models.Include{Namespace: "Power.v1_0_7"},
					models.Include{Namespace: "Power.v1_0_8"},
					models.Include{Namespace: "Power.v1_0_9"},
					models.Include{Namespace: "Power.v1_0_10"},
					models.Include{Namespace: "Power.v1_0_11"},
					models.Include{Namespace: "Power.v1_0_12"},
					models.Include{Namespace: "Power.v1_0_13"},
					models.Include{Namespace: "Power.v1_1_0"},
					models.Include{Namespace: "Power.v1_1_1"},
					models.Include{Namespace: "Power.v1_1_2"},
					models.Include{Namespace: "Power.v1_1_3"},
					models.Include{Namespace: "Power.v1_1_4"},
					models.Include{Namespace: "Power.v1_1_5"},
					models.Include{Namespace: "Power.v1_1_6"},
					models.Include{Namespace: "Power.v1_1_7"},
					models.Include{Namespace: "Power.v1_1_8"},
					models.Include{Namespace: "Power.v1_1_9"},
					models.Include{Namespace: "Power.v1_1_10"},
					models.Include{Namespace: "Power.v1_1_11"},
					models.Include{Namespace: "Power.v1_2_0"},
					models.Include{Namespace: "Power.v1_2_1"},
					models.Include{Namespace: "Power.v1_2_2"},
					models.Include{Namespace: "Power.v1_2_3"},
					models.Include{Namespace: "Power.v1_2_4"},
					models.Include{Namespace: "Power.v1_2_5"},
					models.Include{Namespace: "Power.v1_2_6"},
					models.Include{Namespace: "Power.v1_2_7"},
					models.Include{Namespace: "Power.v1_2_8"},
					models.Include{Namespace: "Power.v1_2_9"},
					models.Include{Namespace: "Power.v1_2_10"},
					models.Include{Namespace: "Power.v1_2_11"},
					models.Include{Namespace: "Power.v1_3_0"},
					models.Include{Namespace: "Power.v1_3_1"},
					models.Include{Namespace: "Power.v1_3_2"},
					models.Include{Namespace: "Power.v1_3_3"},
					models.Include{Namespace: "Power.v1_3_4"},
					models.Include{Namespace: "Power.v1_3_5"},
					models.Include{Namespace: "Power.v1_3_6"},
					models.Include{Namespace: "Power.v1_3_7"},
					models.Include{Namespace: "Power.v1_3_8"},
					models.Include{Namespace: "Power.v1_3_9"},
					models.Include{Namespace: "Power.v1_4_0"},
					models.Include{Namespace: "Power.v1_4_1"},
					models.Include{Namespace: "Power.v1_4_2"},
					models.Include{Namespace: "Power.v1_4_3"},
					models.Include{Namespace: "Power.v1_4_4"},
					models.Include{Namespace: "Power.v1_4_5"},
					models.Include{Namespace: "Power.v1_4_6"},
					models.Include{Namespace: "Power.v1_4_7"},
					models.Include{Namespace: "Power.v1_4_8"},
					models.Include{Namespace: "Power.v1_5_0"},
					models.Include{Namespace: "Power.v1_5_1"},
					models.Include{Namespace: "Power.v1_5_2"},
					models.Include{Namespace: "Power.v1_5_3"},
					models.Include{Namespace: "Power.v1_5_4"},
					models.Include{Namespace: "Power.v1_5_5"},
					models.Include{Namespace: "Power.v1_5_6"},
					models.Include{Namespace: "Power.v1_5_7"},
					models.Include{Namespace: "Power.v1_6_0"},
					models.Include{Namespace: "Power.v1_6_1"},
					models.Include{Namespace: "Power.v1_6_2"},
					models.Include{Namespace: "Power.v1_6_3"},
					models.Include{Namespace: "Power.v1_7_0"},
					models.Include{Namespace: "Power.v1_7_1"},
				},
			},
			models.Reference{URI: "http://redfish.dmtf.org/schemas/v1/PrivilegeRegistry_v1.xml",
				TopInclude: []models.Include{
					models.Include{Namespace: "PrivilegeRegistry"},
					models.Include{Namespace: "PrivilegeRegistry.v1_0_0"},
					models.Include{Namespace: "PrivilegeRegistry.v1_0_1"},
					models.Include{Namespace: "PrivilegeRegistry.v1_0_2"},
					models.Include{Namespace: "PrivilegeRegistry.v1_0_3"},
					models.Include{Namespace: "PrivilegeRegistry.v1_0_4"},
					models.Include{Namespace: "PrivilegeRegistry.v1_0_5"},
					models.Include{Namespace: "PrivilegeRegistry.v1_1_0"},
					models.Include{Namespace: "PrivilegeRegistry.v1_1_1"},
					models.Include{Namespace: "PrivilegeRegistry.v1_1_2"},
					models.Include{Namespace: "PrivilegeRegistry.v1_1_3"},
					models.Include{Namespace: "PrivilegeRegistry.v1_1_4"},
				},
			},
			models.Reference{URI: "http://redfish.dmtf.org/schemas/v1/Processor_v1.xml",
				TopInclude: []models.Include{
					models.Include{Namespace: "Processor"},
					models.Include{Namespace: "Processor.v1_0_0"},
					models.Include{Namespace: "Processor.v1_0_2"},
					models.Include{Namespace: "Processor.v1_0_3"},
					models.Include{Namespace: "Processor.v1_0_4"},
					models.Include{Namespace: "Processor.v1_0_5"},
					models.Include{Namespace: "Processor.v1_0_6"},
					models.Include{Namespace: "Processor.v1_0_7"},
					models.Include{Namespace: "Processor.v1_0_8"},
					models.Include{Namespace: "Processor.v1_0_9"},
					models.Include{Namespace: "Processor.v1_0_10"},
					models.Include{Namespace: "Processor.v1_0_11"},
					models.Include{Namespace: "Processor.v1_0_12"},
					models.Include{Namespace: "Processor.v1_1_0"},
					models.Include{Namespace: "Processor.v1_1_1"},
					models.Include{Namespace: "Processor.v1_1_2"},
					models.Include{Namespace: "Processor.v1_1_3"},
					models.Include{Namespace: "Processor.v1_1_4"},
					models.Include{Namespace: "Processor.v1_1_5"},
					models.Include{Namespace: "Processor.v1_1_6"},
					models.Include{Namespace: "Processor.v1_1_7"},
					models.Include{Namespace: "Processor.v1_1_8"},
					models.Include{Namespace: "Processor.v1_2_0"},
					models.Include{Namespace: "Processor.v1_2_1"},
					models.Include{Namespace: "Processor.v1_2_2"},
					models.Include{Namespace: "Processor.v1_2_3"},
					models.Include{Namespace: "Processor.v1_2_4"},
					models.Include{Namespace: "Processor.v1_2_5"},
					models.Include{Namespace: "Processor.v1_2_6"},
					models.Include{Namespace: "Processor.v1_2_7"},
					models.Include{Namespace: "Processor.v1_2_8"},
					models.Include{Namespace: "Processor.v1_3_0"},
					models.Include{Namespace: "Processor.v1_3_1"},
					models.Include{Namespace: "Processor.v1_3_2"},
					models.Include{Namespace: "Processor.v1_3_3"},
					models.Include{Namespace: "Processor.v1_3_4"},
					models.Include{Namespace: "Processor.v1_3_5"},
					models.Include{Namespace: "Processor.v1_3_6"},
					models.Include{Namespace: "Processor.v1_3_7"},
					models.Include{Namespace: "Processor.v1_3_8"},
					models.Include{Namespace: "Processor.v1_4_0"},
					models.Include{Namespace: "Processor.v1_4_1"},
					models.Include{Namespace: "Processor.v1_4_2"},
					models.Include{Namespace: "Processor.v1_4_3"},
					models.Include{Namespace: "Processor.v1_4_4"},
					models.Include{Namespace: "Processor.v1_4_5"},
					models.Include{Namespace: "Processor.v1_4_6"},
					models.Include{Namespace: "Processor.v1_4_7"},
					models.Include{Namespace: "Processor.v1_4_8"},
					models.Include{Namespace: "Processor.v1_5_0"},
					models.Include{Namespace: "Processor.v1_5_1"},
					models.Include{Namespace: "Processor.v1_5_2"},
					models.Include{Namespace: "Processor.v1_5_3"},
					models.Include{Namespace: "Processor.v1_5_4"},
					models.Include{Namespace: "Processor.v1_5_5"},
					models.Include{Namespace: "Processor.v1_5_6"},
					models.Include{Namespace: "Processor.v1_5_7"},
					models.Include{Namespace: "Processor.v1_6_0"},
					models.Include{Namespace: "Processor.v1_6_1"},
					models.Include{Namespace: "Processor.v1_6_2"},
					models.Include{Namespace: "Processor.v1_6_3"},
					models.Include{Namespace: "Processor.v1_6_4"},
					models.Include{Namespace: "Processor.v1_6_5"},
					models.Include{Namespace: "Processor.v1_7_0"},
					models.Include{Namespace: "Processor.v1_7_1"},
					models.Include{Namespace: "Processor.v1_7_2"},
					models.Include{Namespace: "Processor.v1_7_3"},
					models.Include{Namespace: "Processor.v1_7_4"},
					models.Include{Namespace: "Processor.v1_8_0"},
					models.Include{Namespace: "Processor.v1_8_1"},
					models.Include{Namespace: "Processor.v1_8_2"},
					models.Include{Namespace: "Processor.v1_8_3"},
					models.Include{Namespace: "Processor.v1_9_0"},
					models.Include{Namespace: "Processor.v1_9_1"},
					models.Include{Namespace: "Processor.v1_9_2"},
					models.Include{Namespace: "Processor.v1_10_0"},
					models.Include{Namespace: "Processor.v1_10_1"},
					models.Include{Namespace: "Processor.v1_10_2"},
					models.Include{Namespace: "Processor.v1_11_0"},
					models.Include{Namespace: "Processor.v1_11_1"},
					models.Include{Namespace: "Processor.v1_12_0"},
				},
			},
			models.Reference{URI: "http://redfish.dmtf.org/schemas/v1/ProcessorCollection_v1.xml",
				TopInclude: []models.Include{
					models.Include{Namespace: "ProcessorCollection"},
				},
			},
			models.Reference{URI: "http://redfish.dmtf.org/schemas/v1/RedfishExtensions_v1.xml",
				TopInclude: []models.Include{
					models.Include{Namespace: "RedfishExtensions.v1_0_0", Alias: "Redfish"},
				},
			},
			models.Reference{URI: "http://redfish.dmtf.org/schemas/v1/Redundancy_v1.xml",
				TopInclude: []models.Include{
					models.Include{Namespace: "Redundancy"},
				},
			},
			models.Reference{URI: "http://redfish.dmtf.org/schemas/v1/Resource_v1.xml",
				TopInclude: []models.Include{
					models.Include{Namespace: "Resource"},
					models.Include{Namespace: "Resource.v1_0_0"},
					models.Include{Namespace: "Resource.v1_0_2"},
					models.Include{Namespace: "Resource.v1_0_3"},
					models.Include{Namespace: "Resource.v1_0_4"},
					models.Include{Namespace: "Resource.v1_0_5"},
					models.Include{Namespace: "Resource.v1_0_6"},
					models.Include{Namespace: "Resource.v1_0_7"},
					models.Include{Namespace: "Resource.v1_0_8"},
					models.Include{Namespace: "Resource.v1_0_9"},
					models.Include{Namespace: "Resource.v1_0_10"},
					models.Include{Namespace: "Resource.v1_0_11"},
					models.Include{Namespace: "Resource.v1_0_12"},
					models.Include{Namespace: "Resource.v1_1_0"},
					models.Include{Namespace: "Resource.v1_1_1"},
					models.Include{Namespace: "Resource.v1_1_2"},
					models.Include{Namespace: "Resource.v1_1_3"},
					models.Include{Namespace: "Resource.v1_1_4"},
					models.Include{Namespace: "Resource.v1_1_5"},
					models.Include{Namespace: "Resource.v1_1_6"},
					models.Include{Namespace: "Resource.v1_1_7"},
					models.Include{Namespace: "Resource.v1_1_8"},
					models.Include{Namespace: "Resource.v1_1_9"},
					models.Include{Namespace: "Resource.v1_1_10"},
					models.Include{Namespace: "Resource.v1_1_11"},
					models.Include{Namespace: "Resource.v1_1_12"},
					models.Include{Namespace: "Resource.v1_1_13"},
					models.Include{Namespace: "Resource.v1_2_0"},
					models.Include{Namespace: "Resource.v1_2_1"},
					models.Include{Namespace: "Resource.v1_2_2"},
					models.Include{Namespace: "Resource.v1_2_3"},
					models.Include{Namespace: "Resource.v1_2_4"},
					models.Include{Namespace: "Resource.v1_2_5"},
					models.Include{Namespace: "Resource.v1_2_6"},
					models.Include{Namespace: "Resource.v1_2_7"},
					models.Include{Namespace: "Resource.v1_2_8"},
					models.Include{Namespace: "Resource.v1_2_9"},
					models.Include{Namespace: "Resource.v1_2_10"},
					models.Include{Namespace: "Resource.v1_2_11"},
					models.Include{Namespace: "Resource.v1_2_12"},
					models.Include{Namespace: "Resource.v1_3_0"},
					models.Include{Namespace: "Resource.v1_3_1"},
					models.Include{Namespace: "Resource.v1_3_2"},
					models.Include{Namespace: "Resource.v1_3_3"},
					models.Include{Namespace: "Resource.v1_3_4"},
					models.Include{Namespace: "Resource.v1_3_5"},
					models.Include{Namespace: "Resource.v1_3_6"},
					models.Include{Namespace: "Resource.v1_3_7"},
					models.Include{Namespace: "Resource.v1_3_8"},
					models.Include{Namespace: "Resource.v1_3_9"},
					models.Include{Namespace: "Resource.v1_3_10"},
					models.Include{Namespace: "Resource.v1_3_11"},
					models.Include{Namespace: "Resource.v1_4_0"},
					models.Include{Namespace: "Resource.v1_4_1"},
					models.Include{Namespace: "Resource.v1_4_2"},
					models.Include{Namespace: "Resource.v1_4_3"},
					models.Include{Namespace: "Resource.v1_4_4"},
					models.Include{Namespace: "Resource.v1_4_5"},
					models.Include{Namespace: "Resource.v1_4_6"},
					models.Include{Namespace: "Resource.v1_4_7"},
					models.Include{Namespace: "Resource.v1_4_8"},
					models.Include{Namespace: "Resource.v1_4_9"},
					models.Include{Namespace: "Resource.v1_4_10"},
					models.Include{Namespace: "Resource.v1_5_0"},
					models.Include{Namespace: "Resource.v1_5_1"},
					models.Include{Namespace: "Resource.v1_5_2"},
					models.Include{Namespace: "Resource.v1_5_3"},
					models.Include{Namespace: "Resource.v1_5_4"},
					models.Include{Namespace: "Resource.v1_5_5"},
					models.Include{Namespace: "Resource.v1_5_6"},
					models.Include{Namespace: "Resource.v1_5_7"},
					models.Include{Namespace: "Resource.v1_5_8"},
					models.Include{Namespace: "Resource.v1_5_9"},
					models.Include{Namespace: "Resource.v1_6_0"},
					models.Include{Namespace: "Resource.v1_6_1"},
					models.Include{Namespace: "Resource.v1_6_2"},
					models.Include{Namespace: "Resource.v1_6_3"},
					models.Include{Namespace: "Resource.v1_6_4"},
					models.Include{Namespace: "Resource.v1_6_5"},
					models.Include{Namespace: "Resource.v1_6_6"},
					models.Include{Namespace: "Resource.v1_6_7"},
					models.Include{Namespace: "Resource.v1_6_8"},
					models.Include{Namespace: "Resource.v1_7_0"},
					models.Include{Namespace: "Resource.v1_7_1"},
					models.Include{Namespace: "Resource.v1_7_2"},
					models.Include{Namespace: "Resource.v1_7_3"},
					models.Include{Namespace: "Resource.v1_7_4"},
					models.Include{Namespace: "Resource.v1_7_5"},
					models.Include{Namespace: "Resource.v1_7_6"},
					models.Include{Namespace: "Resource.v1_7_7"},
					models.Include{Namespace: "Resource.v1_8_0"},
					models.Include{Namespace: "Resource.v1_8_1"},
					models.Include{Namespace: "Resource.v1_8_2"},
					models.Include{Namespace: "Resource.v1_8_3"},
					models.Include{Namespace: "Resource.v1_8_4"},
					models.Include{Namespace: "Resource.v1_8_5"},
					models.Include{Namespace: "Resource.v1_8_6"},
					models.Include{Namespace: "Resource.v1_8_7"},
					models.Include{Namespace: "Resource.v1_9_0"},
					models.Include{Namespace: "Resource.v1_9_1"},
					models.Include{Namespace: "Resource.v1_9_2"},
					models.Include{Namespace: "Resource.v1_9_3"},
					models.Include{Namespace: "Resource.v1_9_4"},
					models.Include{Namespace: "Resource.v1_9_5"},
					models.Include{Namespace: "Resource.v1_10_0"},
					models.Include{Namespace: "Resource.v1_10_1"},
					models.Include{Namespace: "Resource.v1_10_2"},
					models.Include{Namespace: "Resource.v1_11_0"},
					models.Include{Namespace: "Resource.v1_11_1"},
					models.Include{Namespace: "Resource.v1_12_0"},
				},
			},
			models.Reference{URI: "http://redfish.dmtf.org/schemas/v1/Role_v1.xml",
				TopInclude: []models.Include{
					models.Include{Namespace: "Role"},
					models.Include{Namespace: "Role.v1_0_0"},
					models.Include{Namespace: "Role.v1_0_2"},
					models.Include{Namespace: "Role.v1_0_3"},
					models.Include{Namespace: "Role.v1_0_4"},
					models.Include{Namespace: "Role.v1_0_5"},
					models.Include{Namespace: "Role.v1_0_6"},
					models.Include{Namespace: "Role.v1_0_7"},
					models.Include{Namespace: "Role.v1_0_8"},
					models.Include{Namespace: "Role.v1_1_0"},
					models.Include{Namespace: "Role.v1_1_1"},
					models.Include{Namespace: "Role.v1_1_2"},
					models.Include{Namespace: "Role.v1_1_3"},
					models.Include{Namespace: "Role.v1_1_4"},
					models.Include{Namespace: "Role.v1_1_5"},
					models.Include{Namespace: "Role.v1_1_6"},
					models.Include{Namespace: "Role.v1_2_0"},
					models.Include{Namespace: "Role.v1_2_1"},
					models.Include{Namespace: "Role.v1_2_2"},
					models.Include{Namespace: "Role.v1_2_3"},
					models.Include{Namespace: "Role.v1_2_4"},
					models.Include{Namespace: "Role.v1_2_5"},
					models.Include{Namespace: "Role.v1_2_6"},
					models.Include{Namespace: "Role.v1_3_0"},
					models.Include{Namespace: "Role.v1_3_1"},
				},
			},
			models.Reference{URI: "http://redfish.dmtf.org/schemas/v1/RoleCollection_v1.xml",
				TopInclude: []models.Include{
					models.Include{Namespace: "RoleCollection"},
				},
			},
			models.Reference{URI: "http://redfish.dmtf.org/schemas/v1/SecureBoot_v1.xml",
				TopInclude: []models.Include{
					models.Include{Namespace: "SecureBoot"},
					models.Include{Namespace: "SecureBoot.v1_0_0"},
					models.Include{Namespace: "SecureBoot.v1_0_1"},
					models.Include{Namespace: "SecureBoot.v1_0_2"},
					models.Include{Namespace: "SecureBoot.v1_0_3"},
					models.Include{Namespace: "SecureBoot.v1_0_4"},
					models.Include{Namespace: "SecureBoot.v1_0_5"},
					models.Include{Namespace: "SecureBoot.v1_0_6"},
					models.Include{Namespace: "SecureBoot.v1_0_7"},
					models.Include{Namespace: "SecureBoot.v1_1_0"},
				},
			},
			models.Reference{URI: "http://redfish.dmtf.org/schemas/v1/ServiceRoot_v1.xml",
				TopInclude: []models.Include{
					models.Include{Namespace: "ServiceRoot"},
					models.Include{Namespace: "ServiceRoot.v1_0_0"},
					models.Include{Namespace: "ServiceRoot.v1_0_2"},
					models.Include{Namespace: "ServiceRoot.v1_0_3"},
					models.Include{Namespace: "ServiceRoot.v1_0_4"},
					models.Include{Namespace: "ServiceRoot.v1_0_5"},
					models.Include{Namespace: "ServiceRoot.v1_0_6"},
					models.Include{Namespace: "ServiceRoot.v1_0_7"},
					models.Include{Namespace: "ServiceRoot.v1_0_8"},
					models.Include{Namespace: "ServiceRoot.v1_0_9"},
					models.Include{Namespace: "ServiceRoot.v1_1_0"},
					models.Include{Namespace: "ServiceRoot.v1_1_1"},
					models.Include{Namespace: "ServiceRoot.v1_1_2"},
					models.Include{Namespace: "ServiceRoot.v1_1_3"},
					models.Include{Namespace: "ServiceRoot.v1_1_4"},
					models.Include{Namespace: "ServiceRoot.v1_1_5"},
					models.Include{Namespace: "ServiceRoot.v1_1_6"},
					models.Include{Namespace: "ServiceRoot.v1_2_0"},
					models.Include{Namespace: "ServiceRoot.v1_2_1"},
					models.Include{Namespace: "ServiceRoot.v1_2_2"},
					models.Include{Namespace: "ServiceRoot.v1_2_3"},
					models.Include{Namespace: "ServiceRoot.v1_2_4"},
					models.Include{Namespace: "ServiceRoot.v1_3_0"},
					models.Include{Namespace: "ServiceRoot.v1_3_1"},
					models.Include{Namespace: "ServiceRoot.v1_3_2"},
					models.Include{Namespace: "ServiceRoot.v1_3_3"},
					models.Include{Namespace: "ServiceRoot.v1_3_4"},
					models.Include{Namespace: "ServiceRoot.v1_3_5"},
					models.Include{Namespace: "ServiceRoot.v1_4_0"},
					models.Include{Namespace: "ServiceRoot.v1_4_1"},
					models.Include{Namespace: "ServiceRoot.v1_4_2"},
					models.Include{Namespace: "ServiceRoot.v1_4_3"},
					models.Include{Namespace: "ServiceRoot.v1_5_0"},
					models.Include{Namespace: "ServiceRoot.v1_5_1"},
					models.Include{Namespace: "ServiceRoot.v1_5_2"},
					models.Include{Namespace: "ServiceRoot.v1_6_0"},
					models.Include{Namespace: "ServiceRoot.v1_7_0"},
					models.Include{Namespace: "ServiceRoot.v1_8_0"},
					models.Include{Namespace: "ServiceRoot.v1_9_0"},
					models.Include{Namespace: "ServiceRoot.v1_10_0"},
				},
			},
			models.Reference{URI: "http://redfish.dmtf.org/schemas/v1/Session_v1.xml",
				TopInclude: []models.Include{
					models.Include{Namespace: "Session"},
					models.Include{Namespace: "Session.v1_0_0"},
					models.Include{Namespace: "Session.v1_0_2"},
					models.Include{Namespace: "Session.v1_0_3"},
					models.Include{Namespace: "Session.v1_0_4"},
					models.Include{Namespace: "Session.v1_0_5"},
					models.Include{Namespace: "Session.v1_0_6"},
					models.Include{Namespace: "Session.v1_1_0"},
					models.Include{Namespace: "Session.v1_1_1"},
					models.Include{Namespace: "Session.v1_1_2"},
					models.Include{Namespace: "Session.v1_1_3"},
					models.Include{Namespace: "Session.v1_2_0"},
					models.Include{Namespace: "Session.v1_2_1"},
				},
			},
			models.Reference{URI: "http://redfish.dmtf.org/schemas/v1/SessionCollection_v1.xml",
				TopInclude: []models.Include{
					models.Include{Namespace: "SessionCollection"},
				},
			},
			models.Reference{URI: "http://redfish.dmtf.org/schemas/v1/SessionService_v1.xml",
				TopInclude: []models.Include{
					models.Include{Namespace: "SessionService"},
					models.Include{Namespace: "SessionService.v1_0_0"},
					models.Include{Namespace: "SessionService.v1_0_2"},
					models.Include{Namespace: "SessionService.v1_0_3"},
					models.Include{Namespace: "SessionService.v1_0_4"},
					models.Include{Namespace: "SessionService.v1_0_5"},
					models.Include{Namespace: "SessionService.v1_0_6"},
					models.Include{Namespace: "SessionService.v1_0_7"},
					models.Include{Namespace: "SessionService.v1_0_8"},
					models.Include{Namespace: "SessionService.v1_0_9"},
					models.Include{Namespace: "SessionService.v1_1_0"},
					models.Include{Namespace: "SessionService.v1_1_1"},
					models.Include{Namespace: "SessionService.v1_1_2"},
					models.Include{Namespace: "SessionService.v1_1_3"},
					models.Include{Namespace: "SessionService.v1_1_4"},
					models.Include{Namespace: "SessionService.v1_1_5"},
					models.Include{Namespace: "SessionService.v1_1_6"},
					models.Include{Namespace: "SessionService.v1_1_7"},
					models.Include{Namespace: "SessionService.v1_1_8"},
				},
			},
			models.Reference{URI: "http://redfish.dmtf.org/schemas/v1/Settings_v1.xml",
				TopInclude: []models.Include{
					models.Include{Namespace: "Settings"},
					models.Include{Namespace: "Settings.v1_0_0"},
					models.Include{Namespace: "Settings.v1_0_2"},
					models.Include{Namespace: "Settings.v1_0_3"},
					models.Include{Namespace: "Settings.v1_0_4"},
					models.Include{Namespace: "Settings.v1_0_5"},
					models.Include{Namespace: "Settings.v1_0_6"},
					models.Include{Namespace: "Settings.v1_0_7"},
					models.Include{Namespace: "Settings.v1_1_0"},
					models.Include{Namespace: "Settings.v1_1_1"},
					models.Include{Namespace: "Settings.v1_1_2"},
					models.Include{Namespace: "Settings.v1_1_3"},
					models.Include{Namespace: "Settings.v1_1_4"},
					models.Include{Namespace: "Settings.v1_1_5"},
					models.Include{Namespace: "Settings.v1_2_0"},
					models.Include{Namespace: "Settings.v1_2_1"},
					models.Include{Namespace: "Settings.v1_2_2"},
					models.Include{Namespace: "Settings.v1_2_3"},
					models.Include{Namespace: "Settings.v1_2_4"},
					models.Include{Namespace: "Settings.v1_2_5"},
					models.Include{Namespace: "Settings.v1_3_0"},
					models.Include{Namespace: "Settings.v1_3_1"},
					models.Include{Namespace: "Settings.v1_3_2"},
					models.Include{Namespace: "Settings.v1_3_3"},
				},
			},
			models.Reference{URI: "http://redfish.dmtf.org/schemas/v1/SoftwareInventoryCollection_v1.xml",
				TopInclude: []models.Include{
					models.Include{Namespace: "SoftwareInventoryCollection"},
				},
			},
			models.Reference{URI: "http://redfish.dmtf.org/schemas/v1/Storage_v1.xml",
				TopInclude: []models.Include{
					models.Include{Namespace: "Storage"},
					models.Include{Namespace: "Storage.v1_0_0"},
					models.Include{Namespace: "Storage.v1_0_1"},
					models.Include{Namespace: "Storage.v1_0_2"},
					models.Include{Namespace: "Storage.v1_0_3"},
					models.Include{Namespace: "Storage.v1_0_4"},
					models.Include{Namespace: "Storage.v1_0_5"},
					models.Include{Namespace: "Storage.v1_0_6"},
					models.Include{Namespace: "Storage.v1_0_7"},
					models.Include{Namespace: "Storage.v1_0_8"},
					models.Include{Namespace: "Storage.v1_0_9"},
					models.Include{Namespace: "Storage.v1_0_10"},
					models.Include{Namespace: "Storage.v1_0_11"},
					models.Include{Namespace: "Storage.v1_1_0"},
					models.Include{Namespace: "Storage.v1_1_1"},
					models.Include{Namespace: "Storage.v1_1_2"},
					models.Include{Namespace: "Storage.v1_1_3"},
					models.Include{Namespace: "Storage.v1_1_4"},
					models.Include{Namespace: "Storage.v1_1_5"},
					models.Include{Namespace: "Storage.v1_1_6"},
					models.Include{Namespace: "Storage.v1_1_7"},
					models.Include{Namespace: "Storage.v1_1_8"},
					models.Include{Namespace: "Storage.v1_1_9"},
					models.Include{Namespace: "Storage.v1_1_10"},
					models.Include{Namespace: "Storage.v1_2_0"},
					models.Include{Namespace: "Storage.v1_2_1"},
					models.Include{Namespace: "Storage.v1_2_2"},
					models.Include{Namespace: "Storage.v1_2_3"},
					models.Include{Namespace: "Storage.v1_2_4"},
					models.Include{Namespace: "Storage.v1_2_5"},
					models.Include{Namespace: "Storage.v1_2_6"},
					models.Include{Namespace: "Storage.v1_2_7"},
					models.Include{Namespace: "Storage.v1_2_8"},
					models.Include{Namespace: "Storage.v1_3_0"},
					models.Include{Namespace: "Storage.v1_3_1"},
					models.Include{Namespace: "Storage.v1_3_2"},
					models.Include{Namespace: "Storage.v1_3_3"},
					models.Include{Namespace: "Storage.v1_3_4"},
					models.Include{Namespace: "Storage.v1_3_5"},
					models.Include{Namespace: "Storage.v1_3_6"},
					models.Include{Namespace: "Storage.v1_3_7"},
					models.Include{Namespace: "Storage.v1_3_8"},
					models.Include{Namespace: "Storage.v1_4_0"},
					models.Include{Namespace: "Storage.v1_4_1"},
					models.Include{Namespace: "Storage.v1_4_2"},
					models.Include{Namespace: "Storage.v1_4_3"},
					models.Include{Namespace: "Storage.v1_4_4"},
					models.Include{Namespace: "Storage.v1_4_5"},
					models.Include{Namespace: "Storage.v1_4_6"},
					models.Include{Namespace: "Storage.v1_4_8"},
					models.Include{Namespace: "Storage.v1_5_0"},
					models.Include{Namespace: "Storage.v1_5_1"},
					models.Include{Namespace: "Storage.v1_5_2"},
					models.Include{Namespace: "Storage.v1_5_3"},
					models.Include{Namespace: "Storage.v1_5_4"},
					models.Include{Namespace: "Storage.v1_5_5"},
					models.Include{Namespace: "Storage.v1_5_6"},
					models.Include{Namespace: "Storage.v1_6_0"},
					models.Include{Namespace: "Storage.v1_6_1"},
					models.Include{Namespace: "Storage.v1_6_2"},
					models.Include{Namespace: "Storage.v1_6_3"},
					models.Include{Namespace: "Storage.v1_6_4"},
					models.Include{Namespace: "Storage.v1_6_5"},
					models.Include{Namespace: "Storage.v1_7_0"},
					models.Include{Namespace: "Storage.v1_7_1"},
					models.Include{Namespace: "Storage.v1_7_2"},
					models.Include{Namespace: "Storage.v1_7_3"},
					models.Include{Namespace: "Storage.v1_7_4"},
					models.Include{Namespace: "Storage.v1_8_0"},
					models.Include{Namespace: "Storage.v1_8_1"},
					models.Include{Namespace: "Storage.v1_8_2"},
					models.Include{Namespace: "Storage.v1_8_3"},
					models.Include{Namespace: "Storage.v1_9_0"},
					models.Include{Namespace: "Storage.v1_9_1"},
					models.Include{Namespace: "Storage.v1_9_2"},
					models.Include{Namespace: "Storage.v1_10_0"},
					models.Include{Namespace: "Storage.v1_10_1"},
				},
			},
			models.Reference{URI: "http://redfish.dmtf.org/schemas/v1/StorageCollection_v1.xml",
				TopInclude: []models.Include{
					models.Include{Namespace: "StorageCollection"},
				},
			},
			models.Reference{URI: "http://redfish.dmtf.org/schemas/v1/Switch_v1.xml",
				TopInclude: []models.Include{
					models.Include{Namespace: "Switch"},
					models.Include{Namespace: "Switch.v1_0_0"},
					models.Include{Namespace: "Switch.v1_0_1"},
					models.Include{Namespace: "Switch.v1_0_2"},
					models.Include{Namespace: "Switch.v1_0_3"},
					models.Include{Namespace: "Switch.v1_0_4"},
					models.Include{Namespace: "Switch.v1_0_5"},
					models.Include{Namespace: "Switch.v1_0_6"},
					models.Include{Namespace: "Switch.v1_0_7"},
					models.Include{Namespace: "Switch.v1_0_8"},
					models.Include{Namespace: "Switch.v1_0_9"},
					models.Include{Namespace: "Switch.v1_1_0"},
					models.Include{Namespace: "Switch.v1_1_1"},
					models.Include{Namespace: "Switch.v1_1_2"},
					models.Include{Namespace: "Switch.v1_1_3"},
					models.Include{Namespace: "Switch.v1_1_4"},
					models.Include{Namespace: "Switch.v1_1_5"},
					models.Include{Namespace: "Switch.v1_1_6"},
					models.Include{Namespace: "Switch.v1_2_0"},
				},
			},
			models.Reference{URI: "http://redfish.dmtf.org/schemas/v1/SwitchCollection_v1.xml",
				TopInclude: []models.Include{
					models.Include{Namespace: "SwitchCollection"},
				},
			},
			models.Reference{URI: "http://redfish.dmtf.org/schemas/v1/Task_v1.xml",
				TopInclude: []models.Include{
					models.Include{Namespace: "Task"},
					models.Include{Namespace: "Task.v1_0_0"},
					models.Include{Namespace: "Task.v1_0_2"},
					models.Include{Namespace: "Task.v1_0_3"},
					models.Include{Namespace: "Task.v1_0_4"},
					models.Include{Namespace: "Task.v1_0_5"},
					models.Include{Namespace: "Task.v1_0_6"},
					models.Include{Namespace: "Task.v1_0_7"},
					models.Include{Namespace: "Task.v1_0_8"},
					models.Include{Namespace: "Task.v1_0_9"},
					models.Include{Namespace: "Task.v1_1_0"},
					models.Include{Namespace: "Task.v1_1_1"},
					models.Include{Namespace: "Task.v1_1_2"},
					models.Include{Namespace: "Task.v1_1_3"},
					models.Include{Namespace: "Task.v1_1_4"},
					models.Include{Namespace: "Task.v1_1_5"},
					models.Include{Namespace: "Task.v1_1_6"},
					models.Include{Namespace: "Task.v1_2_0"},
					models.Include{Namespace: "Task.v1_2_1"},
					models.Include{Namespace: "Task.v1_2_2"},
					models.Include{Namespace: "Task.v1_2_3"},
					models.Include{Namespace: "Task.v1_2_4"},
					models.Include{Namespace: "Task.v1_2_5"},
					models.Include{Namespace: "Task.v1_3_0"},
					models.Include{Namespace: "Task.v1_3_1"},
					models.Include{Namespace: "Task.v1_3_2"},
					models.Include{Namespace: "Task.v1_3_3"},
					models.Include{Namespace: "Task.v1_3_4"},
					models.Include{Namespace: "Task.v1_3_5"},
					models.Include{Namespace: "Task.v1_4_0"},
					models.Include{Namespace: "Task.v1_4_1"},
					models.Include{Namespace: "Task.v1_4_2"},
					models.Include{Namespace: "Task.v1_4_3"},
					models.Include{Namespace: "Task.v1_4_4"},
					models.Include{Namespace: "Task.v1_5_0"},
					models.Include{Namespace: "Task.v1_5_1"},
				},
			},
			models.Reference{URI: "http://redfish.dmtf.org/schemas/v1/TaskCollection_v1.xml",
				TopInclude: []models.Include{
					models.Include{Namespace: "TaskCollection"},
				},
			},
			models.Reference{URI: "http://redfish.dmtf.org/schemas/v1/TaskService_v1.xml",
				TopInclude: []models.Include{
					models.Include{Namespace: "TaskService"},
					models.Include{Namespace: "TaskService.v1_0_0"},
					models.Include{Namespace: "TaskService.v1_0_2"},
					models.Include{Namespace: "TaskService.v1_0_3"},
					models.Include{Namespace: "TaskService.v1_0_4"},
					models.Include{Namespace: "TaskService.v1_0_5"},
					models.Include{Namespace: "TaskService.v1_0_6"},
					models.Include{Namespace: "TaskService.v1_0_7"},
					models.Include{Namespace: "TaskService.v1_0_8"},
					models.Include{Namespace: "TaskService.v1_0_9"},
					models.Include{Namespace: "TaskService.v1_1_0"},
					models.Include{Namespace: "TaskService.v1_1_1"},
					models.Include{Namespace: "TaskService.v1_1_2"},
					models.Include{Namespace: "TaskService.v1_1_3"},
					models.Include{Namespace: "TaskService.v1_1_4"},
					models.Include{Namespace: "TaskService.v1_1_5"},
					models.Include{Namespace: "TaskService.v1_1_6"},
					models.Include{Namespace: "TaskService.v1_2_0"},
				},
			},
			models.Reference{URI: "http://redfish.dmtf.org/schemas/v1/Thermal_v1.xml",
				TopInclude: []models.Include{
					models.Include{Namespace: "Thermal"},
					models.Include{Namespace: "Thermal.v1_0_0"},
					models.Include{Namespace: "Thermal.v1_0_1"},
					models.Include{Namespace: "Thermal.v1_0_2"},
					models.Include{Namespace: "Thermal.v1_0_3"},
					models.Include{Namespace: "Thermal.v1_0_4"},
					models.Include{Namespace: "Thermal.v1_0_5"},
					models.Include{Namespace: "Thermal.v1_0_6"},
					models.Include{Namespace: "Thermal.v1_0_7"},
					models.Include{Namespace: "Thermal.v1_0_8"},
					models.Include{Namespace: "Thermal.v1_0_9"},
					models.Include{Namespace: "Thermal.v1_0_10"},
					models.Include{Namespace: "Thermal.v1_0_11"},
					models.Include{Namespace: "Thermal.v1_0_12"},
					models.Include{Namespace: "Thermal.v1_1_0"},
					models.Include{Namespace: "Thermal.v1_1_1"},
					models.Include{Namespace: "Thermal.v1_1_2"},
					models.Include{Namespace: "Thermal.v1_1_3"},
					models.Include{Namespace: "Thermal.v1_1_4"},
					models.Include{Namespace: "Thermal.v1_1_5"},
					models.Include{Namespace: "Thermal.v1_1_6"},
					models.Include{Namespace: "Thermal.v1_1_7"},
					models.Include{Namespace: "Thermal.v1_1_8"},
					models.Include{Namespace: "Thermal.v1_1_9"},
					models.Include{Namespace: "Thermal.v1_1_10"},
					models.Include{Namespace: "Thermal.v1_2_0"},
					models.Include{Namespace: "Thermal.v1_2_1"},
					models.Include{Namespace: "Thermal.v1_2_2"},
					models.Include{Namespace: "Thermal.v1_2_3"},
					models.Include{Namespace: "Thermal.v1_2_4"},
					models.Include{Namespace: "Thermal.v1_2_5"},
					models.Include{Namespace: "Thermal.v1_2_6"},
					models.Include{Namespace: "Thermal.v1_2_7"},
					models.Include{Namespace: "Thermal.v1_2_8"},
					models.Include{Namespace: "Thermal.v1_2_9"},
					models.Include{Namespace: "Thermal.v1_3_0"},
					models.Include{Namespace: "Thermal.v1_3_1"},
					models.Include{Namespace: "Thermal.v1_3_2"},
					models.Include{Namespace: "Thermal.v1_3_3"},
					models.Include{Namespace: "Thermal.v1_3_4"},
					models.Include{Namespace: "Thermal.v1_3_5"},
					models.Include{Namespace: "Thermal.v1_3_6"},
					models.Include{Namespace: "Thermal.v1_3_7"},
					models.Include{Namespace: "Thermal.v1_3_8"},
					models.Include{Namespace: "Thermal.v1_4_0"},
					models.Include{Namespace: "Thermal.v1_4_1"},
					models.Include{Namespace: "Thermal.v1_4_2"},
					models.Include{Namespace: "Thermal.v1_4_3"},
					models.Include{Namespace: "Thermal.v1_4_4"},
					models.Include{Namespace: "Thermal.v1_4_5"},
					models.Include{Namespace: "Thermal.v1_4_6"},
					models.Include{Namespace: "Thermal.v1_4_7"},
					models.Include{Namespace: "Thermal.v1_5_0"},
					models.Include{Namespace: "Thermal.v1_5_1"},
					models.Include{Namespace: "Thermal.v1_5_2"},
					models.Include{Namespace: "Thermal.v1_5_3"},
					models.Include{Namespace: "Thermal.v1_5_4"},
					models.Include{Namespace: "Thermal.v1_5_5"},
					models.Include{Namespace: "Thermal.v1_5_6"},
					models.Include{Namespace: "Thermal.v1_6_0"},
					models.Include{Namespace: "Thermal.v1_6_1"},
					models.Include{Namespace: "Thermal.v1_6_2"},
					models.Include{Namespace: "Thermal.v1_6_3"},
					models.Include{Namespace: "Thermal.v1_7_0"},
					models.Include{Namespace: "Thermal.v1_7_1"},
				},
			},
			models.Reference{URI: "http://redfish.dmtf.org/schemas/v1/UpdateService_v1.xml",
				TopInclude: []models.Include{
					models.Include{Namespace: "UpdateService"},
					models.Include{Namespace: "UpdateService.v1_0_0"},
					models.Include{Namespace: "UpdateService.v1_0_1"},
					models.Include{Namespace: "UpdateService.v1_0_2"},
					models.Include{Namespace: "UpdateService.v1_0_3"},
					models.Include{Namespace: "UpdateService.v1_0_4"},
					models.Include{Namespace: "UpdateService.v1_0_5"},
					models.Include{Namespace: "UpdateService.v1_0_6"},
					models.Include{Namespace: "UpdateService.v1_0_7"},
					models.Include{Namespace: "UpdateService.v1_0_8"},
					models.Include{Namespace: "UpdateService.v1_0_9"},
					models.Include{Namespace: "UpdateService.v1_0_10"},
					models.Include{Namespace: "UpdateService.v1_1_0"},
					models.Include{Namespace: "UpdateService.v1_1_1"},
					models.Include{Namespace: "UpdateService.v1_1_2"},
					models.Include{Namespace: "UpdateService.v1_1_3"},
					models.Include{Namespace: "UpdateService.v1_1_4"},
					models.Include{Namespace: "UpdateService.v1_1_5"},
					models.Include{Namespace: "UpdateService.v1_1_6"},
					models.Include{Namespace: "UpdateService.v1_1_7"},
					models.Include{Namespace: "UpdateService.v1_1_8"},
					models.Include{Namespace: "UpdateService.v1_1_9"},
					models.Include{Namespace: "UpdateService.v1_2_0"},
					models.Include{Namespace: "UpdateService.v1_2_1"},
					models.Include{Namespace: "UpdateService.v1_2_2"},
					models.Include{Namespace: "UpdateService.v1_2_3"},
					models.Include{Namespace: "UpdateService.v1_2_4"},
					models.Include{Namespace: "UpdateService.v1_2_5"},
					models.Include{Namespace: "UpdateService.v1_2_6"},
					models.Include{Namespace: "UpdateService.v1_2_7"},
					models.Include{Namespace: "UpdateService.v1_2_8"},
					models.Include{Namespace: "UpdateService.v1_3_0"},
					models.Include{Namespace: "UpdateService.v1_3_1"},
					models.Include{Namespace: "UpdateService.v1_3_2"},
					models.Include{Namespace: "UpdateService.v1_3_3"},
					models.Include{Namespace: "UpdateService.v1_3_4"},
					models.Include{Namespace: "UpdateService.v1_3_5"},
					models.Include{Namespace: "UpdateService.v1_3_6"},
					models.Include{Namespace: "UpdateService.v1_4_0"},
					models.Include{Namespace: "UpdateService.v1_4_1"},
					models.Include{Namespace: "UpdateService.v1_4_2"},
					models.Include{Namespace: "UpdateService.v1_4_3"},
					models.Include{Namespace: "UpdateService.v1_4_4"},
					models.Include{Namespace: "UpdateService.v1_4_5"},
					models.Include{Namespace: "UpdateService.v1_4_6"},
					models.Include{Namespace: "UpdateService.v1_5_0"},
					models.Include{Namespace: "UpdateService.v1_5_1"},
					models.Include{Namespace: "UpdateService.v1_5_2"},
					models.Include{Namespace: "UpdateService.v1_5_3"},
					models.Include{Namespace: "UpdateService.v1_5_4"},
					models.Include{Namespace: "UpdateService.v1_5_5"},
					models.Include{Namespace: "UpdateService.v1_6_0"},
					models.Include{Namespace: "UpdateService.v1_6_1"},
					models.Include{Namespace: "UpdateService.v1_6_2"},
					models.Include{Namespace: "UpdateService.v1_6_3"},
					models.Include{Namespace: "UpdateService.v1_6_4"},
					models.Include{Namespace: "UpdateService.v1_7_0"},
					models.Include{Namespace: "UpdateService.v1_7_1"},
					models.Include{Namespace: "UpdateService.v1_7_2"},
					models.Include{Namespace: "UpdateService.v1_7_3"},
					models.Include{Namespace: "UpdateService.v1_7_4"},
					models.Include{Namespace: "UpdateService.v1_8_0"},
					models.Include{Namespace: "UpdateService.v1_8_1"},
					models.Include{Namespace: "UpdateService.v1_8_2"},
					models.Include{Namespace: "UpdateService.v1_8_3"},
					models.Include{Namespace: "UpdateService.v1_8_4"},
					models.Include{Namespace: "UpdateService.v1_9_0"},
				},
			},
			models.Reference{URI: "http://redfish.dmtf.org/schemas/v1/VirtualMedia_v1.xml",
				TopInclude: []models.Include{
					models.Include{Namespace: "VirtualMedia"},
					models.Include{Namespace: "VirtualMedia.v1_0_0"},
					models.Include{Namespace: "VirtualMedia.v1_0_2"},
					models.Include{Namespace: "VirtualMedia.v1_0_3"},
					models.Include{Namespace: "VirtualMedia.v1_0_4"},
					models.Include{Namespace: "VirtualMedia.v1_0_5"},
					models.Include{Namespace: "VirtualMedia.v1_0_6"},
					models.Include{Namespace: "VirtualMedia.v1_0_7"},
					models.Include{Namespace: "VirtualMedia.v1_1_0"},
					models.Include{Namespace: "VirtualMedia.v1_1_1"},
					models.Include{Namespace: "VirtualMedia.v1_1_2"},
					models.Include{Namespace: "VirtualMedia.v1_1_3"},
					models.Include{Namespace: "VirtualMedia.v1_1_4"},
					models.Include{Namespace: "VirtualMedia.v1_1_5"},
					models.Include{Namespace: "VirtualMedia.v1_2_0"},
					models.Include{Namespace: "VirtualMedia.v1_2_1"},
					models.Include{Namespace: "VirtualMedia.v1_2_2"},
					models.Include{Namespace: "VirtualMedia.v1_2_3"},
					models.Include{Namespace: "VirtualMedia.v1_2_4"},
					models.Include{Namespace: "VirtualMedia.v1_3_0"},
					models.Include{Namespace: "VirtualMedia.v1_3_1"},
					models.Include{Namespace: "VirtualMedia.v1_3_2"},
					models.Include{Namespace: "VirtualMedia.v1_4_0"},
				},
			},
			models.Reference{URI: "http://redfish.dmtf.org/schemas/v1/VirtualMediaCollection_v1.xml",
				TopInclude: []models.Include{
					models.Include{Namespace: "VirtualMediaCollection"},
				},
			},
			models.Reference{URI: "http://redfish.dmtf.org/schemas/v1/VLanNetworkInterface_v1.xml",
				TopInclude: []models.Include{
					models.Include{Namespace: "VLanNetworkInterface"},
				},
			},
			models.Reference{URI: "http://redfish.dmtf.org/schemas/v1/VolumeCollection_v1.xml",
				TopInclude: []models.Include{
					models.Include{Namespace: "VolumeCollection"},
				},
			},
			models.Reference{URI: "http://redfish.dmtf.org/schemas/v1/Volume_v1.xml",
				TopInclude: []models.Include{
					models.Include{Namespace: "Volume"},
					models.Include{Namespace: "Volume.v1_0_0"},
					models.Include{Namespace: "Volume.v1_0_1"},
					models.Include{Namespace: "Volume.v1_0_2"},
					models.Include{Namespace: "Volume.v1_0_3"},
					models.Include{Namespace: "Volume.v1_0_4"},
					models.Include{Namespace: "Volume.v1_1_0"},
					models.Include{Namespace: "Volume.v1_1_1"},
					models.Include{Namespace: "Volume.v1_1_2"},
					models.Include{Namespace: "Volume.v1_1_3"},
					models.Include{Namespace: "Volume.v1_1_4"},
					models.Include{Namespace: "Volume.v1_1_5"},
					models.Include{Namespace: "Volume.v1_2_0"},
					models.Include{Namespace: "Volume.v1_2_1"},
					models.Include{Namespace: "Volume.v1_2_2"},
					models.Include{Namespace: "Volume.v1_2_3"},
					models.Include{Namespace: "Volume.v1_2_4"},
					models.Include{Namespace: "Volume.v1_2_5"},
					models.Include{Namespace: "Volume.v1_3_0"},
					models.Include{Namespace: "Volume.v1_3_1"},
					models.Include{Namespace: "Volume.v1_3_2"},
					models.Include{Namespace: "Volume.v1_3_3"},
					models.Include{Namespace: "Volume.v1_3_4"},
					models.Include{Namespace: "Volume.v1_4_0"},
					models.Include{Namespace: "Volume.v1_4_1"},
					models.Include{Namespace: "Volume.v1_4_2"},
					models.Include{Namespace: "Volume.v1_4_3"},
					models.Include{Namespace: "Volume.v1_5_0"},
					models.Include{Namespace: "Volume.v1_5_1"},
					models.Include{Namespace: "Volume.v1_6_0"},
					models.Include{Namespace: "Volume.v1_6_1"},
					models.Include{Namespace: "Volume.v1_6_2"},
				},
			},
			models.Reference{URI: "http://redfish.dmtf.org/schemas/v1/Zone_v1.xml",
				TopInclude: []models.Include{
					models.Include{Namespace: "Zone"},
					models.Include{Namespace: "Zone.v1_0_0"},
					models.Include{Namespace: "Zone.v1_0_1"},
					models.Include{Namespace: "Zone.v1_0_2"},
					models.Include{Namespace: "Zone.v1_0_3"},
					models.Include{Namespace: "Zone.v1_0_4"},
					models.Include{Namespace: "Zone.v1_0_5"},
					models.Include{Namespace: "Zone.v1_0_6"},
					models.Include{Namespace: "Zone.v1_1_0"},
					models.Include{Namespace: "Zone.v1_1_1"},
					models.Include{Namespace: "Zone.v1_1_2"},
					models.Include{Namespace: "Zone.v1_1_3"},
					models.Include{Namespace: "Zone.v1_1_4"},
					models.Include{Namespace: "Zone.v1_1_5"},
					models.Include{Namespace: "Zone.v1_2_0"},
					models.Include{Namespace: "Zone.v1_2_1"},
					models.Include{Namespace: "Zone.v1_2_2"},
					models.Include{Namespace: "Zone.v1_2_3"},
					models.Include{Namespace: "Zone.v1_2_4"},
					models.Include{Namespace: "Zone.v1_3_0"},
					models.Include{Namespace: "Zone.v1_3_1"},
					models.Include{Namespace: "Zone.v1_3_2"},
					models.Include{Namespace: "Zone.v1_3_3"},
					models.Include{Namespace: "Zone.v1_3_4"},
					models.Include{Namespace: "Zone.v1_4_0"},
					models.Include{Namespace: "Zone.v1_4_1"},
					models.Include{Namespace: "Zone.v1_4_2"},
					models.Include{Namespace: "Zone.v1_4_3"},
					models.Include{Namespace: "Zone.v1_5_0"},
					models.Include{Namespace: "Zone.v1_5_0"},
					models.Include{Namespace: "Zone.v1_6_0"},
					models.Include{Namespace: "Zone.v1_6_1"},
				},
			},
			models.Reference{URI: "http://redfish.dmtf.org/schemas/v1/ZoneCollection_v1.xml",
				TopInclude: []models.Include{
					models.Include{Namespace: "ZoneCollection"},
				},
			},
			models.Reference{URI: "http://redfish.dmtf.org/schemas/v1/SerialInterfaceCollection_v1.xml",
				TopInclude: []models.Include{
					models.Include{Namespace: "SerialInterfaceCollection"},
				},
			},
			models.Reference{URI: "http://redfish.dmtf.org/schemas/v1/SerialInterface_v1.xml",
				TopInclude: []models.Include{
					models.Include{Namespace: "SerialInterface"},
					models.Include{Namespace: "SerialInterface.v1_0_0"},
					models.Include{Namespace: "SerialInterface.v1_0_2"},
					models.Include{Namespace: "SerialInterface.v1_0_3"},
					models.Include{Namespace: "SerialInterface.v1_0_4"},
					models.Include{Namespace: "SerialInterface.v1_0_5"},
					models.Include{Namespace: "SerialInterface.v1_0_6"},
					models.Include{Namespace: "SerialInterface.v1_0_7"},
					models.Include{Namespace: "SerialInterface.v1_0_8"},
					models.Include{Namespace: "SerialInterface.v1_0_9"},
					models.Include{Namespace: "SerialInterface.v1_0_10"},
					models.Include{Namespace: "SerialInterface.v1_0_11"},
					models.Include{Namespace: "SerialInterface.v1_1_0"},
					models.Include{Namespace: "SerialInterface.v1_1_1"},
					models.Include{Namespace: "SerialInterface.v1_1_2"},
					models.Include{Namespace: "SerialInterface.v1_1_3"},
					models.Include{Namespace: "SerialInterface.v1_1_4"},
					models.Include{Namespace: "SerialInterface.v1_1_5"},
					models.Include{Namespace: "SerialInterface.v1_1_6"},
					models.Include{Namespace: "SerialInterface.v1_1_7"},
					models.Include{Namespace: "SerialInterface.v1_1_8"},
				},
			},
			models.Reference{URI: "http://redfish.dmtf.org/schemas/v1/PCIeSlots_v1.xml",
				TopInclude: []models.Include{
					models.Include{Namespace: "PCIeSlots"},
					models.Include{Namespace: "PCIeSlots.v1_0_0"},
					models.Include{Namespace: "PCIeSlots.v1_0_1"},
					models.Include{Namespace: "PCIeSlots.v1_0_2"},
					models.Include{Namespace: "PCIeSlots.v1_0_3"},
					models.Include{Namespace: "PCIeSlots.v1_1_0"},
					models.Include{Namespace: "PCIeSlots.v1_1_1"},
					models.Include{Namespace: "PCIeSlots.v1_1_2"},
					models.Include{Namespace: "PCIeSlots.v1_2_0"},
					models.Include{Namespace: "PCIeSlots.v1_3_0"},
					models.Include{Namespace: "PCIeSlots.v1_4_0"},
					models.Include{Namespace: "PCIeSlots.v1_4_1"},
				},
			},
			models.Reference{URI: "http://redfish.dmtf.org/schemas/v1/NetworkPortCollection_v1.xml",
				TopInclude: []models.Include{
					models.Include{Namespace: "NetworkPortCollection"},
				},
			},
			models.Reference{URI: "http://redfish.dmtf.org/schemas/v1/NetworkPort_v1.xml",
				TopInclude: []models.Include{
					models.Include{Namespace: "NetworkPort"},
					models.Include{Namespace: "NetworkPort.v1_0_0"},
					models.Include{Namespace: "NetworkPort.v1_0_2"},
					models.Include{Namespace: "NetworkPort.v1_0_3"},
					models.Include{Namespace: "NetworkPort.v1_0_4"},
					models.Include{Namespace: "NetworkPort.v1_0_5"},
					models.Include{Namespace: "NetworkPort.v1_0_6"},
					models.Include{Namespace: "NetworkPort.v1_0_7"},
					models.Include{Namespace: "NetworkPort.v1_0_8"},
					models.Include{Namespace: "NetworkPort.v1_1_0"},
					models.Include{Namespace: "NetworkPort.v1_1_2"},
					models.Include{Namespace: "NetworkPort.v1_1_3"},
					models.Include{Namespace: "NetworkPort.v1_1_4"},
					models.Include{Namespace: "NetworkPort.v1_1_5"},
					models.Include{Namespace: "NetworkPort.v1_1_6"},
					models.Include{Namespace: "NetworkPort.v1_1_7"},
					models.Include{Namespace: "NetworkPort.v1_2_0"},
					models.Include{Namespace: "NetworkPort.v1_2_2"},
					models.Include{Namespace: "NetworkPort.v1_2_3"},
					models.Include{Namespace: "NetworkPort.v1_2_4"},
					models.Include{Namespace: "NetworkPort.v1_2_5"},
				},
			},
			models.Reference{URI: "http://redfish.dmtf.org/schemas/v1/NetworkDeviceFunction_v1.xml",
				TopInclude: []models.Include{
					models.Include{Namespace: "NetworkDeviceFunction"},
				},
			},
			models.Reference{URI: "http://redfish.dmtf.org/schemas/v1/NetworkDeviceFunctionCollection_v1.xml",
				TopInclude: []models.Include{
					models.Include{Namespace: "NetworkDeviceFunctionCollection"},
				},
			},
			models.Reference{URI: "http://redfish.dmtf.org/schemas/v1/LogServiceCollection_v1.xml",
				TopInclude: []models.Include{
					models.Include{Namespace: "LogServiceCollection"},
				},
			},
			models.Reference{URI: "http://redfish.dmtf.org/schemas/v1/TelemetryService_v1.xml",
				TopInclude: []models.Include{
					models.Include{Namespace: "TelemetryService.v1_0_0"},
					models.Include{Namespace: "TelemetryService.v1_0_1"},
					models.Include{Namespace: "TelemetryService.v1_0_2"},
					models.Include{Namespace: "TelemetryService.v1_0_3"},
					models.Include{Namespace: "TelemetryService.v1_0_4"},
					models.Include{Namespace: "TelemetryService.v1_0_5"},
					models.Include{Namespace: "TelemetryService.v1_1_0"},
					models.Include{Namespace: "TelemetryService.v1_1_1"},
					models.Include{Namespace: "TelemetryService.v1_1_2"},
					models.Include{Namespace: "TelemetryService.v1_1_3"},
					models.Include{Namespace: "TelemetryService.v1_1_4"},
					models.Include{Namespace: "TelemetryService.v1_1_5"},
					models.Include{Namespace: "TelemetryService.v1_2_0"},
					models.Include{Namespace: "TelemetryService.v1_2_1"},
					models.Include{Namespace: "TelemetryService.v1_2_2"},
					models.Include{Namespace: "TelemetryService.v1_2_3"},
					models.Include{Namespace: "TelemetryService.v1_3_0"},
					models.Include{Namespace: "TelemetryService.v1_3_1"},
				},
			},
		},
	}
	ctx.Gzip(true)

	var headers = map[string]string{
		"Allow":             "GET",
		"Cache-Control":     "no-cache",
		"Transfer-Encoding": "chunked",
		"Content-type":      "application/xml; charset=utf-8",
	}
	xmlData, _ := xml.Marshal(Metadata)
	SetResponseHeaders(ctx, headers)
	ctx.Write(xmlData)

}

// Registry defines Auth which helps with authorization
type Registry struct {
	Auth func(string, []string, []string) errResponse.RPC
}

//GetRegistryFileCollection is show available collection of registry files.
func (r *Registry) GetRegistryFileCollection(ctx iris.Context) {

	// Authorize the request here
	sessionToken := ctx.Request().Header.Get("X-Auth-Token")
	if sessionToken == "" {
		errorMessage := "error: no X-Auth-Token found in request header"
		log.Error(errorMessage)
		response := common.GeneralError(http.StatusUnauthorized, errResponse.NoValidSession, errorMessage, nil, nil)
		ctx.StatusCode(http.StatusUnauthorized) // TODO: add error      headers
		ctx.JSON(&response.Body)
		return
	}
	authResp := r.Auth(sessionToken, []string{common.PrivilegeLogin}, []string{})
	if authResp.StatusCode != http.StatusOK {
		log.Error("error while trying to authorize token")
		ctx.StatusCode(int(authResp.StatusCode))
		SetResponseHeaders(ctx, authResp.Header)
		ctx.JSON(authResp.Body)
		return
	}

	//Get the Registrystore location
	var headers = map[string]string{
		"Allow":             "GET",
		"Cache-Control":     "no-cache",
		"Link":              "</redfish/v1/SchemaStore/en/MessageRegistryFileCollection.json/>; rel=describedby",
		"Transfer-Encoding": "chunked",
	}
	// Get all available file names in the registry store directory in a list
	registryStore := config.Data.RegistryStorePath
	regFiles, err := ioutil.ReadDir(registryStore)
	if err != nil {
		log.Fatal(err.Error())
	}
	//Construct the Response body
	var listMembers []response.ListMember
	for _, regFile := range regFiles {
		// checking if any hidden files or non json files, if so we do not show them in the response
		if regFile.Name()[0:1] == "." || !strings.HasSuffix(regFile.Name(), ".json") {
			continue
		}
		regFileID := strings.TrimSuffix(regFile.Name(), ".json")
		member := response.ListMember{
			OdataID: "/redfish/v1/Registries/" + regFileID,
		}
		listMembers = append(listMembers, member)
	}
	// Get Registry file names from db if any
	regFileKeys, err := models.GetAllRegistryFileNamesFromDB("Registries")
	if err != nil {
		// log Critical message but proceed
	}
	for _, regFile := range regFileKeys {
		regFileID := strings.TrimSuffix(regFile, ".json")
		member := response.ListMember{
			OdataID: "/redfish/v1/Registries/" + regFileID,
		}
		listMembers = append(listMembers, member)
	}
	regCollectionResp := response.ListResponse{
		OdataContext: "/redfish/v1/$metadata#MessageRegistryFileCollection.MessageRegistryFileCollection",
		OdataID:      "/redfish/v1/Registries/",
		OdataType:    "#MessageRegistryFileCollection.MessageRegistryFileCollection",
		Name:         "Registry File Repository",
		Description:  "Registry Repository",
		MembersCount: len(listMembers),
		Members:      listMembers,
	}
	SetResponseHeaders(ctx, headers)
	ctx.JSON(regCollectionResp)
}

//GetMessageRegistryFileID this is for giving deatiled information about the file and its locations.
func (r *Registry) GetMessageRegistryFileID(ctx iris.Context) {
	sessionToken := ctx.Request().Header.Get("X-Auth-Token")
	regFileID := ctx.Params().Get("id")
	if strings.Contains(regFileID, ".json") {
		r.GetMessageRegistryFile(ctx)
		return
	}
	if strings.HasPrefix(regFileID, "#") {
		reqURI := ctx.Request().RequestURI
		// Fetch Registry file ID from request URI
		strArray := strings.Split(reqURI, "/")
		if strings.HasSuffix(reqURI, "/") {
			regFileID = strArray[len(strArray)-2]
		} else {
			regFileID = strArray[len(strArray)-1]
		}
	}

	if sessionToken == "" {
		errorMessage := "error: no X-Auth-Token found in request header"
		log.Error(errorMessage)
		response := common.GeneralError(http.StatusUnauthorized, errResponse.NoValidSession, errorMessage, nil, nil)
		ctx.StatusCode(http.StatusUnauthorized) // TODO: add error      headers
		ctx.JSON(&response.Body)
		return
	}
	authResp := r.Auth(sessionToken, []string{common.PrivilegeLogin}, []string{})
	if authResp.StatusCode != http.StatusOK {
		log.Error("error while trying to authorize token")
		ctx.StatusCode(int(authResp.StatusCode))
		SetResponseHeaders(ctx, authResp.Header)
		ctx.JSON(authResp.Body)
		return
	}
	var headers = map[string]string{
		"Allow":             "GET",
		"Content-type":      "application/json; charset=utf-8", //   TODO: add all error headers
		"Cache-Control":     "no-cache",
		"Link":              "</redfish/v1/SchemaStore/en/MessageRegistryFile.json/>; rel=describedby",
		"Transfer-Encoding": "chunked",
	}
	//Get the Registrystore location
	registryStore := config.Data.RegistryStorePath
	regFiles, err := ioutil.ReadDir(registryStore)

	reqRegistryFileName := regFileID + ".json"
	if err != nil {
		log.Error(err.Error())
	}
	// Constuct the registry file names slice
	var regFileNames []string
	for _, regFile := range regFiles {
		regFileNames = append(regFileNames, regFile.Name())
	}
	locationURI := ""
	// Registry file from DB and append
	regFileKeys, err := models.GetAllRegistryFileNamesFromDB("Registries")
	if err != nil {
		// log Critical message but proceed
		log.Error("error: while trying to get the Registry files (Keys/FileNames only)from DB")
	}
	regFileNames = append(regFileNames, regFileKeys...)
	for _, regFile := range regFileNames {
		if reqRegistryFileName == regFile {
			locationURI = "/redfish/v1/Registries/" + regFile
			break
		}
	}
	if locationURI == "" {
		errorMessage := "error: resource not found"
		responseHeader := map[string]string{
			"Content-type": "application/json; charset=utf-8", //   TODO: add all error headers
		}
		SetResponseHeaders(ctx, responseHeader)
		log.Error(errorMessage)
		response := common.GeneralError(http.StatusNotFound, errResponse.ResourceNotFound, errorMessage, []interface{}{"RegistryFile", regFileID}, nil)
		ctx.StatusCode(http.StatusNotFound) // TODO: add error      headers
		ctx.JSON(&response.Body)
		return
	}
	strArr := strings.Split(regFileID, ".")
	registryType := strArr[0]
	//construct the response body
	resp := response.MessageRegistryFileID{
		ID:           regFileID,
		OdataContext: "/redfish/v1/$metadata#MessageRegistryFile.MessageRegistryFile",
		OdataID:      "/redfish/v1/Registries/" + regFileID,
		OdataType:    "#MessageRegistryFile.v1_1_3.MessageRegistryFile",
		Name:         "Registry File Repository",
		Description:  registryType + " Message Registry File Locations",
		Languages:    []string{"en"},
		Registry:     regFileID,
		Location: []response.Location{response.Location{
			Language: "en",
			URI:      locationURI,
		},
		},
	}
	SetResponseHeaders(ctx, headers)
	ctx.JSON(resp)
}

//GetMessageRegistryFile this is to retreve the message registry file itself.
func (r *Registry) GetMessageRegistryFile(ctx iris.Context) {
	sessionToken := ctx.Request().Header.Get("X-Auth-Token")
	regFileID := ctx.Params().Get("id")
	if strings.HasPrefix(regFileID, "#") {
		reqURI := ctx.Request().RequestURI
		// Fetch Registry file ID from request URI
		strArray := strings.Split(reqURI, "/")
		if strings.HasSuffix(reqURI, "/") {
			regFileID = strArray[len(strArray)-2]
		} else {
			regFileID = strArray[len(strArray)-1]
		}
	}
	if sessionToken == "" {
		errorMessage := "error: no X-Auth-Token found in request header"
		responseHeader := map[string]string{
			"Content-type": "application/json; charset=utf-8", //   TODO: add all error headers
		}
		log.Error(errorMessage)
		response := common.GeneralError(http.StatusUnauthorized, errResponse.NoValidSession, errorMessage, nil, nil)
		ctx.StatusCode(http.StatusUnauthorized) // TODO: add error      headers
		SetResponseHeaders(ctx, responseHeader)
		ctx.JSON(&response.Body)
		return
	}
	authResp := r.Auth(sessionToken, []string{common.PrivilegeLogin}, []string{})
	if authResp.StatusCode != http.StatusOK {
		log.Error("error while trying to authorize token")
		ctx.StatusCode(int(authResp.StatusCode))
		SetResponseHeaders(ctx, authResp.Header)
		ctx.JSON(authResp.Body)
		return
	}
	var headers = map[string]string{
		"Allow":             "GET",
		"Content-type":      "application/json; charset=utf-8", //   TODO: add all error headers
		"Cache-Control":     "no-cache",
		"Transfer-Encoding": "chunked",
	}
	//Get the Registrystore location

	registryStore := config.Data.RegistryStorePath
	registryStore = strings.TrimSuffix(registryStore, "/")
	regFilePath := registryStore + "/" + regFileID
	// read the file from file system
	content, err := ioutil.ReadFile(regFilePath)
	if err != nil {
		// Check if this file is in DB
		content, err = models.GetRegistryFile("Registries", regFileID)
		if content == nil {
			// file Not found, send 404 error
			log.Error("got error while retreiving fom DB")
			errorMessage := "error: Resource not found"
			responseHeader := map[string]string{
				"Content-type": "application/json; charset=utf-8", //   TODO: add all error headers
			}
			log.Error(errorMessage)
			response := common.GeneralError(http.StatusNotFound, errResponse.ResourceNotFound, errorMessage, []interface{}{"RegistryFile", regFileID}, nil)
			ctx.StatusCode(http.StatusNotFound) // TODO: add error      headers
			SetResponseHeaders(ctx, responseHeader)
			ctx.JSON(&response.Body)
			return
		}
	}
	var data interface{}
	log.Error("Before Unmarshalling Data")
	err = json.Unmarshal(content, &data)
	if err != nil {
		//return fmt.Errorf("error while trying to unmarshal the config data: %v", err)
		log.Error(err.Error())
		errorMessage := "error: Resource not found"
		responseHeader := map[string]string{
			"Content-type": "application/json; charset=utf-8", //   TODO: add all error headers
		}
		log.Error(errorMessage)
		response := common.GeneralError(http.StatusInternalServerError, errResponse.InternalError, errorMessage, nil, nil)
		ctx.StatusCode(http.StatusInternalServerError)
		SetResponseHeaders(ctx, responseHeader)
		ctx.JSON(&response.Body)
		return
	}
	SetResponseHeaders(ctx, headers)
	ctx.JSON(data)

}

// fillMethodNotAllowedErrorResponse fills the status code and status message for MethodNotAllowed responses
func fillMethodNotAllowedErrorResponse(ctx iris.Context) {
	ctx.StatusCode(http.StatusMethodNotAllowed)
	errArgs := &errResponse.Args{
		Code: errResponse.GeneralError,
		ErrorArgs: []errResponse.ErrArgs{
			errResponse.ErrArgs{
				StatusMessage: errResponse.ActionNotSupported,
				MessageArgs:   []interface{}{ctx.Request().Method},
			},
		},
	}
	ctx.JSON(errArgs.CreateGenericErrorResponse())
	return
}

// AsMethodNotAllowed holds Method to throw 405 Method not allowed on Account Service URLs
func AsMethodNotAllowed(ctx iris.Context) {
	ctx.ResponseWriter().Header().Set("Allow", "GET")
	fillMethodNotAllowedErrorResponse(ctx)
	return
}

// SsMethodNotAllowed holds builds reponse for the unallowed http operation on Session Service URLs and returns 405 error.
func SsMethodNotAllowed(ctx iris.Context) {
	ctx.ResponseWriter().Header().Set("Allow", "GET")
	fillMethodNotAllowedErrorResponse(ctx)
	return
}

// SystemsMethodNotAllowed holds builds reponse for the unallowed http operation on Systems URLs and returns 405 error.
func SystemsMethodNotAllowed(ctx iris.Context) {
	url := ctx.Request().URL
	path := url.Path
	systemID := ctx.Params().Get("id")
	subID := ctx.Params().Get("rid")
	storageid := ctx.Params().Get("id2")
	resourceID := ctx.Params().Get("rid")
	// Extend switch case, when each path, requires different handling
	switch path {
	case "/redfish/v1/Systems/" + systemID:
		ctx.ResponseWriter().Header().Set("Allow", "GET, PATCH")
	case "/redfish/v1/Systems/" + systemID + "/LogServices/" + subID + "Actions":
		ctx.ResponseWriter().Header().Set("Allow", "")
	case "/redfish/v1/Systems/" + systemID + "/LogServices/" + subID + "Actions/LogService.ClearLog":
		ctx.ResponseWriter().Header().Set("Allow", "POST")
	case "/redfish/v1/Systems/" + systemID + "/Storage/" + storageid + "/Volumes/":
		ctx.ResponseWriter().Header().Set("Allow", "POST, GET")
	case "/redfish/v1/Systems/" + systemID + "/Storage/" + storageid + "/Volumes/" + resourceID:
		ctx.ResponseWriter().Header().Set("Allow", "GET, DELETE")
	default:
		ctx.ResponseWriter().Header().Set("Allow", "GET")
	}

	// Set Allow header for search and filter queries
	if strings.Contains(path, "?") {
		ctx.ResponseWriter().Header().Set("Allow", "GET")
	}

	fillMethodNotAllowedErrorResponse(ctx)
	return
}

// ManagersMethodNotAllowed holds builds reponse for the unallowed http operation on Managers URLs and returns 405 error.
func ManagersMethodNotAllowed(ctx iris.Context) {
	url := ctx.Request().URL
	path := url.Path
	systemID := ctx.Params().Get("id")
	subID := ctx.Params().Get("rid")

	// Extend switch case, when each path, requires different handling
	switch path {
	case "/redfish/v1/Managers/" + systemID + "/LogServices/" + subID + "Actions":
		ctx.ResponseWriter().Header().Set("Allow", "")
	case "/redfish/v1/Managers/" + systemID + "/LogServices/" + subID + "Actions/LogService.ClearLog":
		ctx.ResponseWriter().Header().Set("Allow", "POST")
	default:
		ctx.ResponseWriter().Header().Set("Allow", "GET")
	}

	fillMethodNotAllowedErrorResponse(ctx)
	return
}

// TsMethodNotAllowed holds builds reponse for the unallowed http operation on Task Service URLs and returns 405 error.
func TsMethodNotAllowed(ctx iris.Context) {
	ctx.ResponseWriter().Header().Set("Allow", "GET")
	fillMethodNotAllowedErrorResponse(ctx)
	return
}

// ChassisMethodNotAllowed holds builds reponse for the unallowed http operation on Chassis URLs and returns 405 error.
func ChassisMethodNotAllowed(ctx iris.Context) {
	ctx.ResponseWriter().Header().Set("Allow", "GET")
	fillMethodNotAllowedErrorResponse(ctx)
	return
}

// RegMethodNotAllowed holds builds reponse for the unallowed http operation on Registries URLs and returns 405 error.
func RegMethodNotAllowed(ctx iris.Context) {
	ctx.ResponseWriter().Header().Set("Allow", "GET")
	fillMethodNotAllowedErrorResponse(ctx)
	return
}

// EvtMethodNotAllowed holds builds reponse for the unallowed http operation on Events URLs and returns 405 error.
func EvtMethodNotAllowed(ctx iris.Context) {
	url := ctx.Request().URL
	path := url.Path

	// Extend switch case, when each path, requires different handling
	switch path {
	case "/redfish/v1/EventService":
		ctx.ResponseWriter().Header().Set("Allow", "GET")
	case "/redfish/v1/EventService/Actions":
		ctx.ResponseWriter().Header().Set("Allow", "")
	case "/redfish/v1/EventService/Actions/EventService.SubmitTestEvent":
		ctx.ResponseWriter().Header().Set("Allow", "POST")
	}
	fillMethodNotAllowedErrorResponse(ctx)
	return
}

// AggMethodNotAllowed holds builds reponse for the unallowed http operation on Aggregation Service URLs and returns 405 error.
func AggMethodNotAllowed(ctx iris.Context) {
	ctx.ResponseWriter().Header().Set("Allow", "GET")
	fillMethodNotAllowedErrorResponse(ctx)
	return
}

// FabricsMethodNotAllowed holds builds reponse for the unallowed http operation on Fabrics URLs and returns 405 error.
func FabricsMethodNotAllowed(ctx iris.Context) {
	ctx.ResponseWriter().Header().Set("Allow", "GET")
	fillMethodNotAllowedErrorResponse(ctx)
	return
}

// AggregateMethodNotAllowed holds builds reponse for the unallowed http operation on Aggregate URLs and returns 405 error.
func AggregateMethodNotAllowed(ctx iris.Context) {
	url := ctx.Request().URL
	path := url.Path
	aggregateID := ctx.Params().Get("id")
	// Extend switch case, when each path, requires different handling
	switch path {
	case "/redfish/v1/AggregationService/Aggregates/":
		ctx.ResponseWriter().Header().Set("Allow", "GET, POST")
	case "/redfish/v1/AggregationService/Aggregates/" + aggregateID:
		ctx.ResponseWriter().Header().Set("Allow", "GET, DELETE")
	case "/redfish/v1/AggregationService/Aggregates/" + aggregateID + "Actions/Aggregate.AddElements/":
		ctx.ResponseWriter().Header().Set("Allow", "POST")
	case "/redfish/v1/AggregationService/Aggregates/" + aggregateID + "Actions/Aggregate.RemoveElements/":
		ctx.ResponseWriter().Header().Set("Allow", "POST")
	case "/redfish/v1/AggregationService/Aggregates/" + aggregateID + "Actions/Aggregate.Reset/":
		ctx.ResponseWriter().Header().Set("Allow", "POST")
	case "/redfish/v1/AggregationService/Aggregates/" + aggregateID + "Actions/Aggregate.SetDefaultBootOrder/":
		ctx.ResponseWriter().Header().Set("Allow", "POST")
	}
	fillMethodNotAllowedErrorResponse(ctx)
	return
}<|MERGE_RESOLUTION|>--- conflicted
+++ resolved
@@ -100,24 +100,11 @@
 			serviceRoot.Managers = &models.Service{OdataID: servicePath}
 
 		case "UpdateService":
-<<<<<<< HEAD
 			serviceRoot.UpdateService = &models.Service{OdataID: servicePath}
 
-=======
-			serviceNodes, err := reg.GetService(srv.Update)
-			if err == nil {
-				if len(serviceNodes) != 0 {
-					serviceRoot.UpdateService = &models.Service{OdataID: servicePath}
-				}
-			}
 		case "TelemetryService":
-			serviceNodes, err := reg.GetService(srv.Telemetry)
-			if err == nil {
-				if len(serviceNodes) != 0 {
-					serviceRoot.TelemetryService = &models.Service{OdataID: servicePath}
-				}
-			}
->>>>>>> c32b5701
+			serviceRoot.TelemetryService = &models.Service{OdataID: servicePath}
+
 		}
 	}
 
