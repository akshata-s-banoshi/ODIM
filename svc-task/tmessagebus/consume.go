<<<<<<< HEAD
//(C) Copyright [2023] Hewlett Packard Enterprise Development LP
//
//Licensed under the Apache License, Version 2.0 (the "License"); you may
//not use this file except in compliance with the License. You may obtain
//a copy of the License at
//
//    http:#www.apache.org/licenses/LICENSE-2.0
//
//Unless required by applicable law or agreed to in writing, software
//distributed under the License is distributed on an "AS IS" BASIS, WITHOUT
//WARRANTIES OR CONDITIONS OF ANY KIND, either express or implied. See the
//License for the specific language governing permissions and limitations
// under the License

package tmessagebus

import (
	"encoding/json"

	dmtf "github.com/ODIM-Project/ODIM/lib-dmtf/model"
	dc "github.com/ODIM-Project/ODIM/lib-messagebus/datacommunicator"
	"github.com/ODIM-Project/ODIM/lib-utilities/common"
	"github.com/ODIM-Project/ODIM/lib-utilities/config"
	l "github.com/ODIM-Project/ODIM/lib-utilities/logs"
)

var (
	// TaskEventRecvQueue ...
	TaskEventRecvQueue chan<- interface{}
	// TaskEventProcQueue ...
	TaskEventProcQueue <-chan interface{}
)

// SubscribeTaskEventsQueue creates a consumer for the task event topic
func SubscribeTaskEventsQueue(topicName string) {
	config.TLSConfMutex.RLock()
	MessageBusConfigFilePath := config.Data.MessageBusConf.MessageBusConfigFilePath
	messagebusType := config.Data.MessageBusConf.MessageBusType
	config.TLSConfMutex.RUnlock()
	// connecting to messagbus
	k, err := dc.Communicator(messagebusType, MessageBusConfigFilePath, topicName)
	if err != nil {
		l.Log.Error("Unable to connect to kafka" + err.Error())
		return
	}
	// subscribe from message bus
	if err := k.Accept(consumeTaskEvents); err != nil {
		l.Log.Error(err.Error())
		return
	}
}

// consumeTaskEvents consume task event messages
func consumeTaskEvents(event interface{}) {
	data, _ := json.Marshal(&event)
	var eventData common.Events
	err := json.Unmarshal(data, &eventData)
	if err != nil {
		l.Log.Error("Error while consuming task events", err)
		return
	}

	var taskEvent dmtf.Event
	err = json.Unmarshal(eventData.Request, &taskEvent)
	if err != nil {
		l.Log.Error("Error while consuming task events", err)
		return
	}

	for _, eventRecord := range taskEvent.Events {
		TaskEventRecvQueue <- eventRecord
	}
}
=======
//(C) Copyright [2023] Hewlett Packard Enterprise Development LP
//
//Licensed under the Apache License, Version 2.0 (the "License"); you may
//not use this file except in compliance with the License. You may obtain
//a copy of the License at
//
//    http:#www.apache.org/licenses/LICENSE-2.0
//
//Unless required by applicable law or agreed to in writing, software
//distributed under the License is distributed on an "AS IS" BASIS, WITHOUT
//WARRANTIES OR CONDITIONS OF ANY KIND, either express or implied. See the
//License for the specific language governing permissions and limitations
// under the License

package tmessagebus

import (
	"encoding/json"

	dmtf "github.com/ODIM-Project/ODIM/lib-dmtf/model"
	dc "github.com/ODIM-Project/ODIM/lib-messagebus/datacommunicator"
	"github.com/ODIM-Project/ODIM/lib-utilities/common"
	"github.com/ODIM-Project/ODIM/lib-utilities/config"
	l "github.com/ODIM-Project/ODIM/lib-utilities/logs"
)

var (
	// TaskEventRecvQueue is a channel where task events are pushed
	TaskEventRecvQueue chan<- interface{}
	// TaskEventProcQueue is a channel from where task events popped and processed
	TaskEventProcQueue <-chan interface{}
)

// SubscribeTaskEventsQueue creates a consumer for the task event topic
func SubscribeTaskEventsQueue(topicName string) {
	config.TLSConfMutex.RLock()
	MessageBusConfigFilePath := config.Data.MessageBusConf.MessageBusConfigFilePath
	messagebusType := config.Data.MessageBusConf.MessageBusType
	config.TLSConfMutex.RUnlock()
	// connecting to messagbus
	k, err := dc.Communicator(messagebusType, MessageBusConfigFilePath, topicName)
	if err != nil {
		l.Log.Error("Unable to connect to kafka" + err.Error())
		return
	}
	// subscribe from message bus
	if err := k.Accept(consumeTaskEvents); err != nil {
		l.Log.Error(err.Error())
		return
	}
}

// consumeTaskEvents consume task event messages
func consumeTaskEvents(event interface{}) {
	data, _ := json.Marshal(&event)
	var eventData common.Events
	err := json.Unmarshal(data, &eventData)
	if err != nil {
		l.Log.Error("Error while consuming task events", err)
		return
	}

	var taskEvent dmtf.Event
	err = json.Unmarshal(eventData.Request, &taskEvent)
	if err != nil {
		l.Log.Error("Error while consuming task events", err)
		return
	}

	for _, eventRecord := range taskEvent.Events {
		TaskEventRecvQueue <- eventRecord
	}
}
>>>>>>> beb7f524
<|MERGE_RESOLUTION|>--- conflicted
+++ resolved
@@ -1,78 +1,3 @@
-<<<<<<< HEAD
-//(C) Copyright [2023] Hewlett Packard Enterprise Development LP
-//
-//Licensed under the Apache License, Version 2.0 (the "License"); you may
-//not use this file except in compliance with the License. You may obtain
-//a copy of the License at
-//
-//    http:#www.apache.org/licenses/LICENSE-2.0
-//
-//Unless required by applicable law or agreed to in writing, software
-//distributed under the License is distributed on an "AS IS" BASIS, WITHOUT
-//WARRANTIES OR CONDITIONS OF ANY KIND, either express or implied. See the
-//License for the specific language governing permissions and limitations
-// under the License
-
-package tmessagebus
-
-import (
-	"encoding/json"
-
-	dmtf "github.com/ODIM-Project/ODIM/lib-dmtf/model"
-	dc "github.com/ODIM-Project/ODIM/lib-messagebus/datacommunicator"
-	"github.com/ODIM-Project/ODIM/lib-utilities/common"
-	"github.com/ODIM-Project/ODIM/lib-utilities/config"
-	l "github.com/ODIM-Project/ODIM/lib-utilities/logs"
-)
-
-var (
-	// TaskEventRecvQueue ...
-	TaskEventRecvQueue chan<- interface{}
-	// TaskEventProcQueue ...
-	TaskEventProcQueue <-chan interface{}
-)
-
-// SubscribeTaskEventsQueue creates a consumer for the task event topic
-func SubscribeTaskEventsQueue(topicName string) {
-	config.TLSConfMutex.RLock()
-	MessageBusConfigFilePath := config.Data.MessageBusConf.MessageBusConfigFilePath
-	messagebusType := config.Data.MessageBusConf.MessageBusType
-	config.TLSConfMutex.RUnlock()
-	// connecting to messagbus
-	k, err := dc.Communicator(messagebusType, MessageBusConfigFilePath, topicName)
-	if err != nil {
-		l.Log.Error("Unable to connect to kafka" + err.Error())
-		return
-	}
-	// subscribe from message bus
-	if err := k.Accept(consumeTaskEvents); err != nil {
-		l.Log.Error(err.Error())
-		return
-	}
-}
-
-// consumeTaskEvents consume task event messages
-func consumeTaskEvents(event interface{}) {
-	data, _ := json.Marshal(&event)
-	var eventData common.Events
-	err := json.Unmarshal(data, &eventData)
-	if err != nil {
-		l.Log.Error("Error while consuming task events", err)
-		return
-	}
-
-	var taskEvent dmtf.Event
-	err = json.Unmarshal(eventData.Request, &taskEvent)
-	if err != nil {
-		l.Log.Error("Error while consuming task events", err)
-		return
-	}
-
-	for _, eventRecord := range taskEvent.Events {
-		TaskEventRecvQueue <- eventRecord
-	}
-}
-=======
 //(C) Copyright [2023] Hewlett Packard Enterprise Development LP
 //
 //Licensed under the Apache License, Version 2.0 (the "License"); you may
@@ -145,5 +70,4 @@
 	for _, eventRecord := range taskEvent.Events {
 		TaskEventRecvQueue <- eventRecord
 	}
-}
->>>>>>> beb7f524
+}