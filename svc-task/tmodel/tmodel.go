//(C) Copyright [2020] Hewlett Packard Enterprise Development LP
//
//Licensed under the Apache License, Version 2.0 (the "License"); you may
//not use this file except in compliance with the License. You may obtain
//a copy of the License at
//
//    http://www.apache.org/licenses/LICENSE-2.0
//
//Unless required by applicable law or agreed to in writing, software
//distributed under the License is distributed on an "AS IS" BASIS, WITHOUT
//WARRANTIES OR CONDITIONS OF ANY KIND, either express or implied. See the
//License for the specific language governing permissions and limitations
// under the License.

// Package tmodel ...
package tmodel

import (
	"context"
	"encoding/json"
	"fmt"
	"sync"
	"time"

	db "github.com/ODIM-Project/ODIM/lib-persistence-manager/persistencemgr"
	"github.com/ODIM-Project/ODIM/lib-utilities/common"
	"github.com/ODIM-Project/ODIM/lib-utilities/config"
	"github.com/ODIM-Project/ODIM/lib-utilities/errors"
	l "github.com/ODIM-Project/ODIM/lib-utilities/logs"
)

const (
	// CompletedTaskIndex is a index name which is required for
	// to build index for completed tasks
	CompletedTaskIndex = "CompletedTaskIndex"
	//CompletedTaskTable is a Table name for Completed Task
	CompletedTaskTable = "CompletedTask"
)

// CompletedTask is used to build index for redis
type CompletedTask struct {
	UserName string
	ID       string
	EndTime  int64
}

// Task Model
// to be moved to dmtf
type Task struct {
	ParentID     string
	ChildTaskIDs []string
	ID           string
	URI          string
	UserName     string
	Name         string
	HidePayload  bool
	Payload      Payload
	/*The value of this property shall indicate the completion progress of
	the task, reported in percent of completion.
	If the task has not been started, the value shall be zero.
	*/
	PercentComplete int32
	TaskMonitor     string
	TaskState       string
	TaskStatus      string
	StatusCode      int32
	TaskResponse    []byte
	Messages        []*Message // Its there in the spec, how are we going to use it
	StartTime       time.Time
	EndTime         time.Time
}

// Tick struct is used to help the goroutines that process the task queue to communicate effectively
// Tick contains the following attributes
/*
1. Ticker is of type Ticker in time package. it is used to acknowledge
the function that process task queue that it is time to commit the current
pipelined transaction to redis DB
2. M is of type Mutex in sync package. It ensures only one goroutine access
the Commit and Executing flags at the same time.
3. Commit is a flag which is made true when ticker "ticks". when it is made true,
"ProcessTaskQueue" commit the current pipeline to redis.
4. Executing is a flag which is made true when the "ProcessTaskQueue" function is invoked
and made false when it is finished.
*/
type Tick struct {
	Ticker    *time.Ticker
	M         sync.Mutex
	Commit    bool
	Executing bool
}

// Payload contain information detailing the HTTP and JSON payload
// information for executing the task.
// This object shall not be included in the response if the HidePayload property
// is set to True.
type Payload struct {
	HTTPHeaders   map[string]string `json:"HttpHeaders"`
	HTTPOperation string            `json:"HttpOperation"`
	JSONBody      string            `json:"JsonBody"`
	TargetURI     string            `json:"TargetUri"`
}

// Message Model
type Message struct {
	Message           string   `json:"Message"`
	MessageID         string   `json:"MessageId"`
	MessageArgs       []string `json:"MessageArgs"`
	Oem               Oem      `json:"Oem"`
	RelatedProperties []string `json:"RelatedProperties"`
	Resolution        string   `json:"Resolution"`
	Severity          string   `json:"Severity"`
}

// GetWriteConnection returns write connection retrieved from the connection pool.
func GetWriteConnection() *db.Conn {
	connPool, err := db.GetDBConnection(db.InMemory)
	if err != nil {
		l.Log.Error(err.Error())
		return nil
	}

	conn, connErr := connPool.GetWriteConnection()
	if connErr != nil {
		l.Log.Error("ProcessTaskQueue : error while trying to get DB write Connection : " + connErr.Error())
		return nil
	}
	return conn
}

func validateDBConnection(conn *db.Conn) *db.Conn {
	if conn.IsBadConn() {
		conn.Close()
		return GetWriteConnection()
	}
	return conn
}

// Oem Model
type Oem struct {
}

// PersistTask is to store the task data in db
// Takes:
//
//	t pointer to Task to be stored.
//	db of type common.DbType(int32)
func PersistTask(ctx context.Context, t *Task, db common.DbType) error {
	connPool, err := common.GetDBConnection(db)
	if err != nil {
		return fmt.Errorf("error while trying to connecting to DB: %v", err.Error())
	}
	if err = connPool.Create("task", t.ID, t); err != nil {
		return fmt.Errorf("error while trying to create new task: %v", err.Error())
	}
	return nil
}

// DeleteTaskFromDB is to delete the task from db
// Takes:
//
//	t of type pointer to Task object
//
// Returns:
//
//	err of type error
//	On Success - return nil value
//	On Failure - return non nill value
func DeleteTaskFromDB(ctx context.Context, t *Task) error {
	connPool, err := common.GetDBConnection(common.InMemory)
	if err != nil {
		return fmt.Errorf("error while trying to connecting to DB: %v", err.Error())
	}
	if err = connPool.Delete("task", t.ID); err != nil {
		return fmt.Errorf("error while trying to delete the task: %v", err.Error())
	}
	return nil
}

// GetTaskStatus is to retrieve the task data already present in db
// Takes:
//
//	taskID of type string contains the task ID of the task to be retrieved from the db
//	db of type common.DbType(int32)
//
// Returns:
//
//	err of type error
//		On Success - return nil value
//		On Failure - return non nill value
//	t of type *Task implicitly valid only when error is nil
func GetTaskStatus(ctx context.Context, taskID string, db common.DbType) (*Task, error) {
	task := new(Task)
	var taskData string
	connPool, err := common.GetDBConnection(common.InMemory)
	if err != nil {
		l.LogWithFields(ctx).Error("GetTaskStatus : error while trying to get DB Connection : " + err.Error())
		return task, fmt.Errorf("error while trying to connnect to DB: %v", err.Error())
	}
	taskData, err = connPool.Read("task", taskID)
	if err != nil {
		l.LogWithFields(ctx).Error("GetTaskStatus : Unable to read taskdata from DB: " + err.Error())
		return task, fmt.Errorf("error while trying to read from DB: %v", err.Error())
	}
	if errs := json.Unmarshal([]byte(taskData), task); errs != nil {
		return task, fmt.Errorf("error while trying to unmarshal task data: %v", errs)
	}
	return task, nil
}

// GetAllTaskKeys will collect all task keys available in the DB
// Takes:
//
//	None
//
// Returns:
//
//	Slice of type strings and error
//	On Success - error is set to nil and returns slice of tasks
//	On Failure - error is set to appropriate reason why it got failed
//	and slice of task is set to nil
func GetAllTaskKeys(ctx context.Context) ([]string, error) {
	connPool, err := common.GetDBConnection(common.InMemory)
	if err != nil {
		return nil, fmt.Errorf("error while trying to connecting to DB: %v", err.Error())
	}
	taskKeys, err := connPool.GetAllDetails("task")
	if err != nil {
		return nil, fmt.Errorf("error while fetching data from DB: %v", err.Error())
	}
	return taskKeys, nil
}

<<<<<<< HEAD
func GetPluginTaskInfo(taskID string) (*common.PluginTask, error) {
	errPrefix := "error while trying to get plugin task info"
	pluginTask := new(common.PluginTask)
	connPool, err := common.GetDBConnection(common.InMemory)
	if err != nil {
		return nil, fmt.Errorf(errPrefix+
			": error while trying to get DB connection: %v", err.Error())
	}

	taskData, err := connPool.Read("PluginTask", taskID)
	if err != nil {
		return nil, fmt.Errorf(errPrefix+
			": error while trying to read from DB: %v", err.Error())
	}

	if errs := json.Unmarshal([]byte(taskData), pluginTask); errs != nil {
		return nil, fmt.Errorf(errPrefix+": %v", errs)
	}
	return pluginTask, nil
}

=======
>>>>>>> 39e3d303
// Transaction - is for performing atomic oprations using optimitic locking
func Transaction(ctx context.Context, key string, cb func(context.Context, string) error) error {
	connPool, err := common.GetDBConnection(common.InMemory)
	if err != nil {
		return fmt.Errorf("error while trying to connecting to DB: %v", err.Error())
	}
	if err = connPool.Transaction(ctx, key, cb); err != nil {
		return fmt.Errorf("error while performing transaction: %v", err.Error())
	}
	return nil
}

// GetAllActivePluginTaskIDs get all plugin task IDs from DB those are not completed
func GetAllActivePluginTaskIDs(ctx context.Context) ([]string, error) {
	var pluginTaskIDs []string
	connPool, err := common.GetDBConnection(common.InMemory)
	if err != nil {
		return pluginTaskIDs, fmt.Errorf("error while trying to connecting to DB: %v", err.Error())
	}
	pluginTaskIDs, err = connPool.GetAllMembersInSet(common.PluginTaskIndex)
	if err != nil {
		return pluginTaskIDs, fmt.Errorf("error while getting plugin tasks from DB: %v", err.Error())
	}
	return pluginTaskIDs, nil
}

// GetAllKeysFromTable return all data from table
func GetAllKeysFromTable(table string) ([]string, error) {
	conn, err := common.GetDBConnection(common.OnDisk)
	if err != nil {
		return nil, err
	}
	keysArray, err := conn.GetAllDetails(table)
	if err != nil {
		return nil, fmt.Errorf("error while trying to get all keys from table - %v: %v", table, err.Error())
	}
	return keysArray, nil
}

// RemovePluginTaskID will remove the plugin task from set
func RemovePluginTaskID(ctx context.Context, pluginTaskID string) error {
	connPool, err := common.GetDBConnection(common.InMemory)
	if err != nil {
		return fmt.Errorf("error while trying to connecting to DB: %v", err.Error())
	}
	err = connPool.RemoveMemberFromSet(common.PluginTaskIndex, pluginTaskID)
	if err != nil {
		return fmt.Errorf("error while trying to remove the plugin task from set - %v", err.Error())
	}
	return nil
}

// ValidateTaskUserName validates the username.
// Returns error with non nil value if username is not found in the db,
// if username found in the db error is set to nil.
func ValidateTaskUserName(ctx context.Context, userName string) error {
	connPool, err := common.GetDBConnection(common.OnDisk)
	if err != nil {
		return fmt.Errorf("error while trying to connecting to DB: %v", err)
	}
	// If the user not found in the db, below call sets err to non nil value
	if _, err = connPool.Read("User", userName); err != nil {
		return fmt.Errorf("error while trying to read from DB: %v", err.Error())
	}
	return nil
}

// ProcessTaskQueue dequeue the tasks details from queue and update DB using pipelined transaction
// the pipeline is committed when signal task is dequeued from the queue
// a signal task is enqueued by the caller once in a millisecond
/* ProcessTaskQueue takes the following keys as input:
1."queue" is a pointer to the channel which acts as the task queue
2."conn" is an instance of Conn struct in persistence manager library
*/
func (tick *Tick) ProcessTaskQueue(queue *chan *Task, conn *db.Conn) {
	defer func() {
		tick.M.Lock()
		tick.Commit = false
		tick.Executing = false
		tick.M.Unlock()
	}()

	const (
		MaxRetry int    = 3
		Table    string = "task"
	)

	var (
		i             int           = 0
		updatedTasks  bool          = false
		maxSize       int           = config.Data.TaskQueueConf.QueueSize
		retryInterval time.Duration = time.Duration(config.Data.TaskQueueConf.RetryInterval) * time.Millisecond
	)

	tasks := make(map[string]interface{}, maxSize)
	completedTasks := make(map[string]int64, maxSize)

	tick.M.Lock()
	tick.Executing = true
	tick.M.Unlock()

	conn = validateDBConnection(conn)

	for {
		task := dequeueTask(queue)

		if task != nil {
			saveID := Table + ":" + task.ID
			if data, ok := tasks[saveID]; ok {
				t := data.(*Task)
				if t.PercentComplete < task.PercentComplete {
					tasks[saveID] = task
				}
			} else {
				tasks[saveID] = task
			}

			if (task.TaskState == "Completed" || task.TaskState == "Exception") && task.ParentID == "" {
				completedTasks[saveID] = 1
			}
		}

		if tick.Commit {
			break
		}
	}

	if len(tasks) > 0 {
		for i < MaxRetry {
			if err := conn.UpdateTransaction(tasks); err != nil {
				if err.ErrNo() == errors.TimeoutError || db.IsRetriable(err) {
					time.Sleep(retryInterval)
					conn = validateDBConnection(conn)
				} else {
					l.Log.Error("ProcessTaskQueue() : task update transaction failed : " + err.Error())
					break
				}
				i++
			} else {
				updatedTasks = true
				break
			}
		}

		if !updatedTasks {
			for task := range tasks {
				l.Log.Errorf("Failed to update the task : %s", task)
			}
		}
	}

	if len(completedTasks) > 0 {
		i = 0
		for i < MaxRetry {
			if err := conn.SetExpiryTimeForKeys(completedTasks, config.Data.KeyExpiryInterval); err != nil {
				if err.ErrNo() == errors.TimeoutError || db.IsRetriable(err) {
					time.Sleep(retryInterval)
					conn = validateDBConnection(conn)
				} else {
					l.Log.Error("ProcessTaskQueue() : create expiry for completed tasks failed : " + err.Error())
					break
				}
				i++
			} else {
				break
			}
		}
	}

	tasks = nil
	completedTasks = nil

}

// dequeueTask dequeue a task from channel and returns. If no elements is present in the queue it returns nil.
func dequeueTask(queue *chan *Task) *Task {
	if len(*queue) <= 0 {
		return nil
	}
	return <-*queue
}<|MERGE_RESOLUTION|>--- conflicted
+++ resolved
@@ -231,7 +231,6 @@
 	return taskKeys, nil
 }
 
-<<<<<<< HEAD
 func GetPluginTaskInfo(taskID string) (*common.PluginTask, error) {
 	errPrefix := "error while trying to get plugin task info"
 	pluginTask := new(common.PluginTask)
@@ -253,8 +252,6 @@
 	return pluginTask, nil
 }
 
-=======
->>>>>>> 39e3d303
 // Transaction - is for performing atomic oprations using optimitic locking
 func Transaction(ctx context.Context, key string, cb func(context.Context, string) error) error {
 	connPool, err := common.GetDBConnection(common.InMemory)
