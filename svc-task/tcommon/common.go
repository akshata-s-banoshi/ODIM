--- conflicted
+++ resolved
@@ -22,11 +22,7 @@
 	IterationCount = "IterationCount"
 )
 
-<<<<<<< HEAD
-// TaskStatusMap is used to get task state
-=======
 // TaskStatusMap holds the task state against the message ID from task event
->>>>>>> beb7f524
 var TaskStatusMap = map[string]dmtf.TaskState{
 	"TaskStarted":          dmtf.TaskStateStarting,
 	"TaskProgressChanged":  dmtf.TaskStateRunning,
