//(C) Copyright [2020] Hewlett Packard Enterprise Development LP
//
//Licensed under the Apache License, Version 2.0 (the "License"); you may
//not use this file except in compliance with the License. You may obtain
//a copy of the License at
//
//    http://www.apache.org/licenses/LICENSE-2.0
//
//Unless required by applicable law or agreed to in writing, software
//distributed under the License is distributed on an "AS IS" BASIS, WITHOUT
//WARRANTIES OR CONDITIONS OF ANY KIND, either express or implied. See the
//License for the specific language governing permissions and limitations
// under the License.
package thandle

import (
	"context"
	"encoding/base64"
	"fmt"
	"net/http"
	"reflect"
	"sync"
	"testing"
	"time"

	"github.com/ODIM-Project/ODIM/lib-utilities/common"
	"github.com/ODIM-Project/ODIM/lib-utilities/errors"
	taskproto "github.com/ODIM-Project/ODIM/lib-utilities/proto/task"
	"github.com/ODIM-Project/ODIM/svc-task/tcommon"
	"github.com/ODIM-Project/ODIM/svc-task/tmodel"
	"github.com/golang/protobuf/ptypes"
	"github.com/golang/protobuf/ptypes/timestamp"
	"golang.org/x/crypto/sha3"
)

const errorCollectingData string = "error while trying to collect data: "

type user struct {
	UserName string `json:"UserName"`
	Password string `json:"Password"`
	RoleID   string `json:"RoleId"`
}

func createMockUser(username, roleID string) error {
	hash := sha3.New512()
	hash.Write([]byte("P@$$w0rd"))
	hashSum := hash.Sum(nil)
	hashedPassword := base64.URLEncoding.EncodeToString(hashSum)
	user := user{
		UserName: username,
		Password: hashedPassword,
		RoleID:   roleID,
	}
	conn, err := common.GetDBConnection(common.OnDisk)
	if err != nil {
		return err
	}
	//Create a header for data entry
	const table string = "User"
	//Save data into Database
	if err = conn.Create(table, user.UserName, user); err != nil {
		return err
	}
	return nil
}

func mockGetTaskStatus(taskID string, db common.DbType) (*tmodel.Task, error) {
	var task tmodel.Task
	err := fmt.Errorf("invalid System ID")
	if taskID != "validUUID" {
		return &task, err
	}
	return &task, nil
}

<<<<<<< HEAD
func mockOverWriteCompletedTaskUtil(ctx context.Context, userName string) error {
	if userName != "validUser" {
		return fmt.Errorf("user does not exist")
	}
	return nil
}
func mockCreateTaskUtil(ctx context.Context, userName string) (string, error) {
=======
func mockCreateTaskUtil(userName string) (string, error) {
>>>>>>> cef8a410

	if userName == "" {
		return "", fmt.Errorf("error invalid input argument for userName")
	}
	if userName != "validUser" {
		return "", fmt.Errorf("error invalid user: ")
	}
	return "/redfish/v1/TaskService/Tasks/validTaskID", nil
}

<<<<<<< HEAD
func mockGetCompletedTasksIndexModel(ctx context.Context, searchKey string) ([]string, error) {
	var taskList []string
	switch searchKey {
	case "validUserWithNoCompletedTasks":
	case "validUserWithCompletedTasksNotReadyForDelete":
		elapsedTime := "2h"
		timeNowNano := time.Now().UnixNano()
		elapsedHours, _ := time.ParseDuration(elapsedTime)
		endTimeNano := timeNowNano - elapsedHours.Nanoseconds()
		endTime := time.Unix(0, endTimeNano).UTC()
		taskData1 := "validUserWithCompletedTasksNotReadyForDelete::" + endTime.String() + "::1"
		taskData2 := "validUserWithCompletedTasksNotReadyForDelete::" + endTime.String() + "::2"
		taskList = append(taskList, taskData1)
		taskList = append(taskList, taskData2)
	case "validUserWithCompletedTasksReadyForDelete":
		elapsedTime := "5h"
		timeNowNano := time.Now().UnixNano()
		elapsedHours, _ := time.ParseDuration(elapsedTime)
		endTimeNano := timeNowNano - elapsedHours.Nanoseconds()
		endTime := time.Unix(0, endTimeNano).UTC()
		taskData1 := "validUserWithCompletedTasksNotReadyForDelete::" + endTime.String() + "::CompletedTaskID"
		taskList = append(taskList, taskData1)
	}
	return taskList, nil
}

func mockDeleteTaskFromDBModel(ctx context.Context, task *tmodel.Task) error {
	return nil
}

func mockDeleteTaskIndex(ctx context.Context, task string) error {

	return nil
}

=======
func mockDeleteTaskFromDBModel(task *tmodel.Task) error {

	return nil
}

>>>>>>> cef8a410
func mockUpdateTaskStatusModel(task *tmodel.Task) {
}

func mockPublishToMessageBus(ctx context.Context, taskURI, taskEvenMessageID, eventType, taskMessage string) {

}
func mockValidateTaskUserNameModel(ctx context.Context, userName string) error {
	if userName != "validUser" {
		return fmt.Errorf("error while trying to read from DB: %v", errors.PackError(errors.DBKeyNotFound, "no data with the with key ", userName, " found").Error())
	}
	return nil
}
func mockPersistTaskModel(ctx context.Context, task *tmodel.Task, db common.DbType) error {
	if db != common.InMemory {
		return fmt.Errorf("error while trying to connecting to DB: error invalid db type selection")
	}
	return nil
}
func TestTasksRPC_GetTasks(t *testing.T) {
	type args struct {
		req *taskproto.GetTaskRequest
		rsp *taskproto.TaskResponse
	}
	tests := []struct {
		name string
		ts   *TasksRPC
		args args
		want taskproto.TaskResponse
	}{
		{
			name: "Positive Case: All is well, RunningTaskID, valid Token",
			ts: &TasksRPC{
				AuthenticationRPC:     mockIsAuthorized,
				GetSessionUserNameRPC: mockGetSessionUserName,
				GetTaskStatusModel:    mockGetTaskStatusModel,
			},
			args: args{
				req: &taskproto.GetTaskRequest{
					TaskID:       "RunningTaskID",
					SessionToken: "validToken",
				},
				rsp: &taskproto.TaskResponse{},
			},
			want: taskproto.TaskResponse{
				StatusCode: http.StatusAccepted,
			},
		},
		{
			name: "Positive Case: All is well, CompletedTaskID, valid Token",
			ts: &TasksRPC{
				AuthenticationRPC:     mockIsAuthorized,
				GetSessionUserNameRPC: mockGetSessionUserName,
				GetTaskStatusModel:    mockGetTaskStatusModel,
			},
			args: args{
				req: &taskproto.GetTaskRequest{
					TaskID:       "CompletedTaskID",
					SessionToken: "validToken",
				},
				rsp: &taskproto.TaskResponse{},
			},
			want: taskproto.TaskResponse{
				StatusCode: http.StatusOK,
			},
		},
		{
			name: "Positive Case: All is well, ExceptionTaskID, valid Token",
			ts: &TasksRPC{
				AuthenticationRPC:     mockIsAuthorized,
				GetSessionUserNameRPC: mockGetSessionUserName,
				GetTaskStatusModel:    mockGetTaskStatusModel,
			},
			args: args{
				req: &taskproto.GetTaskRequest{
					TaskID:       "ExceptionTaskID",
					SessionToken: "validToken",
				},
				rsp: &taskproto.TaskResponse{},
			},
			want: taskproto.TaskResponse{
				StatusCode: http.StatusOK,
			},
		},
		{
			name: "Negative Case:InvalidToken",
			ts: &TasksRPC{
				AuthenticationRPC:     mockIsAuthorized,
				GetSessionUserNameRPC: mockGetSessionUserName,
				GetTaskStatusModel:    mockGetTaskStatusModel,
			},
			args: args{
				req: &taskproto.GetTaskRequest{
					TaskID:       "validTaskID",
					SessionToken: "invalidToken",
				},
				rsp: &taskproto.TaskResponse{},
			},
			want: taskproto.TaskResponse{
				StatusCode: http.StatusUnauthorized,
			},
		},
		{
			name: "Negative case: invalidTaskID",
			ts: &TasksRPC{
				AuthenticationRPC:     mockIsAuthorized,
				GetSessionUserNameRPC: mockGetSessionUserName,
				GetTaskStatusModel:    mockGetTaskStatusModel,
			},
			args: args{
				req: &taskproto.GetTaskRequest{
					TaskID:       "invalidTaskID",
					SessionToken: "validToken",
				},
				rsp: &taskproto.TaskResponse{},
			},
			want: taskproto.TaskResponse{
				StatusCode: http.StatusNotFound,
			},
		},
		{
			name: "Negative case: Not Task user token",
			ts: &TasksRPC{
				AuthenticationRPC:     mockIsAuthorized,
				GetSessionUserNameRPC: mockGetSessionUserName,
				GetTaskStatusModel:    mockGetTaskStatusModel,
			},
			args: args{
				req: &taskproto.GetTaskRequest{
					TaskID:       "RunningTaskID",
					SessionToken: "NotTaskUserToken",
				},
				rsp: &taskproto.TaskResponse{},
			},
			want: taskproto.TaskResponse{
				StatusCode: http.StatusUnauthorized,
			},
		},
		{
			name: "Negative case: Not Task user token, but admin's token",
			ts: &TasksRPC{
				AuthenticationRPC:     mockIsAuthorized,
				GetSessionUserNameRPC: mockGetSessionUserName,
				GetTaskStatusModel:    mockGetTaskStatusModel,
			},
			args: args{
				req: &taskproto.GetTaskRequest{
					TaskID:       "RunningTaskID",
					SessionToken: "NotTaskUserButAdminToken",
				},
				rsp: &taskproto.TaskResponse{},
			},
			want: taskproto.TaskResponse{
				StatusCode: http.StatusAccepted,
			},
		},
	}
	for _, tt := range tests {
		t.Run(tt.name, func(t *testing.T) {
			rsp, err := tt.ts.GetTasks(mockContext(), tt.args.req)
			if err != nil || !reflect.DeepEqual(rsp.StatusCode, tt.want.StatusCode) {
				got := tt.args.rsp
				t.Errorf("TasksRPC.GetTasks() got = %v, want: %v", got.StatusCode, tt.want.StatusCode)
			}
		})
	}
}
func mockGetAllTaskKeysModel(ctx context.Context) ([]string, error) {
	keys := []string{"task:key1", "task:key2"}
	return keys, nil
}
func TestTasksRPC_TaskCollection(t *testing.T) {
	type args struct {
		req *taskproto.GetTaskRequest
		rsp *taskproto.TaskResponse
	}
	tests := []struct {
		name string
		ts   *TasksRPC
		args args
		want taskproto.TaskResponse
	}{
		// TODO: Add test cases.
		{
			name: "Positive test case, all is well.",
			ts: &TasksRPC{
				AuthenticationRPC:     mockIsAuthorized,
				GetSessionUserNameRPC: mockGetSessionUserName,
				GetAllTaskKeysModel:   mockGetAllTaskKeysModel,
			},
			args: args{
				req: &taskproto.GetTaskRequest{
					SessionToken: "validToken",
				},
				rsp: &taskproto.TaskResponse{},
			},
			want: taskproto.TaskResponse{
				StatusCode: http.StatusOK,
			},
		},
		{
			name: "Negative test case, Invalid session token.",
			ts: &TasksRPC{
				AuthenticationRPC:     mockIsAuthorized,
				GetSessionUserNameRPC: mockGetSessionUserName,
				GetAllTaskKeysModel:   mockGetAllTaskKeysModel,
			},
			args: args{
				req: &taskproto.GetTaskRequest{
					SessionToken: "InvalidToken",
				},
				rsp: &taskproto.TaskResponse{},
			},
			want: taskproto.TaskResponse{
				StatusCode: http.StatusUnauthorized,
			},
		},
	}
	for _, tt := range tests {
		t.Run(tt.name, func(t *testing.T) {
			if rsp, err := tt.ts.TaskCollection(mockContext(), tt.args.req); err != nil || !reflect.DeepEqual(rsp.StatusCode, tt.want.StatusCode) {
				got := tt.args.rsp
				t.Errorf("TasksRPC.TaskCollection() got = %v, want %v", got.StatusCode, tt.want.StatusCode)
			}
		})
	}
}

func TestTasksRPC_GetTaskService(t *testing.T) {
	type args struct {
		req *taskproto.GetTaskRequest
		rsp *taskproto.TaskResponse
	}
	tests := []struct {
		name string
		ts   *TasksRPC
		args args
		want taskproto.TaskResponse
	}{
		// TODO: Add test cases.
		{
			name: "Positive test case, all is well.",
			ts: &TasksRPC{
				AuthenticationRPC:     mockIsAuthorized,
				GetSessionUserNameRPC: mockGetSessionUserName,
			},
			args: args{
				req: &taskproto.GetTaskRequest{
					SessionToken: "validToken",
				},
				rsp: &taskproto.TaskResponse{},
			},
			want: taskproto.TaskResponse{
				StatusCode: http.StatusOK,
			},
		},
		{
			name: "Negative test case, Invalid session token.",
			ts: &TasksRPC{
				AuthenticationRPC:     mockIsAuthorized,
				GetSessionUserNameRPC: mockGetSessionUserName,
			},
			args: args{
				req: &taskproto.GetTaskRequest{
					SessionToken: "InvalidToken",
				},
				rsp: &taskproto.TaskResponse{},
			},
			want: taskproto.TaskResponse{
				StatusCode: http.StatusUnauthorized,
			},
		},
	}
	for _, tt := range tests {
		t.Run(tt.name, func(t *testing.T) {
			if rsp, err := tt.ts.GetTaskService(mockContext(), tt.args.req); err != nil || !reflect.DeepEqual(rsp.StatusCode, tt.want.StatusCode) {
				got := tt.args.rsp
				t.Errorf("TasksRPC.GetTaskService() got = %v, want %v", got.StatusCode, tt.want.StatusCode)
			}
		})
	}
}

func TestTasksRPC_GetSubTasks(t *testing.T) {
	type args struct {
		req *taskproto.GetTaskRequest
		rsp *taskproto.TaskResponse
	}
	tests := []struct {
		name string
		ts   *TasksRPC
		args args
		want taskproto.TaskResponse
	}{
		// TODO: Add test cases.
		{
			name: "Positive test case, all is well.",
			ts: &TasksRPC{
				AuthenticationRPC:     mockIsAuthorized,
				GetSessionUserNameRPC: mockGetSessionUserName,
				GetTaskStatusModel:    mockGetTaskStatusModel,
			},
			args: args{
				req: &taskproto.GetTaskRequest{
					TaskID:       "RunningTaskID",
					SessionToken: "validToken",
				},
				rsp: &taskproto.TaskResponse{},
			},
			want: taskproto.TaskResponse{
				StatusCode: http.StatusOK,
			},
		},
		{
			name: "Negative test case, Invalid session token.",
			ts: &TasksRPC{
				AuthenticationRPC:     mockIsAuthorized,
				GetSessionUserNameRPC: mockGetSessionUserName,
				GetTaskStatusModel:    mockGetTaskStatusModel,
			},
			args: args{
				req: &taskproto.GetTaskRequest{
					TaskID:       "RunningTaskID",
					SessionToken: "InvalidToken",
				},
				rsp: &taskproto.TaskResponse{},
			},
			want: taskproto.TaskResponse{
				StatusCode: http.StatusUnauthorized,
			},
		},
		{
			name: "Negative test case, Invalid TaskID",
			ts: &TasksRPC{
				AuthenticationRPC:     mockIsAuthorized,
				GetSessionUserNameRPC: mockGetSessionUserName,
				GetTaskStatusModel:    mockGetTaskStatusModel,
			},
			args: args{
				req: &taskproto.GetTaskRequest{
					TaskID:       "InvalidTaskID",
					SessionToken: "validToken",
				},
				rsp: &taskproto.TaskResponse{},
			},
			want: taskproto.TaskResponse{
				StatusCode: http.StatusNotFound,
			},
		},
		{
			name: "Negative test case, with not task user's Session token",
			ts: &TasksRPC{
				AuthenticationRPC:     mockIsAuthorized,
				GetSessionUserNameRPC: mockGetSessionUserName,
				GetTaskStatusModel:    mockGetTaskStatusModel,
			},
			args: args{
				req: &taskproto.GetTaskRequest{
					TaskID:       "RunningTaskID",
					SessionToken: "NotTaskUserToken",
				},
				rsp: &taskproto.TaskResponse{},
			},
			want: taskproto.TaskResponse{
				StatusCode: http.StatusUnauthorized,
			},
		},
		{
			name: "Negative test case. With not a task user's session token, but with Admin user session token",
			ts: &TasksRPC{
				AuthenticationRPC:     mockIsAuthorized,
				GetSessionUserNameRPC: mockGetSessionUserName,
				GetTaskStatusModel:    mockGetTaskStatusModel,
			},
			args: args{
				req: &taskproto.GetTaskRequest{
					TaskID:       "RunningTaskID",
					SessionToken: "NotTaskUserButAdminToken",
				},
				rsp: &taskproto.TaskResponse{},
			},
			want: taskproto.TaskResponse{
				StatusCode: http.StatusOK,
			},
		},
	}
	for _, tt := range tests {
		t.Run(tt.name, func(t *testing.T) {
			if rsp, err := tt.ts.GetSubTasks(mockContext(), tt.args.req); err != nil || !reflect.DeepEqual(rsp.StatusCode, tt.want.StatusCode) {
				got := tt.args.rsp
				t.Errorf("TasksRPC.GetSubTasks() got = %v, want %v", got.StatusCode, tt.want.StatusCode)
			}
		})
	}
}

func TestTasksRPC_GetSubTask(t *testing.T) {
	type args struct {
		req *taskproto.GetTaskRequest
		rsp *taskproto.TaskResponse
	}
	tests := []struct {
		name string
		ts   *TasksRPC
		args args
		want taskproto.TaskResponse
	}{
		// TODO: Add test cases.
		{
			name: "Positive test case, all is well. Running SubTask",
			ts: &TasksRPC{
				AuthenticationRPC:     mockIsAuthorized,
				GetSessionUserNameRPC: mockGetSessionUserName,
				GetTaskStatusModel:    mockGetTaskStatusModel,
			},
			args: args{
				req: &taskproto.GetTaskRequest{
					TaskID:       "RunningTaskID",
					SubTaskID:    "RunningSubTaskID",
					SessionToken: "validToken",
				},
				rsp: &taskproto.TaskResponse{},
			},
			want: taskproto.TaskResponse{
				StatusCode: http.StatusAccepted,
			},
		},
		{
			name: "Positive test case, all is well. SubTask is Completed",
			ts: &TasksRPC{
				AuthenticationRPC:     mockIsAuthorized,
				GetSessionUserNameRPC: mockGetSessionUserName,
				GetTaskStatusModel:    mockGetTaskStatusModel,
			},
			args: args{
				req: &taskproto.GetTaskRequest{
					TaskID:       "RunningTaskID",
					SubTaskID:    "CompletedSubTaskID",
					SessionToken: "validToken",
				},
				rsp: &taskproto.TaskResponse{},
			},
			want: taskproto.TaskResponse{
				StatusCode: http.StatusOK,
			},
		},
		{
			name: "Negative test case, Invalid session token.",
			ts: &TasksRPC{
				AuthenticationRPC:     mockIsAuthorized,
				GetSessionUserNameRPC: mockGetSessionUserName,
				GetTaskStatusModel:    mockGetTaskStatusModel,
			},
			args: args{
				req: &taskproto.GetTaskRequest{
					TaskID:       "RunningTaskID",
					SubTaskID:    "RunningSubTaskID",
					SessionToken: "InvalidToken",
				},
				rsp: &taskproto.TaskResponse{},
			},
			want: taskproto.TaskResponse{
				StatusCode: http.StatusUnauthorized,
			},
		},
		{
			name: "Negative test case, Invalid TaskID",
			ts: &TasksRPC{
				AuthenticationRPC:     mockIsAuthorized,
				GetSessionUserNameRPC: mockGetSessionUserName,
				GetTaskStatusModel:    mockGetTaskStatusModel,
			},
			args: args{
				req: &taskproto.GetTaskRequest{
					TaskID:       "InvalidTaskID",
					SubTaskID:    "InvalidSubTaskID",
					SessionToken: "validToken",
				},
				rsp: &taskproto.TaskResponse{},
			},
			want: taskproto.TaskResponse{
				StatusCode: http.StatusNotFound,
			},
		},
		{
			name: "Negative test case, with not task user's Session token",
			ts: &TasksRPC{
				AuthenticationRPC:     mockIsAuthorized,
				GetSessionUserNameRPC: mockGetSessionUserName,
				GetTaskStatusModel:    mockGetTaskStatusModel,
			},
			args: args{
				req: &taskproto.GetTaskRequest{
					TaskID:       "RunningTaskID",
					SubTaskID:    "RunningSubTaskID",
					SessionToken: "NotTaskUserToken",
				},
				rsp: &taskproto.TaskResponse{},
			},
			want: taskproto.TaskResponse{
				StatusCode: http.StatusUnauthorized,
			},
		},
		{
			name: "Negative test case. With not a task user's session token, but with Admin user session token",
			ts: &TasksRPC{
				AuthenticationRPC:     mockIsAuthorized,
				GetSessionUserNameRPC: mockGetSessionUserName,
				GetTaskStatusModel:    mockGetTaskStatusModel,
			},
			args: args{
				req: &taskproto.GetTaskRequest{
					TaskID:       "RunningTaskID",
					SubTaskID:    "RunningSubTaskID",
					SessionToken: "NotTaskUserButAdminToken",
				},
				rsp: &taskproto.TaskResponse{},
			},
			want: taskproto.TaskResponse{
				StatusCode: http.StatusAccepted,
			},
		},
	}
	for _, tt := range tests {
		t.Run(tt.name, func(t *testing.T) {
			if rsp, err := tt.ts.GetSubTask(mockContext(), tt.args.req); err != nil || !reflect.DeepEqual(rsp.StatusCode, tt.want.StatusCode) {
				got := tt.args.rsp
				t.Errorf("TasksRPC.GetSubTask() got = %v, want %v", got.StatusCode, tt.want.StatusCode)
			}
		})
	}
}

func TestTasksRPC_DeleteTask(t *testing.T) {
	type args struct {
		req *taskproto.GetTaskRequest
		rsp *taskproto.TaskResponse
	}
	tests := []struct {
		name string
		ts   *TasksRPC
		args args
		want taskproto.TaskResponse
	}{
		// TODO: Add test cases.
		{
			name: "Positive test case, all is well. Running Task",
			ts: &TasksRPC{
				AuthenticationRPC:     mockIsAuthorized,
				GetSessionUserNameRPC: mockGetSessionUserName,
				GetTaskStatusModel:    mockGetTaskStatusModel,
				TransactionModel:      mockTransactionModel,
			},
			args: args{
				req: &taskproto.GetTaskRequest{
					TaskID:       "RunningTaskID",
					SessionToken: "validToken",
				},
				rsp: &taskproto.TaskResponse{},
			},
			want: taskproto.TaskResponse{
				StatusCode: http.StatusAccepted,
			},
		},
		{
			name: "Positive test case, all is well. Task is Completed",
			ts: &TasksRPC{
				AuthenticationRPC:     mockIsAuthorized,
				GetSessionUserNameRPC: mockGetSessionUserName,
				GetTaskStatusModel:    mockGetTaskStatusModel,
				TransactionModel:      mockTransactionModel,
			},
			args: args{
				req: &taskproto.GetTaskRequest{
					TaskID:       "RunningTaskID",
					SessionToken: "validToken",
				},
				rsp: &taskproto.TaskResponse{},
			},
			want: taskproto.TaskResponse{
				StatusCode: http.StatusAccepted,
			},
		},
		{
			name: "Negative test case, Invalid session token.",
			ts: &TasksRPC{
				AuthenticationRPC:     mockIsAuthorized,
				GetSessionUserNameRPC: mockGetSessionUserName,
				GetTaskStatusModel:    mockGetTaskStatusModel,
				TransactionModel:      mockTransactionModel,
			},
			args: args{
				req: &taskproto.GetTaskRequest{
					TaskID:       "RunningTaskID",
					SessionToken: "InvalidToken",
				},
				rsp: &taskproto.TaskResponse{},
			},
			want: taskproto.TaskResponse{
				StatusCode: http.StatusUnauthorized,
			},
		},
		{
			name: "Negative test case, Invalid TaskID",
			ts: &TasksRPC{
				AuthenticationRPC:     mockIsAuthorized,
				GetSessionUserNameRPC: mockGetSessionUserName,
				GetTaskStatusModel:    mockGetTaskStatusModel,
				TransactionModel:      mockTransactionModel,
			},
			args: args{
				req: &taskproto.GetTaskRequest{
					TaskID:       "InvalidTaskID",
					SessionToken: "validToken",
				},
				rsp: &taskproto.TaskResponse{},
			},
			want: taskproto.TaskResponse{
				StatusCode: http.StatusNotFound,
			},
		},
		{
			name: "Negative test case, with not task user's Session token",
			ts: &TasksRPC{
				AuthenticationRPC:     mockIsAuthorized,
				GetSessionUserNameRPC: mockGetSessionUserName,
				GetTaskStatusModel:    mockGetTaskStatusModel,
				TransactionModel:      mockTransactionModel,
			},
			args: args{
				req: &taskproto.GetTaskRequest{
					TaskID:       "RunningTaskID",
					SessionToken: "NotTaskUserToken",
				},
				rsp: &taskproto.TaskResponse{},
			},
			want: taskproto.TaskResponse{
				StatusCode: http.StatusUnauthorized,
			},
		},
		{
			name: "Negative test case. With not a task user's session token, but with Admin user session token",
			ts: &TasksRPC{
				AuthenticationRPC:     mockIsAuthorized,
				GetSessionUserNameRPC: mockGetSessionUserName,
				GetTaskStatusModel:    mockGetTaskStatusModel,
				TransactionModel:      mockTransactionModel,
			},
			args: args{
				req: &taskproto.GetTaskRequest{
					TaskID:       "RunningTaskID",
					SessionToken: "NotTaskUserButAdminToken",
				},
				rsp: &taskproto.TaskResponse{},
			},
			want: taskproto.TaskResponse{
				StatusCode: http.StatusAccepted,
			},
		},
	}
	for _, tt := range tests {
		t.Run(tt.name, func(t *testing.T) {
			if rsp, err := tt.ts.DeleteTask(mockContext(), tt.args.req); err != nil || !reflect.DeepEqual(rsp.StatusCode, tt.want.StatusCode) {
				got := tt.args.rsp
				t.Errorf("TasksRPC.DeleteTask() got = %v, want %v", got.StatusCode, tt.want.StatusCode)
			}
		})
	}
}
func TestTasksRPC_CreateTask(t *testing.T) {
	type args struct {
		req *taskproto.CreateTaskRequest
		rsp *taskproto.CreateTaskResponse
	}
	tests := []struct {
		name      string
		ts        *TasksRPC
		args      args
		want      taskproto.CreateTaskResponse
		wantError error
	}{
		// TODO: Add test cases.
		{
			name: "Positive test case, All is well",
			ts: &TasksRPC{
				CreateTaskUtilHelper: mockCreateTaskUtil,
			},
			args: args{
				req: &taskproto.CreateTaskRequest{
					UserName: "validUser",
				},
				rsp: &taskproto.CreateTaskResponse{},
			},
			want: taskproto.CreateTaskResponse{
				TaskURI: "/redfish/v1/TaskService/Tasks/validTaskID",
			},
			wantError: nil,
		},
		{
			name: "Negative test case, userName is empty",
			ts: &TasksRPC{
				CreateTaskUtilHelper: mockCreateTaskUtil,
			},
			args: args{
				req: &taskproto.CreateTaskRequest{
					UserName: "",
				},
				rsp: &taskproto.CreateTaskResponse{},
			},
			want: taskproto.CreateTaskResponse{
				TaskURI: "",
			},
			wantError: fmt.Errorf("error invalid input argument for userName"),
		},
	}
	for _, tt := range tests {
		t.Run(tt.name, func(t *testing.T) {
			if rsp, err := tt.ts.CreateTask(mockContext(), tt.args.req); !reflect.DeepEqual(rsp.TaskURI, tt.want.TaskURI) {
				t.Errorf("TasksRPC.CreateTask() got error = %v, wantError %v", err, tt.wantError)
				t.Errorf("TasksRPC.CreateTask() got = %v, want %v", rsp, tt.want)
			}
		})
	}
}
<<<<<<< HEAD
func TestTasksRPC_OverWriteCompletedTaskUtil(t *testing.T) {
	config.SetUpMockConfig(t)
	defer func() {
		err := common.TruncateDB(common.OnDisk)
		if err != nil {
			t.Fatalf("error: %v", err)
		}
		err = common.TruncateDB(common.InMemory)
		if err != nil {
			t.Fatalf("error: %v", err)
		}
	}()
	common.SetUpMockConfig()
	task := tmodel.Task{
		UserName:     "admin",
		ParentID:     "",
		ChildTaskIDs: nil,
		ID:           "CompletedTaskID",
		TaskState:    "Completed",
		TaskStatus:   "OK",
		StartTime:    time.Now(),
		EndTime:      time.Time{},
	}
	task.Name = "Task " + task.ID
	// Persist in the in-memory DB
	err := tmodel.PersistTask(mockContext(), &task, common.InMemory)
	if err != nil {
		t.Fatalf("error while trying to insert the task details: %v", err)
		return
	}
	fmt.Println(task)
	type args struct {
		userName string
	}
	tests := []struct {
		name      string
		ts        *TasksRPC
		args      args
		wantError error
	}{
		// TODO: Add test cases.
		{
			name: "Positive test case, with valid userName but no completed tasks",
			ts: &TasksRPC{
				GetCompletedTasksIndexModel: mockGetCompletedTasksIndexModel,
				GetTaskStatusModel:          mockGetTaskStatusModel,
				DeleteTaskFromDBModel:       mockDeleteTaskFromDBModel,
			},
			args: args{
				userName: "validUserWithNoCompletedTasks",
			},
			wantError: nil,
		},
		{
			name: "Positive test case, with valid userName with completed tasks, not elizible to delete",
			ts: &TasksRPC{
				GetCompletedTasksIndexModel: mockGetCompletedTasksIndexModel,
				GetTaskStatusModel:          mockGetTaskStatusModel,
				DeleteTaskFromDBModel:       mockDeleteTaskFromDBModel,
			},
			args: args{
				userName: "validUserWithCompletedTasksNotReadyForDelete",
			},
			wantError: nil,
		},
		{
			name: "Positive test case, with valid userName with completed tasks, not    elizible to delete",
			ts: &TasksRPC{
				GetCompletedTasksIndexModel: mockGetCompletedTasksIndexModel,
				GetTaskStatusModel:          mockGetTaskStatusModel,
				DeleteTaskFromDBModel:       mockDeleteTaskFromDBModel,
				DeleteTaskIndex:             mockDeleteTaskIndex,
			},
			args: args{
				userName: "validUserWithCompletedTasksReadyForDelete",
			},
			wantError: nil,
		},
	}
	for _, tt := range tests {
		t.Run(tt.name, func(t *testing.T) {
			if err := tt.ts.OverWriteCompletedTaskUtil(mockContext(), tt.args.userName); !(err != nil && tt.wantError != nil) && !(err == nil && tt.wantError == nil) {
				t.Errorf("TasksRPC.OverWriteCompletedTaskUtil() error = %v, wantErr %v", err, tt.wantError)
			}
		})
	}
}
=======
>>>>>>> cef8a410

func TestTasksRPC_CreateChildTask(t *testing.T) {
	type args struct {
		req *taskproto.CreateTaskRequest
		rsp *taskproto.CreateTaskResponse
	}
	tests := []struct {
		name    string
		ts      *TasksRPC
		args    args
		wantErr error
		wantRsp taskproto.CreateTaskResponse
	}{
		// TODO: Add test cases.
		{
			name: "Positive case: All is well",
			ts: &TasksRPC{
				GetTaskStatusModel:   mockGetTaskStatusModel,
				CreateTaskUtilHelper: mockCreateTaskUtil,
				UpdateTaskQueue:      mockUpdateTaskStatusModel,
			},
			args: args{
				req: &taskproto.CreateTaskRequest{
					UserName:     "validUser",
					ParentTaskID: "validTaskID",
				},
				rsp: &taskproto.CreateTaskResponse{},
			},
			wantErr: nil,
			wantRsp: taskproto.CreateTaskResponse{
				TaskURI: "/redfish/v1/TaskService/Tasks/validTaskID",
			},
		},
		{
			name: "Negative case: ParentTaskID is Empty",
			ts: &TasksRPC{
				GetTaskStatusModel:   mockGetTaskStatusModel,
				CreateTaskUtilHelper: mockCreateTaskUtil,
				UpdateTaskQueue:      mockUpdateTaskStatusModel,
			},
			args: args{
				req: &taskproto.CreateTaskRequest{
					UserName:     "validUser",
					ParentTaskID: "",
				},
				rsp: &taskproto.CreateTaskResponse{},
			},
			wantErr: fmt.Errorf("error empty/invalid input Parent Task ID"),
			wantRsp: taskproto.CreateTaskResponse{
				TaskURI: "",
			},
		},
		{
			name: "Negative case: Invalid ParentTaskID",
			ts: &TasksRPC{
				GetTaskStatusModel:   mockGetTaskStatusModel,
				CreateTaskUtilHelper: mockCreateTaskUtil,
				UpdateTaskQueue:      mockUpdateTaskStatusModel,
			},
			args: args{
				req: &taskproto.CreateTaskRequest{
					UserName:     "validUser",
					ParentTaskID: "InvalidTaskID",
				},
				rsp: &taskproto.CreateTaskResponse{},
			},
			wantErr: fmt.Errorf("error while retrieving the task details from DB: Resource not found"),
			wantRsp: taskproto.CreateTaskResponse{
				TaskURI: "",
			},
		},
		{
			name: "Negative case: Invalid UserName",
			ts: &TasksRPC{
				GetTaskStatusModel:   mockGetTaskStatusModel,
				CreateTaskUtilHelper: mockCreateTaskUtil,
				UpdateTaskQueue:      mockUpdateTaskStatusModel,
			},
			args: args{
				req: &taskproto.CreateTaskRequest{
					UserName:     "InvalidUser",
					ParentTaskID: "validTaskID",
				},
				rsp: &taskproto.CreateTaskResponse{},
			},
			wantErr: nil,
			wantRsp: taskproto.CreateTaskResponse{
				TaskURI: "/redfish/v1/TaskService/Tasks/validTaskID",
			},
		},
	}
	for _, tt := range tests {
		t.Run(tt.name, func(t *testing.T) {
			if rsp, err := tt.ts.CreateChildTask(mockContext(), tt.args.req); !reflect.DeepEqual(err, tt.wantErr) || !reflect.DeepEqual(rsp.TaskURI, tt.wantRsp.TaskURI) {
				t.Errorf("TasksRPC.CreateChildTask() got error = %v, wantErr: %v", err, tt.wantErr)
				t.Errorf("TasksRPC.CreateChildTask() got response = %v, want: %v", rsp, tt.wantRsp)
			}
		})
	}
}
func TestTasksRPC_UpdateTask(t *testing.T) {
	TaskCollection = TaskCollectionData{
		TaskCollection: make(map[string]int32),
		Lock:           sync.Mutex{},
	}
	type args struct {
		req *taskproto.UpdateTaskRequest
		rsp *taskproto.UpdateTaskResponse
	}
	tests := []struct {
		name    string
		ts      *TasksRPC
		args    args
		wantErr error
	}{
		// TODO: Add test cases.
		{
			name: "Positive case: All is well with task state as Completed ",
			ts: &TasksRPC{
				GetTaskStatusModel:   mockGetTaskStatusModel,
				CreateTaskUtilHelper: mockCreateTaskUtil,
				UpdateTaskQueue:      mockUpdateTaskStatusModel,
				PublishToMessageBus:  mockPublishToMessageBus,
			},
			args: args{
				req: &taskproto.UpdateTaskRequest{
					TaskID:          "validTaskID",
					TaskState:       "Completed",
					TaskStatus:      "OK",
					PercentComplete: 50,
					PayLoad:         nil,
					EndTime:         ptypes.TimestampNow(),
				},
				rsp: &taskproto.UpdateTaskResponse{},
			},
			wantErr: nil,
		},
		{
			name: "Positive case: All is well with task state as Killed, status as Critical ",
			ts: &TasksRPC{
				GetTaskStatusModel:   mockGetTaskStatusModel,
				CreateTaskUtilHelper: mockCreateTaskUtil,
				UpdateTaskQueue:      mockUpdateTaskStatusModel,
				PublishToMessageBus:  mockPublishToMessageBus,
			},
			args: args{
				req: &taskproto.UpdateTaskRequest{
					TaskID:          "validTaskID",
					TaskState:       "Killed",
					TaskStatus:      "Critical",
					PercentComplete: 50,
					PayLoad:         nil,
					EndTime:         ptypes.TimestampNow(),
				},
				rsp: &taskproto.UpdateTaskResponse{},
			},
			wantErr: nil,
		},
		{
			name: "Negative case: task state as Killed, status as Critical, end time as empty ",
			ts: &TasksRPC{
				GetTaskStatusModel:   mockGetTaskStatusModel,
				CreateTaskUtilHelper: mockCreateTaskUtil,
				UpdateTaskQueue:      mockUpdateTaskStatusModel,
				PublishToMessageBus:  mockPublishToMessageBus,
			},
			args: args{
				req: &taskproto.UpdateTaskRequest{
					TaskID:          "validTaskID",
					TaskState:       "Killed",
					TaskStatus:      "Critical",
					PercentComplete: 50,
					PayLoad:         nil,
					EndTime: func() *timestamp.Timestamp {
						t, _ := ptypes.TimestampProto(time.Time{})
						return t
					}(),
				},
				rsp: &taskproto.UpdateTaskResponse{},
			},
			wantErr: fmt.Errorf("error invalid end time for the task"),
		},
		{
			name: "Negative case: task state as Killed, status as Invalid",
			ts: &TasksRPC{
				GetTaskStatusModel:   mockGetTaskStatusModel,
				CreateTaskUtilHelper: mockCreateTaskUtil,
				UpdateTaskQueue:      mockUpdateTaskStatusModel,
				PublishToMessageBus:  mockPublishToMessageBus,
			},
			args: args{
				req: &taskproto.UpdateTaskRequest{
					TaskID:          "validTaskID",
					TaskState:       "Killed",
					TaskStatus:      "Invalid",
					PercentComplete: 50,
					PayLoad:         nil,
					EndTime:         ptypes.TimestampNow(),
				},
				rsp: &taskproto.UpdateTaskResponse{},
			},
			wantErr: fmt.Errorf("error invalid taskStatus provided as input argument"),
		},
		{
			name: "Positive case: All is well with task state as Cancelled, status as     Critical ",
			ts: &TasksRPC{
				GetTaskStatusModel:   mockGetTaskStatusModel,
				CreateTaskUtilHelper: mockCreateTaskUtil,
				UpdateTaskQueue:      mockUpdateTaskStatusModel,
				PublishToMessageBus:  mockPublishToMessageBus,
			},
			args: args{
				req: &taskproto.UpdateTaskRequest{
					TaskID:          "validTaskID",
					TaskState:       "Cancelled",
					TaskStatus:      "Critical",
					PercentComplete: 50,
					PayLoad:         nil,
					EndTime:         ptypes.TimestampNow(),
				},
				rsp: &taskproto.UpdateTaskResponse{},
			},
			wantErr: nil,
		},
		{
			name: "Positive case: All is well with task state as Exception, status     as Critical ",
			ts: &TasksRPC{
				GetTaskStatusModel:   mockGetTaskStatusModel,
				CreateTaskUtilHelper: mockCreateTaskUtil,
				UpdateTaskQueue:      mockUpdateTaskStatusModel,
				PublishToMessageBus:  mockPublishToMessageBus,
			},
			args: args{
				req: &taskproto.UpdateTaskRequest{
					TaskID:          "validTaskID",
					TaskState:       "Exception",
					TaskStatus:      "Critical",
					PercentComplete: 50,
					PayLoad:         nil,
					EndTime:         ptypes.TimestampNow(),
				},
				rsp: &taskproto.UpdateTaskResponse{},
			},
			wantErr: nil,
		},
		{
			name: "Negative case: Invalid Status for Exception state task",
			ts: &TasksRPC{
				GetTaskStatusModel:   mockGetTaskStatusModel,
				CreateTaskUtilHelper: mockCreateTaskUtil,
				UpdateTaskQueue:      mockUpdateTaskStatusModel,
				PublishToMessageBus:  mockPublishToMessageBus,
			},
			args: args{
				req: &taskproto.UpdateTaskRequest{
					TaskID:          "validTaskID",
					TaskState:       "Exception",
					TaskStatus:      "Invalid",
					PercentComplete: 50,
					PayLoad:         nil,
					EndTime:         ptypes.TimestampNow(),
				},
				rsp: &taskproto.UpdateTaskResponse{},
			},
			wantErr: fmt.Errorf("error invalid taskStatus provided as input argument"),
		},

		{
			name: "Positive case: All is well with task state as Cancelling, status as Ok",
			ts: &TasksRPC{
				GetTaskStatusModel:   mockGetTaskStatusModel,
				CreateTaskUtilHelper: mockCreateTaskUtil,
				UpdateTaskQueue:      mockUpdateTaskStatusModel,
				PublishToMessageBus:  mockPublishToMessageBus,
			},
			args: args{
				req: &taskproto.UpdateTaskRequest{
					TaskID:          "validTaskID",
					TaskState:       "Cancelling",
					TaskStatus:      "OK",
					PercentComplete: 50,
					PayLoad:         nil,
					EndTime:         ptypes.TimestampNow(),
				},
				rsp: &taskproto.UpdateTaskResponse{},
			},
			wantErr: nil,
		},
		{
			name: "Positive case: All is well with task state as Interrupted, status as Ok",
			ts: &TasksRPC{
				GetTaskStatusModel:   mockGetTaskStatusModel,
				CreateTaskUtilHelper: mockCreateTaskUtil,
				UpdateTaskQueue:      mockUpdateTaskStatusModel,
				PublishToMessageBus:  mockPublishToMessageBus,
			},
			args: args{
				req: &taskproto.UpdateTaskRequest{
					TaskID:          "validTaskID",
					TaskState:       "Interrupted",
					TaskStatus:      "OK",
					PercentComplete: 50,
					PayLoad:         nil,
					EndTime:         ptypes.TimestampNow(),
				},
				rsp: &taskproto.UpdateTaskResponse{},
			},
			wantErr: nil,
		},
		{
			name: "Positive case: All is well with task state as New, status   as Ok",
			ts: &TasksRPC{
				GetTaskStatusModel:   mockGetTaskStatusModel,
				CreateTaskUtilHelper: mockCreateTaskUtil,
				UpdateTaskQueue:      mockUpdateTaskStatusModel,
				PublishToMessageBus:  mockPublishToMessageBus,
			},
			args: args{
				req: &taskproto.UpdateTaskRequest{
					TaskID:          "validTaskID",
					TaskState:       "New",
					TaskStatus:      "OK",
					PercentComplete: 0,
					PayLoad:         nil,
					EndTime:         ptypes.TimestampNow(),
				},
				rsp: &taskproto.UpdateTaskResponse{},
			},
			wantErr: nil,
		},
		{
			name: "Positive case: All is well with task state as Pending, status   as Ok",
			ts: &TasksRPC{
				GetTaskStatusModel:   mockGetTaskStatusModel,
				CreateTaskUtilHelper: mockCreateTaskUtil,
				UpdateTaskQueue:      mockUpdateTaskStatusModel,
				PublishToMessageBus:  mockPublishToMessageBus,
			},
			args: args{
				req: &taskproto.UpdateTaskRequest{
					TaskID:          "validTaskID",
					TaskState:       "Pending",
					TaskStatus:      "OK",
					PercentComplete: 0,
					PayLoad:         nil,
					EndTime:         ptypes.TimestampNow(),
				},
				rsp: &taskproto.UpdateTaskResponse{},
			},
			wantErr: nil,
		},
		{
			name: "Positive case: All is well with task state as Running, status   as  Ok",
			ts: &TasksRPC{
				GetTaskStatusModel:   mockGetTaskStatusModel,
				CreateTaskUtilHelper: mockCreateTaskUtil,
				UpdateTaskQueue:      mockUpdateTaskStatusModel,
				PublishToMessageBus:  mockPublishToMessageBus,
			},
			args: args{
				req: &taskproto.UpdateTaskRequest{
					TaskID:          "validTaskID",
					TaskState:       "Running",
					TaskStatus:      "OK",
					PercentComplete: 0,
					PayLoad:         nil,
					EndTime:         ptypes.TimestampNow(),
				},
				rsp: &taskproto.UpdateTaskResponse{},
			},
			wantErr: nil,
		},
		{
			name: "Positive case: All is well with task state as Service, status as Ok",
			ts: &TasksRPC{
				GetTaskStatusModel:   mockGetTaskStatusModel,
				CreateTaskUtilHelper: mockCreateTaskUtil,
				UpdateTaskQueue:      mockUpdateTaskStatusModel,
				PublishToMessageBus:  mockPublishToMessageBus,
			},
			args: args{
				req: &taskproto.UpdateTaskRequest{
					TaskID:          "validTaskID",
					TaskState:       "Service",
					TaskStatus:      "OK",
					PercentComplete: 0,
					PayLoad:         nil,
					EndTime:         ptypes.TimestampNow(),
				},
				rsp: &taskproto.UpdateTaskResponse{},
			},
			wantErr: nil,
		},
		{
			name: "Positive case: All is well with task state as Starting, status as Ok",
			ts: &TasksRPC{
				GetTaskStatusModel:   mockGetTaskStatusModel,
				CreateTaskUtilHelper: mockCreateTaskUtil,
				UpdateTaskQueue:      mockUpdateTaskStatusModel,
				PublishToMessageBus:  mockPublishToMessageBus,
			},
			args: args{
				req: &taskproto.UpdateTaskRequest{
					TaskID:          "validTaskID",
					TaskState:       "Starting",
					TaskStatus:      "OK",
					PercentComplete: 29,
					PayLoad:         nil,
					EndTime:         ptypes.TimestampNow(),
				},
				rsp: &taskproto.UpdateTaskResponse{},
			},
			wantErr: nil,
		},
		{
			name: "Positive case: All is well with task state as Stopping, status   as  Ok",
			ts: &TasksRPC{
				GetTaskStatusModel:   mockGetTaskStatusModel,
				CreateTaskUtilHelper: mockCreateTaskUtil,
				UpdateTaskQueue:      mockUpdateTaskStatusModel,
				PublishToMessageBus:  mockPublishToMessageBus,
			},
			args: args{
				req: &taskproto.UpdateTaskRequest{
					TaskID:          "validTaskID",
					TaskState:       "Stopping",
					TaskStatus:      "OK",
					PercentComplete: 0,
					PayLoad:         nil,
					EndTime:         ptypes.TimestampNow(),
				},
				rsp: &taskproto.UpdateTaskResponse{},
			},
			wantErr: nil,
		},
		{
			name: "Positive case: All is well with task state as Suspended, status as Ok",
			ts: &TasksRPC{
				GetTaskStatusModel:   mockGetTaskStatusModel,
				CreateTaskUtilHelper: mockCreateTaskUtil,
				UpdateTaskQueue:      mockUpdateTaskStatusModel,
				PublishToMessageBus:  mockPublishToMessageBus,
			},
			args: args{
				req: &taskproto.UpdateTaskRequest{
					TaskID:          "validTaskID",
					TaskState:       "Suspended",
					TaskStatus:      "OK",
					PercentComplete: 30,
					PayLoad:         nil,
					EndTime:         ptypes.TimestampNow(),
				},
				rsp: &taskproto.UpdateTaskResponse{},
			},
			wantErr: nil,
		},
		{
			name: "Negative case: All is well with task state as InvalidState,status   as Ok",
			ts: &TasksRPC{
				GetTaskStatusModel:   mockGetTaskStatusModel,
				CreateTaskUtilHelper: mockCreateTaskUtil,
				UpdateTaskQueue:      mockUpdateTaskStatusModel,
				PublishToMessageBus:  mockPublishToMessageBus,
			},
			args: args{
				req: &taskproto.UpdateTaskRequest{
					TaskID:          "validTaskID",
					TaskState:       "InvalidState",
					TaskStatus:      "OK",
					PercentComplete: 30,
					PayLoad:         nil,
					EndTime:         ptypes.TimestampNow(),
				},
				rsp: &taskproto.UpdateTaskResponse{},
			},
			wantErr: fmt.Errorf("error invalid input argument for taskState"),
		},
		{
			name: "Positive case: All is well with task state as Completed,status as Ok, with payload",
			ts: &TasksRPC{
				GetTaskStatusModel:   mockGetTaskStatusModel,
				CreateTaskUtilHelper: mockCreateTaskUtil,
				UpdateTaskQueue:      mockUpdateTaskStatusModel,
				PublishToMessageBus:  mockPublishToMessageBus,
			},
			args: args{
				req: &taskproto.UpdateTaskRequest{
					TaskID:          "validTaskID",
					TaskState:       "Completed",
					TaskStatus:      "OK",
					PercentComplete: 30,
					PayLoad: &taskproto.Payload{
						HTTPHeaders: map[string]string{
							"Content-Type": "application/json",
						},
						HTTPOperation: "POST",
						JSONBody:      "",
						StatusCode:    201,
						TargetURI:     "/redfish/v1/AggregationService/Actions/AggregationService.Add",
					},
					EndTime: ptypes.TimestampNow(),
				},
				rsp: &taskproto.UpdateTaskResponse{},
			},
			wantErr: nil,
		},
		{
			name: "Nagative case: State as Completed, status is Invalid, with payload",
			ts: &TasksRPC{
				GetTaskStatusModel:   mockGetTaskStatusModel,
				CreateTaskUtilHelper: mockCreateTaskUtil,
				UpdateTaskQueue:      mockUpdateTaskStatusModel,
				PublishToMessageBus:  mockPublishToMessageBus,
			},
			args: args{
				req: &taskproto.UpdateTaskRequest{
					TaskID:          "validTaskID",
					TaskState:       "Completed",
					TaskStatus:      "Invalid",
					PercentComplete: 30,
					PayLoad: &taskproto.Payload{
						HTTPHeaders: map[string]string{
							"Content-Type": "application/json",
						},
						HTTPOperation: "POST",
						JSONBody:      "",
						StatusCode:    201,
						TargetURI:     "/redfish/v1/AggregationService/Actions/AggregationService.Add",
					},
					EndTime: ptypes.TimestampNow(),
				},
				rsp: &taskproto.UpdateTaskResponse{},
			},
			wantErr: fmt.Errorf("error invalid taskStatus provided as input argument"),
		},
		{
			name: "Nagative case: State as Completed, status is OK,but end time is null with payload",
			ts: &TasksRPC{
				GetTaskStatusModel:   mockGetTaskStatusModel,
				CreateTaskUtilHelper: mockCreateTaskUtil,
				UpdateTaskQueue:      mockUpdateTaskStatusModel,
				PublishToMessageBus:  mockPublishToMessageBus,
			},
			args: args{
				req: &taskproto.UpdateTaskRequest{
					TaskID:          "validTaskID",
					TaskState:       "Completed",
					TaskStatus:      "Critical",
					PercentComplete: 30,
					PayLoad: &taskproto.Payload{
						HTTPHeaders: map[string]string{
							"Content-Type": "application/json",
						},
						HTTPOperation: "POST",
						JSONBody:      "",
						StatusCode:    201,
						TargetURI:     "/redfish/v1/AggregationService/Actions/AggregationService.Add",
					},
					EndTime: func() *timestamp.Timestamp {
						t, _ := ptypes.TimestampProto(time.Time{})
						return t
					}(),
				},
				rsp: &taskproto.UpdateTaskResponse{},
			},
			wantErr: fmt.Errorf("error invalid end time for the task"),
		},
		{
			name: "Negative case: task state as Exception,status as Critical with payload, endTime as empty",
			ts: &TasksRPC{
				GetTaskStatusModel:   mockGetTaskStatusModel,
				CreateTaskUtilHelper: mockCreateTaskUtil,
				UpdateTaskQueue:      mockUpdateTaskStatusModel,
				PublishToMessageBus:  mockPublishToMessageBus,
			},
			args: args{
				req: &taskproto.UpdateTaskRequest{
					TaskID:          "validTaskID",
					TaskState:       "Exception",
					TaskStatus:      "Critical",
					PercentComplete: 30,
					PayLoad: &taskproto.Payload{
						HTTPHeaders: map[string]string{
							"Content-Type": "application/json",
						},
						HTTPOperation: "POST",
						JSONBody:      "",
						StatusCode:    500,
						TargetURI:     "/redfish/v1/AggregationService/Actions/AggregationService.Add",
					},
					EndTime: func() *timestamp.Timestamp {
						t, _ := ptypes.TimestampProto(time.Time{})
						return t
					}(),
				},
				rsp: &taskproto.UpdateTaskResponse{},
			},
			wantErr: fmt.Errorf("error invalid end time for the task"),
		},
		{
			name: "Negative case: state as Exception,status as   Critical with payload",
			ts: &TasksRPC{
				GetTaskStatusModel:   mockGetTaskStatusModel,
				CreateTaskUtilHelper: mockCreateTaskUtil,
				UpdateTaskQueue:      mockUpdateTaskStatusModel,
				PublishToMessageBus:  mockPublishToMessageBus,
			},
			args: args{
				req: &taskproto.UpdateTaskRequest{
					TaskID:          "validTaskID",
					TaskState:       "Exception",
					TaskStatus:      "Critical",
					PercentComplete: 30,
					PayLoad: &taskproto.Payload{
						HTTPHeaders: map[string]string{
							"Content-Type": "application/json",
						},
						HTTPOperation: "POST",
						JSONBody:      "",
						StatusCode:    500,
						TargetURI:     "/redfish/v1/AggregationService/    Actions/AggregationService.Add",
					},
					EndTime: ptypes.TimestampNow(),
				},
				rsp: &taskproto.UpdateTaskResponse{},
			},
			wantErr: nil,
		},
		{
			name: "Negative case: All is well with task state as cancelled,status as OK, with payload",
			ts: &TasksRPC{
				GetTaskStatusModel:   mockGetTaskStatusModel,
				CreateTaskUtilHelper: mockCreateTaskUtil,
				UpdateTaskQueue:      mockUpdateTaskStatusModel,
				PublishToMessageBus:  mockPublishToMessageBus,
			},
			args: args{
				req: &taskproto.UpdateTaskRequest{
					TaskID:          "validTaskID",
					TaskState:       "Cancelled",
					TaskStatus:      "OK",
					PercentComplete: 30,
					PayLoad: &taskproto.Payload{
						HTTPHeaders: map[string]string{
							"Content-Type": "application/json",
						},
						HTTPOperation: "POST",
						JSONBody:      "",
						StatusCode:    500,
						TargetURI:     "/redfish/v1/AggregationService/Actions/AggregationService.Add",
					},
					EndTime: ptypes.TimestampNow(),
				},
				rsp: &taskproto.UpdateTaskResponse{},
			},
			wantErr: fmt.Errorf("error invalid taskStatus provided as input argument"),
		},
		{
			name: "Negative case: All is well with task state as cancelled,status as Critical, with payload",
			ts: &TasksRPC{
				GetTaskStatusModel:   mockGetTaskStatusModel,
				CreateTaskUtilHelper: mockCreateTaskUtil,
				UpdateTaskQueue:      mockUpdateTaskStatusModel,
				PublishToMessageBus:  mockPublishToMessageBus,
			},
			args: args{
				req: &taskproto.UpdateTaskRequest{
					TaskID:          "validTaskID",
					TaskState:       "Cancelled",
					TaskStatus:      "Critical",
					PercentComplete: 30,
					PayLoad: &taskproto.Payload{
						HTTPHeaders: map[string]string{
							"Content-Type": "application/json",
						},
						HTTPOperation: "POST",
						JSONBody:      "",
						StatusCode:    500,
						TargetURI:     "/redfish/v1/AggregationService/Actions/AggregationService.Add",
					},
					EndTime: ptypes.TimestampNow(),
				},
				rsp: &taskproto.UpdateTaskResponse{},
			},
			wantErr: nil,
		},
		{
			name: "Negative case: Task state as cancelled,status as Invalid",
			ts: &TasksRPC{
				GetTaskStatusModel:   mockGetTaskStatusModel,
				CreateTaskUtilHelper: mockCreateTaskUtil,
				UpdateTaskQueue:      mockUpdateTaskStatusModel,
				PublishToMessageBus:  mockPublishToMessageBus,
			},
			args: args{
				req: &taskproto.UpdateTaskRequest{
					TaskID:          "validTaskID",
					TaskState:       "Cancelled",
					TaskStatus:      "Invalid",
					PercentComplete: 30,
					PayLoad:         nil,
					EndTime:         ptypes.TimestampNow(),
				},
				rsp: &taskproto.UpdateTaskResponse{},
			},
			wantErr: fmt.Errorf("error invalid taskStatus provided as input argument"),
		},
	}
	for _, tt := range tests {
		t.Run(tt.name, func(t *testing.T) {
			if _, err := tt.ts.UpdateTask(mockContext(), tt.args.req); !reflect.DeepEqual(err, tt.wantErr) {
				t.Errorf("TasksRPC.UpdateTask() error = %v, wantErr %v", err, tt.wantErr)
			}
		})
	}
}

func TestTasksRPC_CreateTaskUtil(t *testing.T) {
	type args struct {
		userName string
	}
	tests := []struct {
		name    string
		ts      *TasksRPC
		args    args
		want    string
		wantErr error
	}{
		// TODO: Add test cases.
		{
			name: "Positive case: All is well, valid Username",
			ts: &TasksRPC{
				ValidateTaskUserNameModel: mockValidateTaskUserNameModel,
				PersistTaskModel:          mockPersistTaskModel,
			},
			args: args{
				userName: "validUser",
			},
			wantErr: nil,
		},
		{
			name: "Negative case: empty UserName",
			ts: &TasksRPC{
				ValidateTaskUserNameModel: mockValidateTaskUserNameModel,
				PersistTaskModel:          mockPersistTaskModel,
			},
			args: args{
				userName: "",
			},
			wantErr: fmt.Errorf("error invalid input argument for userName"),
		},
		{
			name: "Negative case: Invalid Username",
			ts: &TasksRPC{
				ValidateTaskUserNameModel: mockValidateTaskUserNameModel,
				PersistTaskModel:          mockPersistTaskModel,
			},
			args: args{
				userName: "InvalidUser",
			},
			wantErr: fmt.Errorf("error invalid user: error while trying to read from DB: %v", errors.PackError(errors.DBKeyNotFound, "no data with the with key ", "InvalidUser", " found").Error()),
		},
	}
	for _, tt := range tests {
		t.Run(tt.name, func(t *testing.T) {
			_, err := tt.ts.CreateTaskUtil(mockContext(), tt.args.userName)
			if !reflect.DeepEqual(err, tt.wantErr) {
				t.Errorf("TasksRPC.CreateTaskUtil() error = %v, wantErr %v", err, tt.wantErr)
				return
			}
		})
	}
}

func TestTasksRPC_taskCancelCallBack(t *testing.T) {
	type args struct {
		taskID string
	}
	tests := []struct {
		name    string
		ts      *TasksRPC
		args    args
		wantErr error
	}{
		// TODO: Add test cases.
		{
			name: "Positive case: All is well",
			ts: &TasksRPC{
				GetTaskStatusModel:    mockGetTaskStatusModel,
				UpdateTaskQueue:       mockUpdateTaskStatusModel,
				DeleteTaskFromDBModel: mockDeleteTaskFromDBModel,
			},
			args: args{
				taskID: "validTaskID",
			},
			wantErr: nil,
		},
		{
			name: "Positive case: All is well, But task state is Completed",
			ts: &TasksRPC{
				GetTaskStatusModel:    mockGetTaskStatusModel,
				UpdateTaskQueue:       mockUpdateTaskStatusModel,
				DeleteTaskFromDBModel: mockDeleteTaskFromDBModel,
			},
			args: args{
				taskID: "CompletedTaskID",
			},
			wantErr: nil,
		},
		{
			name: "Positive case: All is well, But task state is Running",
			ts: &TasksRPC{
				GetTaskStatusModel:    mockGetTaskStatusModel,
				UpdateTaskQueue:       mockUpdateTaskStatusModel,
				DeleteTaskFromDBModel: mockDeleteTaskFromDBModel,
			},
			args: args{
				taskID: "RunningTaskID",
			},
			wantErr: nil,
		},
		{
			name: "Negative case: InvalidTaskID",
			ts: &TasksRPC{
				GetTaskStatusModel:    mockGetTaskStatusModel,
				UpdateTaskQueue:       mockUpdateTaskStatusModel,
				DeleteTaskFromDBModel: mockDeleteTaskFromDBModel,
			},
			args: args{
				taskID: "InvalidTaskID",
			},
			wantErr: nil,
		},
	}
	for _, tt := range tests {
		t.Run(tt.name, func(t *testing.T) {
			ctx := mockContext()
			iterCount := new(int)
			ctxt := context.WithValue(ctx, tcommon.IterationCount, iterCount)
			err := tt.ts.taskCancelCallBack(ctxt, tt.args.taskID)
			if !reflect.DeepEqual(err, tt.wantErr) {
				t.Errorf("TasksRPC.taskCancelCallBack() error = %v, wantErr %v", err, tt.wantErr)
			}
		})
	}
}

func mockContext() context.Context {
	ctx := context.Background()
	ctx = context.WithValue(ctx, common.TransactionID, "xyz")
	ctx = context.WithValue(ctx, common.ActionID, "001")
	ctx = context.WithValue(ctx, common.ActionName, "xyz")
	ctx = context.WithValue(ctx, common.ThreadID, "0")
	ctx = context.WithValue(ctx, common.ThreadName, "xyz")
	ctx = context.WithValue(ctx, common.ProcessName, "xyz")
	return ctx
}<|MERGE_RESOLUTION|>--- conflicted
+++ resolved
@@ -73,18 +73,7 @@
 	return &task, nil
 }
 
-<<<<<<< HEAD
-func mockOverWriteCompletedTaskUtil(ctx context.Context, userName string) error {
-	if userName != "validUser" {
-		return fmt.Errorf("user does not exist")
-	}
-	return nil
-}
 func mockCreateTaskUtil(ctx context.Context, userName string) (string, error) {
-=======
-func mockCreateTaskUtil(userName string) (string, error) {
->>>>>>> cef8a410
-
 	if userName == "" {
 		return "", fmt.Errorf("error invalid input argument for userName")
 	}
@@ -94,49 +83,11 @@
 	return "/redfish/v1/TaskService/Tasks/validTaskID", nil
 }
 
-<<<<<<< HEAD
-func mockGetCompletedTasksIndexModel(ctx context.Context, searchKey string) ([]string, error) {
-	var taskList []string
-	switch searchKey {
-	case "validUserWithNoCompletedTasks":
-	case "validUserWithCompletedTasksNotReadyForDelete":
-		elapsedTime := "2h"
-		timeNowNano := time.Now().UnixNano()
-		elapsedHours, _ := time.ParseDuration(elapsedTime)
-		endTimeNano := timeNowNano - elapsedHours.Nanoseconds()
-		endTime := time.Unix(0, endTimeNano).UTC()
-		taskData1 := "validUserWithCompletedTasksNotReadyForDelete::" + endTime.String() + "::1"
-		taskData2 := "validUserWithCompletedTasksNotReadyForDelete::" + endTime.String() + "::2"
-		taskList = append(taskList, taskData1)
-		taskList = append(taskList, taskData2)
-	case "validUserWithCompletedTasksReadyForDelete":
-		elapsedTime := "5h"
-		timeNowNano := time.Now().UnixNano()
-		elapsedHours, _ := time.ParseDuration(elapsedTime)
-		endTimeNano := timeNowNano - elapsedHours.Nanoseconds()
-		endTime := time.Unix(0, endTimeNano).UTC()
-		taskData1 := "validUserWithCompletedTasksNotReadyForDelete::" + endTime.String() + "::CompletedTaskID"
-		taskList = append(taskList, taskData1)
-	}
-	return taskList, nil
-}
-
-func mockDeleteTaskFromDBModel(ctx context.Context, task *tmodel.Task) error {
+func mockDeleteTaskFromDBModel(task *tmodel.Task) error {
+
 	return nil
 }
 
-func mockDeleteTaskIndex(ctx context.Context, task string) error {
-
-	return nil
-}
-
-=======
-func mockDeleteTaskFromDBModel(task *tmodel.Task) error {
-
-	return nil
-}
-
->>>>>>> cef8a410
 func mockUpdateTaskStatusModel(task *tmodel.Task) {
 }
 
@@ -860,96 +811,6 @@
 		})
 	}
 }
-<<<<<<< HEAD
-func TestTasksRPC_OverWriteCompletedTaskUtil(t *testing.T) {
-	config.SetUpMockConfig(t)
-	defer func() {
-		err := common.TruncateDB(common.OnDisk)
-		if err != nil {
-			t.Fatalf("error: %v", err)
-		}
-		err = common.TruncateDB(common.InMemory)
-		if err != nil {
-			t.Fatalf("error: %v", err)
-		}
-	}()
-	common.SetUpMockConfig()
-	task := tmodel.Task{
-		UserName:     "admin",
-		ParentID:     "",
-		ChildTaskIDs: nil,
-		ID:           "CompletedTaskID",
-		TaskState:    "Completed",
-		TaskStatus:   "OK",
-		StartTime:    time.Now(),
-		EndTime:      time.Time{},
-	}
-	task.Name = "Task " + task.ID
-	// Persist in the in-memory DB
-	err := tmodel.PersistTask(mockContext(), &task, common.InMemory)
-	if err != nil {
-		t.Fatalf("error while trying to insert the task details: %v", err)
-		return
-	}
-	fmt.Println(task)
-	type args struct {
-		userName string
-	}
-	tests := []struct {
-		name      string
-		ts        *TasksRPC
-		args      args
-		wantError error
-	}{
-		// TODO: Add test cases.
-		{
-			name: "Positive test case, with valid userName but no completed tasks",
-			ts: &TasksRPC{
-				GetCompletedTasksIndexModel: mockGetCompletedTasksIndexModel,
-				GetTaskStatusModel:          mockGetTaskStatusModel,
-				DeleteTaskFromDBModel:       mockDeleteTaskFromDBModel,
-			},
-			args: args{
-				userName: "validUserWithNoCompletedTasks",
-			},
-			wantError: nil,
-		},
-		{
-			name: "Positive test case, with valid userName with completed tasks, not elizible to delete",
-			ts: &TasksRPC{
-				GetCompletedTasksIndexModel: mockGetCompletedTasksIndexModel,
-				GetTaskStatusModel:          mockGetTaskStatusModel,
-				DeleteTaskFromDBModel:       mockDeleteTaskFromDBModel,
-			},
-			args: args{
-				userName: "validUserWithCompletedTasksNotReadyForDelete",
-			},
-			wantError: nil,
-		},
-		{
-			name: "Positive test case, with valid userName with completed tasks, not    elizible to delete",
-			ts: &TasksRPC{
-				GetCompletedTasksIndexModel: mockGetCompletedTasksIndexModel,
-				GetTaskStatusModel:          mockGetTaskStatusModel,
-				DeleteTaskFromDBModel:       mockDeleteTaskFromDBModel,
-				DeleteTaskIndex:             mockDeleteTaskIndex,
-			},
-			args: args{
-				userName: "validUserWithCompletedTasksReadyForDelete",
-			},
-			wantError: nil,
-		},
-	}
-	for _, tt := range tests {
-		t.Run(tt.name, func(t *testing.T) {
-			if err := tt.ts.OverWriteCompletedTaskUtil(mockContext(), tt.args.userName); !(err != nil && tt.wantError != nil) && !(err == nil && tt.wantError == nil) {
-				t.Errorf("TasksRPC.OverWriteCompletedTaskUtil() error = %v, wantErr %v", err, tt.wantError)
-			}
-		})
-	}
-}
-=======
->>>>>>> cef8a410
 
 func TestTasksRPC_CreateChildTask(t *testing.T) {
 	type args struct {
