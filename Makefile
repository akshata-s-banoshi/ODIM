#(C) Copyright [2020] Hewlett Packard Enterprise Development LP
#(C) Copyright 2020 Intel Corporation
#
#Licensed under the Apache License, Version 2.0 (the "License"); you may
#not use this file except in compliance with the License. You may obtain
#a copy of the License at
#
#    http:#www.apache.org/licenses/LICENSE-2.0
#
#Unless required by applicable law or agreed to in writing, software
#distributed under the License is distributed on an "AS IS" BASIS, WITHOUT
#WARRANTIES OR CONDITIONS OF ANY KIND, either express or implied. See the
#License for the specific language governing permissions and limitations
# under the License.
.PHONY: dep copy down-containers

build/odimra/odimra:
	mkdir build/odimra/odimra

<<<<<<< HEAD
COPY = svc-account-session svc-aggregation svc-api svc-events svc-fabrics svc-managers svc-systems svc-task svc-update lib-dmtf lib-messagebus lib-persistence-manager lib-utilities plugin-redfish lib-rest-client plugin-dell
=======
COPY =plugin-unmanaged-racks build/cert_generator  svc-account-session svc-aggregation svc-api svc-events svc-fabrics svc-managers svc-systems svc-task svc-update lib-dmtf lib-messagebus lib-persistence-manager lib-utilities plugin-redfish lib-rest-client plugin-dell
>>>>>>> b22a42e7

copy: build/odimra/odimra
	$(foreach var,$(COPY),cp -a $(var) build/odimra/odimra/;)
	cp -f lib-utilities/config/odimra_config.json build/odimra/odimra_config/odimra_config.json
	cp -f plugin-redfish/config/config.json build/RFPlugin/plugin_config/config_redfish_plugin.json
	cp -f plugin-dell/config/dell_config.json build/DELLPlugin/dell_plugin_config/config_dell_plugin.json
	cp -f lib-messagebus/platforms/platformconfig.toml build/odimra/odimra_config/
	cp -f lib-messagebus/platforms/platformconfig.toml build/RFPlugin/plugin_config/platformconfig.toml
	cp -f lib-messagebus/platforms/platformconfig.toml build/DELLPlugin/dell_plugin_config/platformconfig.toml
	cp -f lib-utilities/config/schema.json build/odimra/odimra_config/
	cp -f lib-utilities/etc/* build/odimra/odimra_config/registrystore

dep: copy
	build/odimra/makedep.sh


build-containers: dep 
	cd build && ./run_pre_reqs.sh && docker-compose build --force-rm --build-arg ODIMRA_USER_ID=${ODIMRA_USER_ID} --build-arg ODIMRA_GROUP_ID=${ODIMRA_GROUP_ID}

standup-containers: build-containers
<<<<<<< HEAD
	cd build && docker-compose up -d  && docker exec -d build_odimra_1 /bin/command.sh && docker restart build_odimra_1 && docker exec -d build_grf_plugin_1 /bin/command.sh && docker restart build_grf_plugin_1 && docker exec -d build_dell_plugin_1 /bin/command.sh && docker restart build_dell_plugin_1
=======
	cd build && docker-compose up -d  && docker exec -d build_odimra_1 /bin/command.sh && docker restart build_odimra_1 && docker exec -d build_grf_plugin_1 /bin/command.sh && docker restart build_grf_plugin_1 && docker exec -d build_dell_plugin_1 /bin/command.sh && docker restart build_dell_plugin_1 
>>>>>>> b22a42e7

down-containers:
	cd build && docker-compose down

all: standup-containers

clean: 
	build/cleanupbuild.sh

deepclean:
	build/deepcleanupbuild.sh<|MERGE_RESOLUTION|>--- conflicted
+++ resolved
@@ -17,11 +17,7 @@
 build/odimra/odimra:
 	mkdir build/odimra/odimra
 
-<<<<<<< HEAD
-COPY = svc-account-session svc-aggregation svc-api svc-events svc-fabrics svc-managers svc-systems svc-task svc-update lib-dmtf lib-messagebus lib-persistence-manager lib-utilities plugin-redfish lib-rest-client plugin-dell
-=======
 COPY =plugin-unmanaged-racks build/cert_generator  svc-account-session svc-aggregation svc-api svc-events svc-fabrics svc-managers svc-systems svc-task svc-update lib-dmtf lib-messagebus lib-persistence-manager lib-utilities plugin-redfish lib-rest-client plugin-dell
->>>>>>> b22a42e7
 
 copy: build/odimra/odimra
 	$(foreach var,$(COPY),cp -a $(var) build/odimra/odimra/;)
@@ -37,16 +33,14 @@
 dep: copy
 	build/odimra/makedep.sh
 
+urp:
+	cd plugin-unmanaged-racks && $(MAKE) build
 
-build-containers: dep 
+build-containers: dep urp
 	cd build && ./run_pre_reqs.sh && docker-compose build --force-rm --build-arg ODIMRA_USER_ID=${ODIMRA_USER_ID} --build-arg ODIMRA_GROUP_ID=${ODIMRA_GROUP_ID}
 
 standup-containers: build-containers
-<<<<<<< HEAD
 	cd build && docker-compose up -d  && docker exec -d build_odimra_1 /bin/command.sh && docker restart build_odimra_1 && docker exec -d build_grf_plugin_1 /bin/command.sh && docker restart build_grf_plugin_1 && docker exec -d build_dell_plugin_1 /bin/command.sh && docker restart build_dell_plugin_1
-=======
-	cd build && docker-compose up -d  && docker exec -d build_odimra_1 /bin/command.sh && docker restart build_odimra_1 && docker exec -d build_grf_plugin_1 /bin/command.sh && docker restart build_grf_plugin_1 && docker exec -d build_dell_plugin_1 /bin/command.sh && docker restart build_dell_plugin_1 
->>>>>>> b22a42e7
 
 down-containers:
 	cd build && docker-compose down
@@ -55,6 +49,7 @@
 
 clean: 
 	build/cleanupbuild.sh
+	cd plugin-unmanaged-racks && $(MAKE) clean
 
 deepclean:
 	build/deepcleanupbuild.sh