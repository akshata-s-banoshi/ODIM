--- conflicted
+++ resolved
@@ -251,7 +251,6 @@
 	// A Warning.
 	SyslogSeverityWarning SyslogSeverity = "Warning"
 
-<<<<<<< HEAD
 	// DeliveryRetryPolicy for events. Currently ODIM only support subscriptions
 	// of type RetryForever.
 	// DeliveryRetryForever - The subscription is not suspended or terminated,
@@ -272,7 +271,6 @@
 	// DeliveryTerminateAfterRetries : The subscription is terminated after the
 	// maximum number of retries is reached.
 	DeliveryTerminateAfterRetries DeliveryRetryPolicy = "TerminateAfterRetries"
-=======
 	//SMTP Authentcation method Auto-detect
 	SMTPAuthenticationAutoDetect SMTPAuthentication = "AutoDetect"
 
@@ -296,7 +294,6 @@
 
 	//SMTPConnection Protocol type TLS_SSL
 	SMTPConnectionProtocolTLS_SSL SMTPConnectionProtocol = "TLS_SSL"
->>>>>>> e020629d
 )
 
 // Event schema describes the JSON payload received by an event destination, which has
