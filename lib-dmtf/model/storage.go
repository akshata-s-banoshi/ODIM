--- conflicted
+++ resolved
@@ -74,12 +74,8 @@
 	Ports                        *Link                     `json:"Ports,omitempty"`
 	Status                       *StorageStatus            `json:"Status,omitempty"`
 	Certificates                 *Certificates             `json:"Certificates,omitempty"`
-<<<<<<< HEAD
-	Measurements                 []*Link                   `json:"Measurements,omitempty"`
 	Batteries                    []*Link                   `json:"Batteries,omitempty"`
-=======
 	Measurements                 []*Link                   `json:"Measurements,omitempty"` // Deprecated in version v1.5.0
->>>>>>> d8031d1e
 }
 
 //Actions redfish structure
