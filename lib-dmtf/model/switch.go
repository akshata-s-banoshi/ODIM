//(C) Copyright [2020] Hewlett Packard Enterprise Development LP
//
//Licensed under the Apache License, Version 2.0 (the "License"); you may
//not use this file except in compliance with the License. You may obtain
//a copy of the License at
//
//    http://www.apache.org/licenses/LICENSE-2.0
//
//Unless required by applicable law or agreed to in writing, software
//distributed under the License is distributed on an "AS IS" BASIS, WITHOUT
//WARRANTIES OR CONDITIONS OF ANY KIND, either express or implied. See the
//License for the specific language governing permissions and limitations
// under the License.

package model

// Switch is the redfish Switch model according to the 2020.3 release
type Switch struct {
	ODataContext            string       `json:"@odata.context,omitempty"`
	ODataEtag               string       `json:"@odata.etag,omitempty"`
	ODataID                 string       `json:"@odata.id"`
	ODataType               string       `json:"@odata.type"`
	Actions                 *OemActions  `json:"Actions,omitempty"`
	Description             string       `json:"Description,omitempty"`
	ID                      string       `json:"Id"`
	Links                   *SwitchLinks `json:"Links,omitempty"`
	Name                    string       `json:"Name"`
	Oem                     interface{}  `json:"Oem,omitempty"`
	Status                  *Status      `json:"Status,omitempty"`
	AssetTag                string       `json:"AssetTag,omitempty"`
	CurrentBandwidthGbps    float64      `json:"CurrentBandwidthGbps,omitempty"`
	DomainID                string       `json:"DomainID,omitempty"`
	FirmwareVersion         string       `json:"FirmwareVersion,omitempty"`
	IndicatorLED            string       `json:"IndicatorLED,omitempty"`
	IsManaged               bool         `json:"IsManaged"`
	LocationIndicatorActive bool         `json:"LocationIndicatorActive,omitempty"`
	LogServices             *Link        `json:"LogServices,omitempty"`
	Manufacturer            string       `json:"Manufacturer,omitempty"`
	MaxBandwidthGbps        float64      `json:"MaxBandwidthGbps,omitempty"`
	Model                   string       `json:"Model,omitempty"`
	PartNumber              string       `json:"PartNumber,omitempty"`
	Ports                   *Link        `json:"Ports"`
	PowerState              string       `json:"PowerState,omitempty"`
	Redundancy              []Redundancy `json:"Redundancy,omitempty"`
	SerialNumber            string       `json:"SerialNumber,omitempty"`
	SKU                     string       `json:"SKU,omitempty"`
	SupportedProtocols      []string     `json:"SupportedProtocols,omitempty"`
	SwitchType              string       `json:"SwitchType"`
	TotalSwitchWidth        int          `json:"TotalSwitchWidth,omitempty"`
	UUID                    string       `json:"UUID,omitempty"`
	Certificates            Certificates `json:"Certificates,omitempty"`
	Enabled                 bool         `json:"Enabled,omitempty"`
	EnvironmentMetrics      *Link        `json:"EnvironmentMetrics,omitempty"`
	Location                *Link        `json:"Location,omitempty"`
<<<<<<< HEAD
	Measurements            []*Link      `json:"Measurements,omitempty"` //Deprecated in version v1.8.0
=======
	Measurements            []*Link      `json:"Measurements,omitempty"`
	Metrics                 *Link        `json:"Metrics,omitempty"`
>>>>>>> 694a0496
}

// SwitchLinks defines the
type SwitchLinks struct {
	Chassis   *Link       `json:"Chassis,omitempty"`
	Endpoints []*Link     `json:"Endpoints,omitempty"`
	ManagedBy []*Link     `json:"ManagedBy,omitempty"`
	Oem       interface{} `json:"Oem,omitempty"`
}<|MERGE_RESOLUTION|>--- conflicted
+++ resolved
@@ -52,12 +52,8 @@
 	Enabled                 bool         `json:"Enabled,omitempty"`
 	EnvironmentMetrics      *Link        `json:"EnvironmentMetrics,omitempty"`
 	Location                *Link        `json:"Location,omitempty"`
-<<<<<<< HEAD
 	Measurements            []*Link      `json:"Measurements,omitempty"` //Deprecated in version v1.8.0
-=======
-	Measurements            []*Link      `json:"Measurements,omitempty"`
 	Metrics                 *Link        `json:"Metrics,omitempty"`
->>>>>>> 694a0496
 }
 
 // SwitchLinks defines the
