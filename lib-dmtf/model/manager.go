//(C) Copyright [2020] Hewlett Packard Enterprise Development LP
//
//Licensed under the Apache License, Version 2.0 (the "License"); you may
//not use this file except in compliance with the License. You may obtain
//a copy of the License at
//
//    http://www.apache.org/licenses/LICENSE-2.0
//
//Unless required by applicable law or agreed to in writing, software
//distributed under the License is distributed on an "AS IS" BASIS, WITHOUT
//WARRANTIES OR CONDITIONS OF ANY KIND, either express or implied. See the
//License for the specific language governing permissions and limitations
// under the License.

package model

// Manager is the redfish Manager model according to the 2020.3 release
type Manager struct {
<<<<<<< HEAD
	ODataContext               string                      `json:"@odata.context,omitempty"`
	ODataEtag                  string                      `json:"@odata.etag,omitempty"`
	ODataID                    string                      `json:"@odata.id"`
	ODataType                  string                      `json:"@odata.type"`
	Actions                    *OemActions                 `json:"Actions,omitempty"`
	Description                string                      `json:"Description,omitempty"`
	ID                         string                      `json:"Id"`
	Links                      *ManagerLinks               `json:"Links,omitempty"`
	Name                       string                      `json:"Name"`
	Oem                        *Oem                        `json:"Oem,omitempty"`
	EthernetInterfaces         *Link                       `json:"EthernetInterfaces,omitempty"`
	FirmwareVersion            string                      `json:"FirmwareVersion,omitempty"`
	Status                     *Status                     `json:"Status,omitempty"`
	AutoDSTEnabled             bool                        `json:"AutoDSTEnabled,omitempty"`
	DateTime                   string                      `json:"DateTime,omitempty"`
	DateTimeLocalOffset        string                      `json:"DateTimeLocalOffset,omitempty"`
	HostInterfaces             *Link                       `json:"HostInterfaces,omitempty"`
	LastResetTime              string                      `json:"LastResetTime,omitempty"`
	LogServices                *Link                       `json:"LogServices,omitempty"`
	ManagerType                string                      `json:"ManagerType,omitempty"`
	Manufacturer               string                      `json:"Manufacturer,omitempty"`
	Model                      string                      `json:"Model,omitempty"`
	NetworkProtocol            *Link                       `json:"NetworkProtocol,omitempty"`
	PartNumber                 string                      `json:"PartNumber,omitempty"`
	PowerState                 string                      `json:"PowerState,omitempty"`
	Redundancy                 []Redundancy                `json:"Redundancy,omitempty"`
	RemoteAccountService       *Link                       `json:"RemoteAccountService,omitempty"`
	RemoteRedfishServiceURI    string                      `json:"RemoteRedfishServiceUri,omitempty"`
	SerialNumber               string                      `json:"SerialNumber,omitempty"`
	ServiceEntryPointUUID      string                      `json:"ServiceEntryPointUUID,omitempty"`
	SerialInterfaces           *Link                       `json:"SerialInterfaces,omitempty"`
	TimeZoneName               string                      `json:"TimeZoneName,omitempty"`
	UUID                       string                      `json:"UUID,omitempty"`
	Measurements               []*Link                     `json:"Measurements,omitempty"`
	Certificates               Certificates                `json:"Certificates,omitempty"`
	CommandShell               *CommandShell               `json:"CommandShell,omitempty"`
	GraphicalConsole           *GraphicalConsole           `json:"GraphicalConsole,omitempty"`
	Location                   *Link                       `json:"Location,omitempty"`
	LocationIndicatorActive    bool                        `json:"LocationIndicatorActive,omitempty"`
	RedundancyCount            int                         `json:"Redundancy@odata.count,omitempty"`
	SparePartNumber            string                      `json:"SparePartNumber,omitempty"`
	ServiceIdentification      string                      `json:"ServiceIdentification,omitempty"`
	AdditionalFirmwareVersions *AdditionalFirmwareVersions `json:"AdditionalFirmwareVersions,omitempty"`
}

//AdditionalFirmwareVersions redfish structure
type AdditionalFirmwareVersions struct {
	Bootloader string `json:"Bootloader,omitempty"`
	Kernel     string `json:"Kernel,omitempty"`
	Microcode  string `json:"Microcode,omitempty"`
	Oem        Oem    `json:"Oem,omitempty"`
=======
	ODataContext            string            `json:"@odata.context,omitempty"`
	ODataEtag               string            `json:"@odata.etag,omitempty"`
	ODataID                 string            `json:"@odata.id"`
	ODataType               string            `json:"@odata.type"`
	Actions                 *OemActions       `json:"Actions,omitempty"`
	Description             string            `json:"Description,omitempty"`
	ID                      string            `json:"Id"`
	Links                   *ManagerLinks     `json:"Links,omitempty"`
	Name                    string            `json:"Name"`
	Oem                     *Oem              `json:"Oem,omitempty"`
	EthernetInterfaces      *Link             `json:"EthernetInterfaces,omitempty"`
	FirmwareVersion         string            `json:"FirmwareVersion,omitempty"`
	Status                  *Status           `json:"Status,omitempty"`
	AutoDSTEnabled          bool              `json:"AutoDSTEnabled,omitempty"`
	DateTime                string            `json:"DateTime,omitempty"`
	DateTimeLocalOffset     string            `json:"DateTimeLocalOffset,omitempty"`
	HostInterfaces          *Link             `json:"HostInterfaces,omitempty"`
	LastResetTime           string            `json:"LastResetTime,omitempty"`
	LogServices             *Link             `json:"LogServices,omitempty"`
	ManagerType             string            `json:"ManagerType,omitempty"`
	Manufacturer            string            `json:"Manufacturer,omitempty"`
	Model                   string            `json:"Model,omitempty"`
	NetworkProtocol         *Link             `json:"NetworkProtocol,omitempty"`
	PartNumber              string            `json:"PartNumber,omitempty"`
	PowerState              string            `json:"PowerState,omitempty"`
	Redundancy              []Redundancy      `json:"Redundancy,omitempty"`
	RemoteAccountService    *Link             `json:"RemoteAccountService,omitempty"`
	RemoteRedfishServiceURI string            `json:"RemoteRedfishServiceUri,omitempty"`
	SerialNumber            string            `json:"SerialNumber,omitempty"`
	ServiceEntryPointUUID   string            `json:"ServiceEntryPointUUID,omitempty"`
	SerialInterfaces        *Link             `json:"SerialInterfaces,omitempty"`
	TimeZoneName            string            `json:"TimeZoneName,omitempty"`
	UUID                    string            `json:"UUID,omitempty"`
	Measurements            []*Link           `json:"Measurements,omitempty"` // Deprecated in version v1_14_0
	Certificates            Certificates      `json:"Certificates,omitempty"`
	CommandShell            *CommandShell     `json:"CommandShell,omitempty"`
	GraphicalConsole        *GraphicalConsole `json:"GraphicalConsole,omitempty"`
	Location                *Link             `json:"Location,omitempty"`
	LocationIndicatorActive bool              `json:"LocationIndicatorActive,omitempty"`
	RedundancyCount         int               `json:"Redundancy@odata.count,omitempty"`
	SparePartNumber         string            `json:"SparePartNumber,omitempty"`
	ManagerDiagnosticData   *Link             `json:"ManagerDiagnosticData,omitempty"`
>>>>>>> d8031d1e
}

// CommandShell redfish structure
type CommandShell struct {
	ConnectTypesSupported []string `json:"ConnectTypesSupported"`
	MaxConcurrentSessions int      `json:"MaxConcurrentSessions"`
	ServiceEnabled        bool     `json:"ServiceEnabled"`
}

// GraphicalConsole redfish structure
type GraphicalConsole struct {
	ConnectTypesSupported []string `json:"ConnectTypesSupported"`
	MaxConcurrentSessions int      `json:"MaxConcurrentSessions"`
	ServiceEnabled        bool     `json:"ServiceEnabled"`
}

// ManagerLinks ...
type ManagerLinks struct {
	ActiveSoftwareImage     *Link       `json:"ActiveSoftwareImage,omitempty"`
	ManagedBy               []Link      `json:"ManagedBy,omitempty"`
	ManagerByCount          int         `json:"ManagedBy@odata.count,omitempty"`
	ManagerForChassis       []Link      `json:"ManagerForChassis,omitempty"`
	ManagerForChassisCount  int         `json:"ManagerForChassis@odata.count,omitempty"`
	ManagerForManagers      []Link      `json:"ManagerForManagers,omitempty"`
	ManagerForManagersCount int         `json:"ManagerForManagers@odata.count,omitempty"`
	ManagerForServers       []Link      `json:"ManagerForServers,omitempty"`
	ManagerForServersCount  int         `json:"ManagerForServers@odata.count,omitempty"`
	ManagerForSwitches      []Link      `json:"ManagerForSwitches,omitempty"`
	ManagerForSwitchesCount int         `json:"ManagerForSwitches@odata.count,omitempty"`
	ManagerInChassis        []Link      `json:"ManagerInChassis,omitempty"`
	ManagerInChassisCount   int         `json:"ManagerInChassis@odata.count,omitempty"`
	Oem                     interface{} `json:"Oem,omitempty"`
	SoftwareImages          *Link       `json:"SoftwareImages,omitempty"`
}

//VirtualMedia is a redfish virtual media model
type VirtualMedia struct {
	ODataContext         string              `json:"@odata.context,omitempty"`
	ODataEtag            string              `json:"@odata.etag,omitempty"`
	ODataID              string              `json:"@odata.id"`
	ODataType            string              `json:"@odata.type"`
	Actions              VMActions           `json:"Actions,omitempty"`
	ConnectedVia         string              `json:"ConnectedVia,omitempty"`
	Description          string              `json:"Description,omitempty"`
	ID                   string              `json:"Id"`
	Image                string              `json:"Image"`
	ImageName            string              `json:"ImageName,omitempty"`
	Inserted             bool                `json:"Inserted"`
	MediaTypes           []string            `json:"MediaTypes,omitempty"`
	Name                 string              `json:"Name"`
	Oem                  interface{}         `json:"Oem,omitempty"`
	Password             string              `json:"Password,omitempty"`
	TransferMethod       string              `json:"TransferMethod,omitempty"`
	TransferProtocolType string              `json:"TransferProtocolType,omitempty"`
	UserName             string              `json:"UserName,omitempty"`
	VerifyCertificate    bool                `json:"VerifyCertificate,omitempty"`
	WriteProtected       bool                `json:"WriteProtected,omitempty"`
	Status               *Status             `json:"Status,omitempty"`
	ClientCertificates   *ClientCertificates `json:"ClientCertificates,omitempty"`
	Certificates         Certificates        `json:"Certificates,omitempty"`
}

// ClientCertificates redfish structure
type ClientCertificates struct {
	OdataID string `json:"@odata.id"`
}

// VMActions contains the actions property details of virtual media
type VMActions struct {
	EjectMedia  ActionTarget `json:"EjectMedia"`
	InsertMedia ActionTarget `json:"InsertMedia"`
}

// ActionTarget contains the action target
type ActionTarget struct {
	Target string `json:"target"`
}<|MERGE_RESOLUTION|>--- conflicted
+++ resolved
@@ -16,7 +16,6 @@
 
 // Manager is the redfish Manager model according to the 2020.3 release
 type Manager struct {
-<<<<<<< HEAD
 	ODataContext               string                      `json:"@odata.context,omitempty"`
 	ODataEtag                  string                      `json:"@odata.etag,omitempty"`
 	ODataID                    string                      `json:"@odata.id"`
@@ -50,7 +49,7 @@
 	SerialInterfaces           *Link                       `json:"SerialInterfaces,omitempty"`
 	TimeZoneName               string                      `json:"TimeZoneName,omitempty"`
 	UUID                       string                      `json:"UUID,omitempty"`
-	Measurements               []*Link                     `json:"Measurements,omitempty"`
+	Measurements               []*Link                     `json:"Measurements,omitempty"` // Deprecated in version v1_14_0
 	Certificates               Certificates                `json:"Certificates,omitempty"`
 	CommandShell               *CommandShell               `json:"CommandShell,omitempty"`
 	GraphicalConsole           *GraphicalConsole           `json:"GraphicalConsole,omitempty"`
@@ -58,6 +57,7 @@
 	LocationIndicatorActive    bool                        `json:"LocationIndicatorActive,omitempty"`
 	RedundancyCount            int                         `json:"Redundancy@odata.count,omitempty"`
 	SparePartNumber            string                      `json:"SparePartNumber,omitempty"`
+	ManagerDiagnosticData      *Link                       `json:"ManagerDiagnosticData,omitempty"`
 	ServiceIdentification      string                      `json:"ServiceIdentification,omitempty"`
 	AdditionalFirmwareVersions *AdditionalFirmwareVersions `json:"AdditionalFirmwareVersions,omitempty"`
 }
@@ -68,50 +68,6 @@
 	Kernel     string `json:"Kernel,omitempty"`
 	Microcode  string `json:"Microcode,omitempty"`
 	Oem        Oem    `json:"Oem,omitempty"`
-=======
-	ODataContext            string            `json:"@odata.context,omitempty"`
-	ODataEtag               string            `json:"@odata.etag,omitempty"`
-	ODataID                 string            `json:"@odata.id"`
-	ODataType               string            `json:"@odata.type"`
-	Actions                 *OemActions       `json:"Actions,omitempty"`
-	Description             string            `json:"Description,omitempty"`
-	ID                      string            `json:"Id"`
-	Links                   *ManagerLinks     `json:"Links,omitempty"`
-	Name                    string            `json:"Name"`
-	Oem                     *Oem              `json:"Oem,omitempty"`
-	EthernetInterfaces      *Link             `json:"EthernetInterfaces,omitempty"`
-	FirmwareVersion         string            `json:"FirmwareVersion,omitempty"`
-	Status                  *Status           `json:"Status,omitempty"`
-	AutoDSTEnabled          bool              `json:"AutoDSTEnabled,omitempty"`
-	DateTime                string            `json:"DateTime,omitempty"`
-	DateTimeLocalOffset     string            `json:"DateTimeLocalOffset,omitempty"`
-	HostInterfaces          *Link             `json:"HostInterfaces,omitempty"`
-	LastResetTime           string            `json:"LastResetTime,omitempty"`
-	LogServices             *Link             `json:"LogServices,omitempty"`
-	ManagerType             string            `json:"ManagerType,omitempty"`
-	Manufacturer            string            `json:"Manufacturer,omitempty"`
-	Model                   string            `json:"Model,omitempty"`
-	NetworkProtocol         *Link             `json:"NetworkProtocol,omitempty"`
-	PartNumber              string            `json:"PartNumber,omitempty"`
-	PowerState              string            `json:"PowerState,omitempty"`
-	Redundancy              []Redundancy      `json:"Redundancy,omitempty"`
-	RemoteAccountService    *Link             `json:"RemoteAccountService,omitempty"`
-	RemoteRedfishServiceURI string            `json:"RemoteRedfishServiceUri,omitempty"`
-	SerialNumber            string            `json:"SerialNumber,omitempty"`
-	ServiceEntryPointUUID   string            `json:"ServiceEntryPointUUID,omitempty"`
-	SerialInterfaces        *Link             `json:"SerialInterfaces,omitempty"`
-	TimeZoneName            string            `json:"TimeZoneName,omitempty"`
-	UUID                    string            `json:"UUID,omitempty"`
-	Measurements            []*Link           `json:"Measurements,omitempty"` // Deprecated in version v1_14_0
-	Certificates            Certificates      `json:"Certificates,omitempty"`
-	CommandShell            *CommandShell     `json:"CommandShell,omitempty"`
-	GraphicalConsole        *GraphicalConsole `json:"GraphicalConsole,omitempty"`
-	Location                *Link             `json:"Location,omitempty"`
-	LocationIndicatorActive bool              `json:"LocationIndicatorActive,omitempty"`
-	RedundancyCount         int               `json:"Redundancy@odata.count,omitempty"`
-	SparePartNumber         string            `json:"SparePartNumber,omitempty"`
-	ManagerDiagnosticData   *Link             `json:"ManagerDiagnosticData,omitempty"`
->>>>>>> d8031d1e
 }
 
 // CommandShell redfish structure
