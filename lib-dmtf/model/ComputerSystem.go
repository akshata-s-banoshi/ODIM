--- conflicted
+++ resolved
@@ -548,8 +548,8 @@
 	ReadyToRemove      bool           `json:"ReadyToRemove,omitempty"`
 	SparePartNumber    string         `json:"SparePartNumber,omitempty"`
 	UUID               string         `json:"UUID,omitempty"`
-<<<<<<< HEAD
 	Slot               *Slot          `json:"Slot,omitempty"`
+	PCIeErrors         *PCIeErrors    `json:"PCIeErrors,omitempty"`
 }
 
 // Slot Information about the slot for this PCIe device.
@@ -558,8 +558,6 @@
 	Lanes         int    `json:"Lanes,omitempty"`
 	PCIeType      string `json:"PCIeType,omitempty"`
 	SlotType      string `json:"SlotType,omitempty"`
-=======
-	PCIeErrors         *PCIeErrors    `json:"PCIeErrors,omitempty"`
 }
 
 //PCIeErrors - The PCIe errors associated with this device
@@ -572,7 +570,6 @@
 	NonFatalErrorCount    int `json:"NonFatalErrorCount,omitempty"`
 	ReplayCount           int `json:"ReplayCount,omitempty"`
 	ReplayRolloverCount   int `json:"ReplayRolloverCount,omitempty"`
->>>>>>> 694a0496
 }
 
 //PCIeInterface in place object
