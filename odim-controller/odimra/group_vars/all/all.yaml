--- conflicted
+++ resolved
@@ -21,20 +21,12 @@
    odimra-k8s-access-config: odimra-k8s-access-config-1.0.0
 odim_third_party_helmcharts:
    zookeeper: zookeeper-3.7.0-0.2.0
-<<<<<<< HEAD
-   redis: redis-6.2.5-2.0.0
-=======
    redis: redis-6.2.6-2.0.0
->>>>>>> 6c6682db
    kafka: kafka-3.1.0-0.2.0
    etcd: etcd-1.0.0
 odim_Kafka_helmcharts:
    zookeeper: zookeeper-3.7.0-0.2.0
-<<<<<<< HEAD
-   redis: redis-6.2.5-2.0.0
-=======
    redis: redis-6.2.6-2.0.0
->>>>>>> 6c6682db
    kafka: kafka-3.1.0-0.2.0
    etcd: etcd-1.0.0
 odim_Redis_helmcharts:
@@ -45,11 +37,7 @@
    etcd: etcd-ha-1.0.0
 odim_third_party_ha_helmcharts:
    zookeeper: zookeeper-ha-3.7.0-0.2.0
-<<<<<<< HEAD
-   redis: redis-ha-6.2.5-2.0.0
-=======
    redis: redis-ha-6.2.6-2.0.0
->>>>>>> 6c6682db
    kafka: kafka-ha-3.1.0-0.2.0
    etcd: etcd-ha-1.0.0
 odim_svc_helmcharts:
