---
- name: Get the current user
  local_action: command whoami
  become: false
  register: get_user

- name: Set current_user fact
  set_fact:
    current_user: "{{ get_user.stdout }}"

- name: Copying helm config file
  copy:
    src: "{{ helm_config_file }}"
    dest: "{{ values_file_path }}"
    owner: "{{ current_user }}"
    group: "{{ current_user }}"
    mode: 0640

- name: Include user defined configurations
  include_vars: "{{ helm_config_file }}"

<<<<<<< HEAD
- name: Create odim helm packages
=======
- name: Create {{ helm_chart_name }}-ha helm package
  script: "{{ odimControllerSrcPath }}/helmcharts/create_helm_packages.sh {{ odimControllerSrcPath }}/helmcharts/{{ helm_chart_name }}-ha {{ odimControllerSrcPath }}/odimra/roles/upgrade-thirdparty/files/helmcharts"
  delegate_to: localhost
  when: odimra.haDeploymentEnabled is defined and odimra.haDeploymentEnabled|bool

- name: Create {{ helm_chart_name }} helm package
>>>>>>> 7fbe52aa
  script: "{{ odimControllerSrcPath }}/helmcharts/create_helm_packages.sh {{ odimControllerSrcPath }}/helmcharts/{{ helm_chart_name }} {{ odimControllerSrcPath }}/odimra/roles/upgrade-thirdparty/files/helmcharts"
  delegate_to: localhost
  when: odimra.haDeploymentEnabled is not defined or not odimra.haDeploymentEnabled|bool

- name: Copy helmcharts required for odimra deployment
  copy:
    src: "files/helmcharts/{{ helm_chart_name_version }}.tgz"
    dest: "{{ helm_charts_path }}"
    owner: "{{ current_user }}"
    group: "{{ current_user }}"
    mode: 0640

- name: Upgrading  thirdparty configmap
  command: "{{ helm_bin_path }} upgrade {{helm_chart_name}} {{ helm_charts_path }}/{{ helm_chart_name_version }}.tgz -n {{ helm_name_space }} -f {{ values_file_path }}"<|MERGE_RESOLUTION|>--- conflicted
+++ resolved
@@ -19,16 +19,12 @@
 - name: Include user defined configurations
   include_vars: "{{ helm_config_file }}"
 
-<<<<<<< HEAD
-- name: Create odim helm packages
-=======
 - name: Create {{ helm_chart_name }}-ha helm package
   script: "{{ odimControllerSrcPath }}/helmcharts/create_helm_packages.sh {{ odimControllerSrcPath }}/helmcharts/{{ helm_chart_name }}-ha {{ odimControllerSrcPath }}/odimra/roles/upgrade-thirdparty/files/helmcharts"
   delegate_to: localhost
   when: odimra.haDeploymentEnabled is defined and odimra.haDeploymentEnabled|bool
 
 - name: Create {{ helm_chart_name }} helm package
->>>>>>> 7fbe52aa
   script: "{{ odimControllerSrcPath }}/helmcharts/create_helm_packages.sh {{ odimControllerSrcPath }}/helmcharts/{{ helm_chart_name }} {{ odimControllerSrcPath }}/odimra/roles/upgrade-thirdparty/files/helmcharts"
   delegate_to: localhost
   when: odimra.haDeploymentEnabled is not defined or not odimra.haDeploymentEnabled|bool
