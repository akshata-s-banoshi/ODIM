//(C) Copyright [2020] Hewlett Packard Enterprise Development LP
//
//Licensed under the Apache License, Version 2.0 (the "License"); you may
//not use this file except in compliance with the License. You may obtain
//a copy of the License at
//
//    http://www.apache.org/licenses/LICENSE-2.0
//
//Unless required by applicable law or agreed to in writing, software
//distributed under the License is distributed on an "AS IS" BASIS, WITHOUT
//WARRANTIES OR CONDITIONS OF ANY KIND, either express or implied. See the
//License for the specific language governing permissions and limitations
// under the License.

//Package mgrmodel ....
package mgrmodel

import (
	"encoding/json"
	"fmt"

	dmtf "github.com/ODIM-Project/ODIM/lib-dmtf/model"
	"github.com/ODIM-Project/ODIM/lib-utilities/common"
	"github.com/ODIM-Project/ODIM/lib-utilities/errors"
)

// Manager struct for manager deta
type Manager struct {
<<<<<<< HEAD
	OdataContext            string              `json:"@odata.context"`
	Etag                    string              `json:"@odata.etag,omitempty"`
	OdataID                 string              `json:"@odata.id"`
	OdataType               string              `json:"@odata.type"`
	Name                    string              `json:"Name"`
	ManagerType             string              `json:"ManagerType"`
	ID                      string              `json:"Id"`
	UUID                    string              `json:"UUID"`
	FirmwareVersion         string              `json:"FirmwareVersion,omitempty"`
	Status                  *Status             `json:"Status,omitempty"`
	HostInterfaces          *OdataID            `json:"HostInterfaces,omitempty"`
	SerialInterfaces        *OdataID            `json:"SerialInterfaces,omitempty"`
	EthernetInterfaces      *OdataID            `json:"EthernetInterfaces,omitempty"`
	LogServices             *dmtf.Link          `json:"LogServices,omitempty"`
	NetworkProtocol         []OdataID           `json:"NetworkProtocol,omitempty"`
	VirtualMedia            *OdataID            `json:"VirtualMedia,omitempty"`
	CommandShell            *CommandShell       `json:"CommandShell,omitempty"`
	GraphicalConsole        *GraphicalConsole   `json:"GraphicalConsole,omitempty"`
	Links                   *dmtf.Links         `json:"Links,omitempty"`
	Actions                 *Actions            `json:"Actions,omitempty"`
	AutoDSTEnabled          bool                `json:"AutoDSTEnabled,omitempty"`
	DateTime                string              `json:"DateTime,omitempty"`
	LastResetTime           string              `json:"LastResetTime,omitempty"`
	Manufacturer            string              `json:"Manufacturer,omitempty"`
	Model                   string              `json:"Model,omitempty"`
	PartNumber              string              `json:"PartNumber,omitempty"`
	PowerState              string              `json:"PowerState,omitempty"`
	Redundancy              []dmtf.Redundancy   `json:"Redundancy,omitempty"`
	RemoteAccountService    *dmtf.Link          `json:"RemoteAccountService,omitempty"`
	RemoteRedfishServiceURI string              `json:"RemoteRedfishServiceUri,omitempty"`
	SerialNumber            string              `json:"SerialNumber,omitempty"`
	ServiceEntryPointUUID   string              `json:"ServiceEntryPointUUID,omitempty"`
	TimeZoneName            string              `json:"TimeZoneName,omitempty"`
	Measurements            []*dmtf.Link        `json:"Measurements,omitempty"`
	Certificates            *dmtf.Certificates  `json:"Certificates,omitempty"`
	Location                *dmtf.Link          `json:"Location,omitempty"`
	LocationIndicatorActive bool                `json:"LocationIndicatorActive,omitempty"`
	RedundancyCount         int                 `json:"Redundancy@odata.count,omitempty"`
	SerialConsole           *dmtf.SerialConsole `json:"SerialConsole,omitempty"`
	SparePartNumber         string              `json:"SparePartNumber,omitempty"`
	Description             string              `json:"Description,omitempty"`
=======
	OdataContext            string             `json:"@odata.context"`
	Etag                    string             `json:"@odata.etag,omitempty"`
	OdataID                 string             `json:"@odata.id"`
	OdataType               string             `json:"@odata.type"`
	Name                    string             `json:"Name"`
	ManagerType             string             `json:"ManagerType"`
	ID                      string             `json:"Id"`
	UUID                    string             `json:"UUID"`
	FirmwareVersion         string             `json:"FirmwareVersion"`
	Status                  *Status            `json:"Status,omitempty"`
	HostInterfaces          *OdataID           `json:"HostInterfaces,omitempty"`
	SerialInterfaces        *OdataID           `json:"SerialInterfaces,omitempty"`
	EthernetInterfaces      *OdataID           `json:"EthernetInterfaces,omitempty"`
	LogServices             *OdataID           `json:"LogServices,omitempty"`
	NetworkProtocol         *OdataID           `json:"NetworkProtocol,omitempty"`
	VirtualMedia            *OdataID           `json:"VirtualMedia,omitempty"`
	CommandShell            *CommandShell      `json:"CommandShell,omitempty"`
	GraphicalConsole        *GraphicalConsole  `json:"GraphicalConsole,omitempty"`
	Links                   *Links             `json:"Links,omitempty"`
	Actions                 *Actions           `json:"Actions,omitempty"`
	AutoDSTEnabled          bool               `json:"AutoDSTEnabled,omitempty"`
	DateTime                string             `json:"DateTime,omitempty"`
	LastResetTime           string             `json:"LastResetTime,omitempty"`
	Manufacturer            string             `json:"Manufacturer,omitempty"`
	Model                   string             `json:"Model,omitempty"`
	PartNumber              string             `json:"PartNumber,omitempty"`
	PowerState              string             `json:"PowerState,omitempty"`
	Redundancy              []dmtf.Redundancy  `json:"Redundancy,omitempty"`
	RemoteAccountService    *dmtf.Link         `json:"RemoteAccountService,omitempty"`
	RemoteRedfishServiceURI string             `json:"RemoteRedfishServiceUri,omitempty"`
	SerialNumber            string             `json:"SerialNumber,omitempty"`
	ServiceEntryPointUUID   string             `json:"ServiceEntryPointUUID,omitempty"`
	TimeZoneName            string             `json:"TimeZoneName,omitempty"`
	Measurements            []*dmtf.Link       `json:"Measurements,omitempty"`
	Location                *dmtf.Link         `json:"Location,omitempty"`
	LocationIndicatorActive bool               `json:"LocationIndicatorActive,omitempty"`
	RedundancyCount         int                `json:"Redundancy@odata.count,omitempty"`
	SerialConsole           dmtf.SerialConsole `json:"SerialConsole,omitempty"`
	SparePartNumber         string             `json:"SparePartNumber,omitempty"`
>>>>>>> 7a84cbad
}

// Status struct is to define the status of the manager
type Status struct {
	State string `json:"State"`
}

// OdataID is link
type OdataID struct {
	OdataID []dmtf.Link `json:"OdataID"`
}

// CommandShell service that manager provides.
type CommandShell struct {
	ConnectTypesSupported []string `json:"ConnectTypesSupported"`
	MaxConcurrentSessions int      `json:"MaxConcurrentSessions"`
	ServiceEnabled        bool     `json:"ServiceEnabled"`
}

// GraphicalConsole is the information about the graphical console (KVM-IP)service of the manager.
type GraphicalConsole struct {
	ConnectTypesSupported []string `json:"ConnectTypesSupported"`
	MaxConcurrentSessions int      `json:"MaxConcurrentSessions"`
	ServiceEnabled        bool     `json:"ServiceEnabled"`
}

// Links to other Resources that are related to this Resource.
type Links struct {
	ActiveSoftwareImage OdataID   `json:"ActiveSoftwareImage"`
	ManagerForChassis   []OdataID `json:"ManagerForChassis"`
	ManagerForServers   []OdataID `json:"ManagerForServers"`
	ManagerForSwitches  []OdataID `json:"ManagerForSwitches"`
	ManagerInChassis    OdataID   `json:"ManagerInChassis"`
}

// Actions struct for Actions to perform
type Actions struct {
	Reset Target `json:"#Manager.Reset"`
}

// Target ...
type Target struct {
	Target string `json:"target"`
}

// RAManager struct is to store odimra details into DB
type RAManager struct {
	ID              string     `json:"ManagerID"`
	Name            string     `json:"Name"`
	ManagerType     string     `json:"ManagerType"`
	FirmwareVersion string     `json:"FirmwareVersion"`
	UUID            string     `json:"UUID"`
	State           string     `json:"State"`
	Description     string     `json:"Description"`
	LogServices     *dmtf.Link `json:"LogServices"`
}

// VirtualMediaInsert struct is to store the insert virtual media request payload
type VirtualMediaInsert struct {
	Image                string `json:"Image" validate:"required"`
	Inserted             bool   `json:"Inserted"`
	WriteProtected       bool   `json:"WriteProtected"`
	Password             string `json:"Password,omitempty"`
	TransferMethod       string `json:"TransferMethod,omitempty"`
	TransferProtocolType string `json:"TransferProtocolType,omitempty"`
	UserName             string `json:"UserName,omitempty"`
}

//GetResource fetches a resource from database using table and key
func GetResource(Table, key string) (string, *errors.Error) {
	conn, err := common.GetDBConnection(common.InMemory)
	if err != nil {
		return "", err
	}
	resourceData, err := conn.Read(Table, key)
	if err != nil {
		return "", errors.PackError(err.ErrNo(), "unable to get resource details: ", err.Error())
	}
	var resource string
	if errs := json.Unmarshal([]byte(resourceData), &resource); errs != nil {
		return "", errors.PackError(errors.UndefinedErrorType, errs)
	}
	return resource, nil
}

//GetAllKeysFromTable fetches all keys in a given table
func GetAllKeysFromTable(table string) ([]string, error) {
	conn, err := common.GetDBConnection(common.InMemory)
	if err != nil {
		return nil, err
	}
	keysArray, err := conn.GetAllDetails(table)
	if err != nil {
		return nil, fmt.Errorf("unable to get all keys from table - %v: %v", table, err.Error())
	}
	return keysArray, nil
}

// GetManagerByURL fetches computer manager details by URL from database
func GetManagerByURL(url string) (string, *errors.Error) {
	var manager string
	conn, err := common.GetDBConnection(common.InMemory)
	if err != nil {
		// connection error
		return manager, err
	}
	managerData, err := conn.Read("Managers", url)
	if err != nil {
		return "", errors.PackError(err.ErrNo(), "unable to get managers details: ", err.Error())
	}
	if errs := json.Unmarshal([]byte(managerData), &manager); errs != nil {
		return "", errors.PackError(errors.UndefinedErrorType, errs)
	}
	return manager, nil
}

// UpdateData will modify the current details to given changes
func UpdateData(key string, updateData map[string]interface{}, table string) error {

	conn, err := common.GetDBConnection(common.InMemory)
	if err != nil {
		return fmt.Errorf("unable to connect DB: %v", err)
	}
	data, jerr := json.Marshal(updateData)
	if jerr != nil {
		return fmt.Errorf("unable to marshal data for updating: %v", jerr)
	}
	if _, err = conn.Update(table, key, string(data)); err != nil {
		return fmt.Errorf("unable to update details in DB: %v", err)
	}
	return nil
}

//GenericSave will save any resource data into the database
func GenericSave(body []byte, table string, key string) error {

	connPool, err := common.GetDBConnection(common.InMemory)
	if err != nil {
		return fmt.Errorf("unable to connect DB: %v", err.Error())
	}
	if err := connPool.Create(table, key, string(body)); err != nil {
		return fmt.Errorf("%v", err)
	}
	return nil
}

// AddManagertoDB will add odimra Manager details to DB
func AddManagertoDB(mgr RAManager) error {
	key := "/redfish/v1/Managers/" + mgr.UUID
	data, err := json.Marshal(mgr)
	if err != nil {
		return fmt.Errorf("unable to marshal manager data: %v", err)
	}
	connPool, connErr := common.GetDBConnection(common.InMemory)
	if connErr != nil {
		return fmt.Errorf("unable to connect DB: %v", connErr.Error())
	}
	if err := connPool.AddResourceData("Managers", key, string(data)); err != nil {
		return fmt.Errorf("%v", err.Error())
	}
	return nil
}<|MERGE_RESOLUTION|>--- conflicted
+++ resolved
@@ -26,49 +26,7 @@
 
 // Manager struct for manager deta
 type Manager struct {
-<<<<<<< HEAD
-	OdataContext            string              `json:"@odata.context"`
-	Etag                    string              `json:"@odata.etag,omitempty"`
-	OdataID                 string              `json:"@odata.id"`
-	OdataType               string              `json:"@odata.type"`
-	Name                    string              `json:"Name"`
-	ManagerType             string              `json:"ManagerType"`
-	ID                      string              `json:"Id"`
-	UUID                    string              `json:"UUID"`
-	FirmwareVersion         string              `json:"FirmwareVersion,omitempty"`
-	Status                  *Status             `json:"Status,omitempty"`
-	HostInterfaces          *OdataID            `json:"HostInterfaces,omitempty"`
-	SerialInterfaces        *OdataID            `json:"SerialInterfaces,omitempty"`
-	EthernetInterfaces      *OdataID            `json:"EthernetInterfaces,omitempty"`
-	LogServices             *dmtf.Link          `json:"LogServices,omitempty"`
-	NetworkProtocol         []OdataID           `json:"NetworkProtocol,omitempty"`
-	VirtualMedia            *OdataID            `json:"VirtualMedia,omitempty"`
-	CommandShell            *CommandShell       `json:"CommandShell,omitempty"`
-	GraphicalConsole        *GraphicalConsole   `json:"GraphicalConsole,omitempty"`
-	Links                   *dmtf.Links         `json:"Links,omitempty"`
-	Actions                 *Actions            `json:"Actions,omitempty"`
-	AutoDSTEnabled          bool                `json:"AutoDSTEnabled,omitempty"`
-	DateTime                string              `json:"DateTime,omitempty"`
-	LastResetTime           string              `json:"LastResetTime,omitempty"`
-	Manufacturer            string              `json:"Manufacturer,omitempty"`
-	Model                   string              `json:"Model,omitempty"`
-	PartNumber              string              `json:"PartNumber,omitempty"`
-	PowerState              string              `json:"PowerState,omitempty"`
-	Redundancy              []dmtf.Redundancy   `json:"Redundancy,omitempty"`
-	RemoteAccountService    *dmtf.Link          `json:"RemoteAccountService,omitempty"`
-	RemoteRedfishServiceURI string              `json:"RemoteRedfishServiceUri,omitempty"`
-	SerialNumber            string              `json:"SerialNumber,omitempty"`
-	ServiceEntryPointUUID   string              `json:"ServiceEntryPointUUID,omitempty"`
-	TimeZoneName            string              `json:"TimeZoneName,omitempty"`
-	Measurements            []*dmtf.Link        `json:"Measurements,omitempty"`
-	Certificates            *dmtf.Certificates  `json:"Certificates,omitempty"`
-	Location                *dmtf.Link          `json:"Location,omitempty"`
-	LocationIndicatorActive bool                `json:"LocationIndicatorActive,omitempty"`
-	RedundancyCount         int                 `json:"Redundancy@odata.count,omitempty"`
-	SerialConsole           *dmtf.SerialConsole `json:"SerialConsole,omitempty"`
-	SparePartNumber         string              `json:"SparePartNumber,omitempty"`
-	Description             string              `json:"Description,omitempty"`
-=======
+
 	OdataContext            string             `json:"@odata.context"`
 	Etag                    string             `json:"@odata.etag,omitempty"`
 	OdataID                 string             `json:"@odata.id"`
@@ -82,7 +40,7 @@
 	HostInterfaces          *OdataID           `json:"HostInterfaces,omitempty"`
 	SerialInterfaces        *OdataID           `json:"SerialInterfaces,omitempty"`
 	EthernetInterfaces      *OdataID           `json:"EthernetInterfaces,omitempty"`
-	LogServices             *OdataID           `json:"LogServices,omitempty"`
+	LogServices             *dmtf.Link           `json:"LogServices,omitempty"`
 	NetworkProtocol         *OdataID           `json:"NetworkProtocol,omitempty"`
 	VirtualMedia            *OdataID           `json:"VirtualMedia,omitempty"`
 	CommandShell            *CommandShell      `json:"CommandShell,omitempty"`
@@ -108,7 +66,8 @@
 	RedundancyCount         int                `json:"Redundancy@odata.count,omitempty"`
 	SerialConsole           dmtf.SerialConsole `json:"SerialConsole,omitempty"`
 	SparePartNumber         string             `json:"SparePartNumber,omitempty"`
->>>>>>> 7a84cbad
+  Description             string              `json:"Description,omitempty"`
+
 }
 
 // Status struct is to define the status of the manager
