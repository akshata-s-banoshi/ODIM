//(C) Copyright [2020] Hewlett Packard Enterprise Development LP
//
//Licensed under the Apache License, Version 2.0 (the "License"); you may
//not use this file except in compliance with the License. You may obtain
//a copy of the License at
//
//    http://www.apache.org/licenses/LICENSE-2.0
//
//Unless required by applicable law or agreed to in writing, software
//distributed under the License is distributed on an "AS IS" BASIS, WITHOUT
//WARRANTIES OR CONDITIONS OF ANY KIND, either express or implied. See the
//License for the specific language governing permissions and limitations
// under the License.

//Package mgrmodel ....
package mgrmodel

import (
	"encoding/json"
	"fmt"

	dmtf "github.com/ODIM-Project/ODIM/lib-dmtf/model"
	"github.com/ODIM-Project/ODIM/lib-utilities/common"
	"github.com/ODIM-Project/ODIM/lib-utilities/errors"
)

// Manager struct for manager deta
type Manager struct {
	OdataContext            string             `json:"@odata.context"`
	Etag                    string             `json:"@odata.etag,omitempty"`
	OdataID                 string             `json:"@odata.id"`
	OdataType               string             `json:"@odata.type"`
	Name                    string             `json:"Name"`
	ManagerType             string             `json:"ManagerType"`
	ID                      string             `json:"Id"`
	UUID                    string             `json:"UUID"`
	FirmwareVersion         string             `json:"FirmwareVersion"`
	Status                  *Status            `json:"Status,omitempty"`
	HostInterfaces          *OdataID           `json:"HostInterfaces,omitempty"`
	SerialInterfaces        *OdataID           `json:"SerialInterfaces,omitempty"`
	EthernetInterfaces      *OdataID           `json:"EthernetInterfaces,omitempty"`
	LogServices             *dmtf.Link         `json:"LogServices,omitempty"`
	NetworkProtocol         *OdataID           `json:"NetworkProtocol,omitempty"`
	VirtualMedia            *OdataID           `json:"VirtualMedia,omitempty"`
	CommandShell            *CommandShell      `json:"CommandShell,omitempty"`
	GraphicalConsole        *GraphicalConsole  `json:"GraphicalConsole,omitempty"`
	Links                   *Links             `json:"Links,omitempty"`
	Actions                 *Actions           `json:"Actions,omitempty"`
	AutoDSTEnabled          bool               `json:"AutoDSTEnabled,omitempty"`
	DateTime                string             `json:"DateTime,omitempty"`
	LastResetTime           string             `json:"LastResetTime,omitempty"`
	Manufacturer            string             `json:"Manufacturer,omitempty"`
	Model                   string             `json:"Model,omitempty"`
	PartNumber              string             `json:"PartNumber,omitempty"`
	PowerState              string             `json:"PowerState,omitempty"`
	Redundancy              []dmtf.Redundancy  `json:"Redundancy,omitempty"`
	RemoteAccountService    *dmtf.Link         `json:"RemoteAccountService,omitempty"`
	RemoteRedfishServiceURI string             `json:"RemoteRedfishServiceUri,omitempty"`
	SerialNumber            string             `json:"SerialNumber,omitempty"`
	ServiceEntryPointUUID   string             `json:"ServiceEntryPointUUID,omitempty"`
	TimeZoneName            string             `json:"TimeZoneName,omitempty"`
	Measurements            []*dmtf.Link       `json:"Measurements,omitempty"`
	Location                *dmtf.Link         `json:"Location,omitempty"`
	LocationIndicatorActive bool               `json:"LocationIndicatorActive,omitempty"`
	RedundancyCount         int                `json:"Redundancy@odata.count,omitempty"`
	SerialConsole           dmtf.SerialConsole `json:"SerialConsole,omitempty"`
	SparePartNumber         string             `json:"SparePartNumber,omitempty"`
	Description             string             `json:"Description,omitempty"`
<<<<<<< HEAD
=======
	DateTimeLocalOffset     string             `json:"DateTimeLocalOffset,omitempty"`
>>>>>>> 2886fc5f
}

// Status struct is to define the status of the manager
type Status struct {
	State  string `json:"State"`
	Health string `json:"Health"`
}

// OdataID is link
type OdataID struct {
	OdataID []dmtf.Link `json:"OdataID"`
}

// CommandShell service that manager provides.
type CommandShell struct {
	ConnectTypesSupported []string `json:"ConnectTypesSupported"`
	MaxConcurrentSessions int      `json:"MaxConcurrentSessions"`
	ServiceEnabled        bool     `json:"ServiceEnabled"`
}

// GraphicalConsole is the information about the graphical console (KVM-IP)service of the manager.
type GraphicalConsole struct {
	ConnectTypesSupported []string `json:"ConnectTypesSupported"`
	MaxConcurrentSessions int      `json:"MaxConcurrentSessions"`
	ServiceEnabled        bool     `json:"ServiceEnabled"`
}

// Links to other Resources that are related to this Resource.
type Links struct {
	ActiveSoftwareImage *dmtf.Link   `json:"ActiveSoftwareImage,omitempty"`
	ManagerForChassis   []*dmtf.Link `json:"ManagerForChassis,omitempty"`
	ManagerForServers   []*dmtf.Link `json:"ManagerForServers,omitempty"`
	ManagerForSwitches  []*dmtf.Link `json:"ManagerForSwitches,omitempty"`
	ManagerInChassis    *dmtf.Link   `json:"ManagerInChassis,omitempty"`
}

// Actions struct for Actions to perform
type Actions struct {
	Reset Target `json:"#Manager.Reset"`
}

// Target ...
type Target struct {
	Target string `json:"target"`
}

// RAManager struct is to store odimra details into DB
type RAManager struct {
	ID              string     `json:"ManagerID"`
	Name            string     `json:"Name"`
	ManagerType     string     `json:"ManagerType"`
	FirmwareVersion string     `json:"FirmwareVersion"`
	UUID            string     `json:"UUID"`
	State           string     `json:"State"`
	Description     string     `json:"Description"`
	LogServices     *dmtf.Link `json:"LogServices"`
<<<<<<< HEAD
	Links           *Links     `json:"Links,omitempty"`
=======
	Health          string     `json:"Health"`
	Model           string     `json:"Model"`
	PowerState      string     `json:"PowerState"`
>>>>>>> 2886fc5f
}

// VirtualMediaInsert struct is to store the insert virtual media request payload
type VirtualMediaInsert struct {
	Image                string `json:"Image" validate:"required"`
	Inserted             bool   `json:"Inserted"`
	WriteProtected       bool   `json:"WriteProtected"`
	Password             string `json:"Password,omitempty"`
	TransferMethod       string `json:"TransferMethod,omitempty"`
	TransferProtocolType string `json:"TransferProtocolType,omitempty"`
	UserName             string `json:"UserName,omitempty"`
}

//GetResource fetches a resource from database using table and key
func GetResource(Table, key string) (string, *errors.Error) {
	conn, err := common.GetDBConnection(common.InMemory)
	if err != nil {
		return "", err
	}
	resourceData, err := conn.Read(Table, key)
	if err != nil {
		return "", errors.PackError(err.ErrNo(), "unable to get resource details: ", err.Error())
	}
	var resource string
	if errs := json.Unmarshal([]byte(resourceData), &resource); errs != nil {
		return "", errors.PackError(errors.UndefinedErrorType, errs)
	}
	return resource, nil
}

//GetAllKeysFromTable fetches all keys in a given table
func GetAllKeysFromTable(table string) ([]string, error) {
	conn, err := common.GetDBConnection(common.InMemory)
	if err != nil {
		return nil, err
	}
	keysArray, err := conn.GetAllDetails(table)
	if err != nil {
		return nil, fmt.Errorf("unable to get all keys from table - %v: %v", table, err.Error())
	}
	return keysArray, nil
}

// GetManagerByURL fetches computer manager details by URL from database
func GetManagerByURL(url string) (string, *errors.Error) {
	var manager string
	conn, err := common.GetDBConnection(common.InMemory)
	if err != nil {
		// connection error
		return manager, err
	}
	managerData, err := conn.Read("Managers", url)
	if err != nil {
		return "", errors.PackError(err.ErrNo(), "unable to get managers details: ", err.Error())
	}
	if errs := json.Unmarshal([]byte(managerData), &manager); errs != nil {
		return "", errors.PackError(errors.UndefinedErrorType, errs)
	}
	return manager, nil
}

// UpdateData will modify the current details to given changes
func UpdateData(key string, updateData map[string]interface{}, table string) error {

	conn, err := common.GetDBConnection(common.InMemory)
	if err != nil {
		return fmt.Errorf("unable to connect DB: %v", err)
	}
	data, jerr := json.Marshal(updateData)
	if jerr != nil {
		return fmt.Errorf("unable to marshal data for updating: %v", jerr)
	}
	if _, err = conn.Update(table, key, string(data)); err != nil {
		return fmt.Errorf("unable to update details in DB: %v", err)
	}
	return nil
}

//GenericSave will save any resource data into the database
func GenericSave(body []byte, table string, key string) error {

	connPool, err := common.GetDBConnection(common.InMemory)
	if err != nil {
		return fmt.Errorf("unable to connect DB: %v", err.Error())
	}
	if err := connPool.Create(table, key, string(body)); err != nil {
		return fmt.Errorf("%v", err)
	}
	return nil
}

// AddManagertoDB will add odimra Manager details to DB
func AddManagertoDB(mgr RAManager) error {
	key := "/redfish/v1/Managers/" + mgr.UUID
	data, err := json.Marshal(mgr)
	if err != nil {
		return fmt.Errorf("unable to marshal manager data: %v", err)
	}
	connPool, connErr := common.GetDBConnection(common.InMemory)
	if connErr != nil {
		return fmt.Errorf("unable to connect DB: %v", connErr.Error())
	}
	if err := connPool.AddResourceData("Managers", key, string(data)); err != nil {
		return fmt.Errorf("%v", err.Error())
	}
	return nil
}<|MERGE_RESOLUTION|>--- conflicted
+++ resolved
@@ -66,10 +66,7 @@
 	SerialConsole           dmtf.SerialConsole `json:"SerialConsole,omitempty"`
 	SparePartNumber         string             `json:"SparePartNumber,omitempty"`
 	Description             string             `json:"Description,omitempty"`
-<<<<<<< HEAD
-=======
 	DateTimeLocalOffset     string             `json:"DateTimeLocalOffset,omitempty"`
->>>>>>> 2886fc5f
 }
 
 // Status struct is to define the status of the manager
@@ -126,13 +123,10 @@
 	State           string     `json:"State"`
 	Description     string     `json:"Description"`
 	LogServices     *dmtf.Link `json:"LogServices"`
-<<<<<<< HEAD
 	Links           *Links     `json:"Links,omitempty"`
-=======
 	Health          string     `json:"Health"`
 	Model           string     `json:"Model"`
 	PowerState      string     `json:"PowerState"`
->>>>>>> 2886fc5f
 }
 
 // VirtualMediaInsert struct is to store the insert virtual media request payload
