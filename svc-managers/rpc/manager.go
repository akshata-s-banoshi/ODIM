--- conflicted
+++ resolved
@@ -206,20 +206,12 @@
 	return &resp, nil
 }
 
-<<<<<<< HEAD
 // UpdateRemoteAccountService defines the operations which handles the RPC request response
-=======
-// DeleteRemoteAccountService defines the operations which handles the RPC request response
->>>>>>> 4a28d0d2
 // The functionality retrieves the request and return backs the response to
 // RPC according to the protoc file defined in the lib-util package.
 // The function uses IsAuthorized of lib-util to validate the session token
 // which is present in the request.
-<<<<<<< HEAD
 func (m *Managers) UpdateRemoteAccountService(ctx context.Context, req *managersproto.ManagerRequest) (*managersproto.ManagerResponse, error) {
-=======
-func (m *Managers) DeleteRemoteAccountService(ctx context.Context, req *managersproto.ManagerRequest) (*managersproto.ManagerResponse, error) {
->>>>>>> 4a28d0d2
 	var resp managersproto.ManagerResponse
 	sessionToken := req.SessionToken
 	authResp := m.IsAuthorizedRPC(sessionToken, []string{common.PrivilegeConfigureUsers}, []string{})
@@ -230,14 +222,25 @@
 		resp.Header = authResp.Header
 		return &resp, nil
 	}
-<<<<<<< HEAD
 	data := m.EI.UpdateRemoteAccountService(req)
-=======
-	data := m.EI.DeleteRemoteAccountService(req)
->>>>>>> 4a28d0d2
-	resp.Header = data.Header
-	resp.StatusCode = data.StatusCode
-	resp.StatusMessage = data.StatusMessage
-	resp.Body = generateResponse(data.Body)
-	return &resp, nil
+	resp.Header = data.Header
+	resp.StatusCode = data.StatusCode
+	resp.StatusMessage = data.StatusMessage
+	resp.Body = generateResponse(data.Body)
+	return &resp, nil
+}
+
+//DeleteRemoteAccountService will do the rpc call to delete an existing BMC account
+func DeleteRemoteAccountService(req managersproto.ManagerRequest) (*managersproto.ManagerResponse, error) {
+	conn, err := services.ODIMService.Client(services.Managers)
+	if err != nil {
+		return nil, fmt.Errorf("Failed to create client connection: %v", err)
+	}
+	defer conn.Close()
+	mService := managersproto.NewManagersClient(conn)
+	resp, err := mService.DeleteRemoteAccountService(context.TODO(), &req)
+	if err != nil {
+		return nil, fmt.Errorf("RPC error: %v", err)
+	}
+	return resp, nil
 }