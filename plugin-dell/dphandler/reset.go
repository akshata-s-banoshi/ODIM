//(C) Copyright [2020] Hewlett Packard Enterprise Development LP
//
//Licensed under the Apache License, Version 2.0 (the "License"); you may
//not use this file except in compliance with the License. You may obtain
//a copy of the License at
//
//    http://www.apache.org/licenses/LICENSE-2.0
//
//Unless required by applicable law or agreed to in writing, software
//distributed under the License is distributed on an "AS IS" BASIS, WITHOUT
//WARRANTIES OR CONDITIONS OF ANY KIND, either express or implied. See the
//License for the specific language governing permissions and limitations
// under the License.

// Package dphandler ...
package dphandler

import (
	"encoding/json"
	"fmt"
	"io/ioutil"
	"net/http"
	"strings"

	"github.com/ODIM-Project/ODIM/lib-dmtf/model"
	"github.com/ODIM-Project/ODIM/lib-utilities/common"
	l "github.com/ODIM-Project/ODIM/lib-utilities/logs"
	"github.com/ODIM-Project/ODIM/lib-utilities/response"
	pluginConfig "github.com/ODIM-Project/ODIM/plugin-dell/config"
	"github.com/ODIM-Project/ODIM/plugin-dell/dpmodel"
	"github.com/ODIM-Project/ODIM/plugin-dell/dputilities"
	iris "github.com/kataras/iris/v12"
)

// QueryDevice alias queryDevice
var QueryDevice = queryDevice

// ResetComputerSystem : reset computer system
func ResetComputerSystem(ctx iris.Context) {
	ctxt := ctx.Request().Context()

	//Get token from Request
	token := ctx.GetHeader("X-Auth-Token")
	//Validating the token
	if token != "" {
		flag := TokenValidation(token)
		if !flag {
			l.LogWithFields(ctxt).Error("Invalid/Expired X-Auth-Token")
			ctx.StatusCode(http.StatusUnauthorized)
			ctx.WriteString("Invalid/Expired X-Auth-Token")
			return
		}
	}
	var deviceDetails dpmodel.Device
	uri := ctx.Request().RequestURI
	//replacing the request url with south bound translation URL
	for key, value := range pluginConfig.Data.URLTranslation.SouthBoundURL {
		uri = strings.Replace(uri, key, value, -1)
	}
	//Get device details from request
	err := ctx.ReadJSON(&deviceDetails)
	if err != nil {
		l.LogWithFields(ctxt).Error("While trying to collect data from request, got: " + err.Error())
		ctx.StatusCode(http.StatusBadRequest)
		ctx.WriteString("Error: bad request.")
		return
	}
	device := &dputilities.RedfishDevice{
		Host:     deviceDetails.Host,
		Username: deviceDetails.Username,
		Password: string(deviceDetails.Password),
	}

	var request map[string]interface{}
	err = json.Unmarshal(deviceDetails.PostBody, &request)
	if err != nil {
<<<<<<< HEAD
		l.LogWithFields(ctxt).Error("While trying to unmarshall data : " + err.Error())
=======
		log.Error("While trying to unmarshal data : " + err.Error())
>>>>>>> 8505bc97
		ctx.StatusCode(http.StatusBadRequest)
		ctx.WriteString("Error: bad request.")
		return
	}
	resetType := request["ResetType"].(string)
	systemURI := strings.Split(uri, "Actions")[0]
<<<<<<< HEAD
	statusCode, _, body, err := queryDevice(ctxt, systemURI, device, http.MethodGet)
=======
	statusCode, _, body, err := QueryDevice(systemURI, device, http.MethodGet)
>>>>>>> 8505bc97
	if err != nil {
		errMsg := "error while getting system data, got: " + err.Error()
		l.LogWithFields(ctxt).Error(errMsg)
		ctx.StatusCode(int(statusCode))
		ctx.WriteString(errMsg)
		return
	}
	var respData model.ComputerSystem
	if err := json.Unmarshal(body, &respData); err != nil {
		l.LogWithFields(ctxt).Warn("While unmarshaling the bios settings response from device, got: " + err.Error())
		ctx.StatusCode(http.StatusBadRequest)
		ctx.WriteString("Error: bad request.")
		return
	}
	respBody, statuscode, err := checkPowerState(resetType, respData.PowerState)
	if err != nil {
		l.LogWithFields(ctxt).Error(err.Error())
		ctx.StatusCode(int(statuscode))
		ctx.Write(respBody)
		return
	}
	device.PostBody, _ = json.Marshal(dpmodel.ResetPostRequest{
		ResetType: resetType,
	})
	redfishClient, err := dputilities.GetRedfishClient()
	if err != nil {
		errMsg := "While trying to create the redfish client, got:" + err.Error()
		l.LogWithFields(ctxt).Error(errMsg)
		ctx.StatusCode(http.StatusInternalServerError)
		ctx.WriteString(errMsg)
		return
	}

	resp, err := redfishClient.ResetComputerSystem(device, uri)
	if err != nil {
		errorMessage := "While trying to reset the computer system, got: " + err.Error()
		l.LogWithFields(ctxt).Error(errorMessage)
		if resp == nil {
			ctx.WriteString(errorMessage)
			ctx.StatusCode(http.StatusInternalServerError)
			return
		}
	}
	defer resp.Body.Close()
	body, err = ioutil.ReadAll(resp.Body)
	if err != nil {
		errorMessage := "While trying to read the response body, got: " + err.Error()
		l.LogWithFields(ctxt).Error(errorMessage)
		ctx.WriteString(errorMessage)
	}
	if resp.StatusCode == http.StatusNoContent {
		resp.StatusCode = http.StatusOK
		body = updateResetResponse()
	}
	ctx.StatusCode(resp.StatusCode)
	ctx.Write(body)
}

func updateResetResponse() []byte {
	resp := response.Args{
		Code:      response.Success,
		Message:   "Request completed successfully",
		ErrorArgs: []response.ErrArgs{},
	}
	resp.CreateGenericErrorResponse()
	body, _ := json.Marshal(resp)
	return body
}

func checkPowerState(resetType, powerState string) ([]byte, int32, error) {
	resp := response.Args{
		Code:    response.NoOperation,
		Message: "",
		ErrorArgs: []response.ErrArgs{
			{
				StatusMessage: response.NoOperation,
			},
		},
	}
	r := resp.CreateGenericErrorResponse()
	body, _ := json.Marshal(r)

	switch powerState {
	case "On":
		if resetType == "On" {
			return body, http.StatusOK, fmt.Errorf("power state is on")
		}
	case "Off":
		if resetType == "ForceOff" {
			return body, http.StatusOK, fmt.Errorf("power state is Off")
		}
		if resetType != "On" {
			errorMessage := "Can't reset, power is in off state"
			resp := common.GeneralError(http.StatusConflict, response.PropertyValueConflict, errorMessage, []interface{}{resetType, powerState}, nil)
			body, _ := json.Marshal(resp.Body)
			return body, http.StatusConflict, fmt.Errorf("power state is Off")
		}
	}
	return body, 0, nil
}<|MERGE_RESOLUTION|>--- conflicted
+++ resolved
@@ -74,22 +74,14 @@
 	var request map[string]interface{}
 	err = json.Unmarshal(deviceDetails.PostBody, &request)
 	if err != nil {
-<<<<<<< HEAD
 		l.LogWithFields(ctxt).Error("While trying to unmarshall data : " + err.Error())
-=======
-		log.Error("While trying to unmarshal data : " + err.Error())
->>>>>>> 8505bc97
 		ctx.StatusCode(http.StatusBadRequest)
 		ctx.WriteString("Error: bad request.")
 		return
 	}
 	resetType := request["ResetType"].(string)
 	systemURI := strings.Split(uri, "Actions")[0]
-<<<<<<< HEAD
-	statusCode, _, body, err := queryDevice(ctxt, systemURI, device, http.MethodGet)
-=======
-	statusCode, _, body, err := QueryDevice(systemURI, device, http.MethodGet)
->>>>>>> 8505bc97
+	statusCode, _, body, err := QueryDevice(ctxt, systemURI, device, http.MethodGet)
 	if err != nil {
 		errMsg := "error while getting system data, got: " + err.Error()
 		l.LogWithFields(ctxt).Error(errMsg)
