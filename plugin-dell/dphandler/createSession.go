//(C) Copyright [2020] Hewlett Packard Enterprise Development LP
//
//Licensed under the Apache License, Version 2.0 (the "License"); you may
//not use this file except in compliance with the License. You may obtain
//a copy of the License at
//
//    http://www.apache.org/licenses/LICENSE-2.0
//
//Unless required by applicable law or agreed to in writing, software
//distributed under the License is distributed on an "AS IS" BASIS, WITHOUT
//WARRANTIES OR CONDITIONS OF ANY KIND, either express or implied. See the
//License for the specific language governing permissions and limitations
// under the License.

// Package dphandler ...
package dphandler

import (
	"context"
	"encoding/base64"
	"encoding/json"
<<<<<<< HEAD
	"io/ioutil"
	"net/http"
	"time"

	uuid "github.com/satori/go.uuid"

	l "github.com/ODIM-Project/ODIM/lib-utilities/logs"
	pluginConfig "github.com/ODIM-Project/ODIM/plugin-dell/config"
	"github.com/ODIM-Project/ODIM/plugin-dell/dpmodel"
	iris "github.com/kataras/iris/v12"
=======
	"net/http"
	"time"

	pluginConfig "github.com/ODIM-Project/ODIM/plugin-dell/config"
	"github.com/ODIM-Project/ODIM/plugin-dell/dpmodel"
	iris "github.com/kataras/iris/v12"
	uuid "github.com/satori/go.uuid"
	log "github.com/sirupsen/logrus"
>>>>>>> 8505bc97
	"golang.org/x/crypto/sha3"
)

// TokenMap is used to define the plugin generated tokens
type TokenMap struct {
	Token    string
	LastUsed time.Time
}

var tokenDetails []TokenMap
var tokenSpec TokenMap

// CreateSession is used to create session for odimra to interact with plugin
func CreateSession(ctx iris.Context) {
	ctxt := ctx.Request().Context()
	var userCreds dpmodel.Users
	rawBodyAsBytes, err := IoUtilReadAll(ctx.Request().Body)
	if err != nil {
		errorMessage := "While trying to validate the credentials, got: " + err.Error()
		l.LogWithFields(ctxt).Error(errorMessage)
		ctx.StatusCode(http.StatusBadRequest)
		ctx.WriteString(errorMessage)
	}
	err = json.Unmarshal(rawBodyAsBytes, &userCreds)
	if err != nil {
		errorMessage := "While trying to unmarshal user details, got: " + err.Error()
		l.LogWithFields(ctxt).Error(errorMessage)
		ctx.StatusCode(http.StatusInternalServerError)
		ctx.WriteString(errorMessage)
	}
	//Validate the credentials
	userName := userCreds.Username
	password := userCreds.Password
<<<<<<< HEAD
	validateResponse := validate(ctxt, userName, password)
=======

	validateResponse := validate(userName, password)
>>>>>>> 8505bc97
	if !validateResponse {
		errorMessage := "Invalid credentials for session creation"
		l.LogWithFields(ctxt).Error(errorMessage)
		ctx.StatusCode(http.StatusUnauthorized)
		ctx.WriteString(errorMessage)
		return
	}
	//Create token
	token := createToken()
	currentTime := time.Now()
	tokenSpec.Token = token
	tokenSpec.LastUsed = currentTime
	tokenDetails = append(tokenDetails, tokenSpec)
	ctx.StatusCode(http.StatusCreated)
	ctx.Header("X-Auth-Token", token)
}

func validate(ctxt context.Context, userName, password string) bool {
	//var err error
	username := pluginConfig.Data.PluginConf.UserName
	passwd := pluginConfig.Data.PluginConf.Password
	if username != userName {
		return false
	}
	hash := sha3.New512()
	hash.Write([]byte(password))
	hashSum := hash.Sum(nil)
	hashedPassword := base64.URLEncoding.EncodeToString(hashSum)
	if passwd != hashedPassword {
		l.LogWithFields(ctxt).Error("Username/Password does not match")
		return false
	}

	return true
}

func createToken() string {
	token := uuid.NewV4().String()
	return token
}<|MERGE_RESOLUTION|>--- conflicted
+++ resolved
@@ -19,8 +19,6 @@
 	"context"
 	"encoding/base64"
 	"encoding/json"
-<<<<<<< HEAD
-	"io/ioutil"
 	"net/http"
 	"time"
 
@@ -30,16 +28,6 @@
 	pluginConfig "github.com/ODIM-Project/ODIM/plugin-dell/config"
 	"github.com/ODIM-Project/ODIM/plugin-dell/dpmodel"
 	iris "github.com/kataras/iris/v12"
-=======
-	"net/http"
-	"time"
-
-	pluginConfig "github.com/ODIM-Project/ODIM/plugin-dell/config"
-	"github.com/ODIM-Project/ODIM/plugin-dell/dpmodel"
-	iris "github.com/kataras/iris/v12"
-	uuid "github.com/satori/go.uuid"
-	log "github.com/sirupsen/logrus"
->>>>>>> 8505bc97
 	"golang.org/x/crypto/sha3"
 )
 
@@ -73,12 +61,7 @@
 	//Validate the credentials
 	userName := userCreds.Username
 	password := userCreds.Password
-<<<<<<< HEAD
 	validateResponse := validate(ctxt, userName, password)
-=======
-
-	validateResponse := validate(userName, password)
->>>>>>> 8505bc97
 	if !validateResponse {
 		errorMessage := "Invalid credentials for session creation"
 		l.LogWithFields(ctxt).Error(errorMessage)
