--- conflicted
+++ resolved
@@ -21,10 +21,7 @@
 	"net/http"
 	"strings"
 
-<<<<<<< HEAD
-=======
 	"github.com/ODIM-Project/ODIM/lib-dmtf/model"
->>>>>>> 39e3d303
 	pluginConfig "github.com/ODIM-Project/ODIM/plugin-dell/config"
 	"github.com/ODIM-Project/ODIM/plugin-dell/dpmodel"
 	"github.com/ODIM-Project/ODIM/plugin-dell/dputilities"
@@ -57,11 +54,7 @@
 		}
 	}
 	var deviceDetails dpmodel.Device
-<<<<<<< HEAD
-	reqPostBody := &SimpleUpdatePostBody{}
-=======
 	reqPostBody := &model.SimpleUpdate{}
->>>>>>> 39e3d303
 	uri := ctx.Request().RequestURI
 	//Get device details from request
 	err := ctx.ReadJSON(&deviceDetails)
@@ -71,25 +64,15 @@
 		ctx.WriteString("Error: bad request.")
 		return
 	}
-<<<<<<< HEAD
-	err = json.Unmarshal(deviceDetails.PostBody,reqPostBody)
-	if err!= nil{
-=======
 	err = json.Unmarshal(deviceDetails.PostBody, reqPostBody)
 	if err != nil {
->>>>>>> 39e3d303
 		errMsg := "While trying to unmarshal request body, got:" + err.Error()
 		log.Error(errMsg)
 		return
 	}
 	reqPostBody.Targets = nil
-<<<<<<< HEAD
-	deviceDetails.PostBody,err = json.Marshal(reqPostBody)
-	if err!= nil{
-=======
 	deviceDetails.PostBody, err = json.Marshal(reqPostBody)
 	if err != nil {
->>>>>>> 39e3d303
 		errMsg := "While trying to marshal request body, got:" + err.Error()
 		log.Error(errMsg)
 		return
