//(C) Copyright [2020] Hewlett Packard Enterprise Development LP
//
//Licensed under the Apache License, Version 2.0 (the "License"); you may
//not use this file except in compliance with the License. You may obtain
//a copy of the License at
//
//    http://www.apache.org/licenses/LICENSE-2.0
//
//Unless required by applicable law or agreed to in writing, software
//distributed under the License is distributed on an "AS IS" BASIS, WITHOUT
//WARRANTIES OR CONDITIONS OF ANY KIND, either express or implied. See the
//License for the specific language governing permissions and limitations
// under the License.

// Package dphandler ...
package dphandler

import (
<<<<<<< HEAD
	"io/ioutil"
	"net/http"
	"strings"

	l "github.com/ODIM-Project/ODIM/lib-utilities/logs"
=======
	"net/http"
	"strings"

>>>>>>> 8505bc97
	pluginConfig "github.com/ODIM-Project/ODIM/plugin-dell/config"
	"github.com/ODIM-Project/ODIM/plugin-dell/dpmodel"
	"github.com/ODIM-Project/ODIM/plugin-dell/dputilities"
	iris "github.com/kataras/iris/v12"
<<<<<<< HEAD
=======
	log "github.com/sirupsen/logrus"
>>>>>>> 8505bc97
)

// SetDefaultBootOrder : sets the defult boot order
func SetDefaultBootOrder(ctx iris.Context) {
	ctxt := ctx.Request().Context()

	//Get token from Request
	token := ctx.GetHeader("X-Auth-Token")
	//Validating the token
	if token != "" {
		flag := TokenValidation(token)
		if !flag {
			l.LogWithFields(ctxt).Error("X-Auth-Token is either expired or invalid")
			ctx.StatusCode(http.StatusUnauthorized)
			ctx.WriteString("Invalid/Expired X-Auth-Token")
			return
		}
	}

	var deviceDetails dpmodel.Device
	uri := ctx.Request().RequestURI
	l.LogWithFields(ctxt).Debugf("incoming request received for setting boot order for URI %s method %s", uri, ctx.Request().Method)
	//replacing the request url with south bound translation URL
	for key, value := range pluginConfig.Data.URLTranslation.SouthBoundURL {
		uri = strings.Replace(uri, key, value, -1)
	}
	l.LogWithFields(ctxt).Debugf("the request URI for default boot setting has been replaced with southbound URI %s", uri)

	//Get device details from request
	err := ctx.ReadJSON(&deviceDetails)
	if err != nil {
		l.LogWithFields(ctxt).Error("error while trying to get device data from request " + err.Error())
		ctx.StatusCode(http.StatusBadRequest)
		ctx.WriteString("Error: bad request.")
		return
	}

	device := &dputilities.RedfishDevice{
		Host:     deviceDetails.Host,
		Username: deviceDetails.Username,
		Password: string(deviceDetails.Password),
	}

	redfishClient, err := dputilities.GetRedfishClient()
	if err != nil {
		errMsg := "While trying to create the redfish client, got:" + err.Error()
		l.LogWithFields(ctxt).Error(errMsg)
		ctx.StatusCode(http.StatusInternalServerError)
		ctx.WriteString(errMsg)
		return
	}

	//Subscribe to Events
	resp, err := redfishClient.SetDefaultBootOrder(device, uri)
	if err != nil {
		errorMessage := "while trying to set default boot order, got: " + err.Error()
		l.LogWithFields(ctxt).Error(errorMessage)
		if resp == nil {
			ctx.StatusCode(http.StatusInternalServerError)
			ctx.WriteString(errorMessage)
			return
		}
	}
	defer resp.Body.Close()
	body, err := IoUtilReadAll(resp.Body)
	if err != nil {
		body = []byte("while trying to set default boot order, got: " + err.Error())
		l.LogWithFields(ctxt).Error(string(body))
	}

	ctx.StatusCode(resp.StatusCode)
	ctx.Write(body)
}<|MERGE_RESOLUTION|>--- conflicted
+++ resolved
@@ -16,25 +16,14 @@
 package dphandler
 
 import (
-<<<<<<< HEAD
-	"io/ioutil"
 	"net/http"
 	"strings"
 
 	l "github.com/ODIM-Project/ODIM/lib-utilities/logs"
-=======
-	"net/http"
-	"strings"
-
->>>>>>> 8505bc97
 	pluginConfig "github.com/ODIM-Project/ODIM/plugin-dell/config"
 	"github.com/ODIM-Project/ODIM/plugin-dell/dpmodel"
 	"github.com/ODIM-Project/ODIM/plugin-dell/dputilities"
 	iris "github.com/kataras/iris/v12"
-<<<<<<< HEAD
-=======
-	log "github.com/sirupsen/logrus"
->>>>>>> 8505bc97
 )
 
 // SetDefaultBootOrder : sets the defult boot order
