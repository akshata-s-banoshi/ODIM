//(C) Copyright [2020] Hewlett Packard Enterprise Development LP
//
//Licensed under the Apache License, Version 2.0 (the "License"); you may
//not use this file except in compliance with the License. You may obtain
//a copy of the License at
//
//    http://www.apache.org/licenses/LICENSE-2.0
//
//Unless required by applicable law or agreed to in writing, software
//distributed under the License is distributed on an "AS IS" BASIS, WITHOUT
//WARRANTIES OR CONDITIONS OF ANY KIND, either express or implied. See the
//License for the specific language governing permissions and limitations
// under the License.

// Package dphandler ...
package dphandler

import (
	"io/ioutil"
	"net/http"
	"time"

<<<<<<< HEAD
	l "github.com/ODIM-Project/ODIM/lib-utilities/logs"
=======
>>>>>>> 8505bc97
	pluginConfig "github.com/ODIM-Project/ODIM/plugin-dell/config"
	"github.com/ODIM-Project/ODIM/plugin-dell/dpmodel"
	"github.com/ODIM-Project/ODIM/plugin-dell/dpresponse"
	"github.com/ODIM-Project/ODIM/plugin-dell/dputilities"
	iris "github.com/kataras/iris/v12"
<<<<<<< HEAD
=======
	log "github.com/sirupsen/logrus"
>>>>>>> 8505bc97
)

// TokenValidation validates sent token with the list of plugin generated tokens
func TokenValidation(token string) bool {
	var flag bool
	flag = false
	for _, v := range tokenDetails {
		if token == v.Token {
			flag = true
			if time.Since(v.LastUsed).Minutes() > pluginConfig.Data.SessionTimeoutInMinutes {
				return flag
			}
		}
	}
	return flag
}

<<<<<<< HEAD
=======
var IoUtilReadAll = ioutil.ReadAll

>>>>>>> 8505bc97
// Validate does Basic authentication with device and returns UUID of device in response
func Validate(ctx iris.Context) {
	ctxt := ctx.Request().Context()
	//Get token from Request
	if ctx.GetHeader("X-Auth-Token") == "" && ctx.GetHeader("Authorization") == "" {
		ctx.StatusCode(http.StatusUnauthorized)
		l.LogWithFields(ctxt).Error("No valid authorization")
		ctx.WriteString("No valid authorization")
		return
	}
	token := ctx.GetHeader("X-Auth-Token")
	//Validating the token
	if token != "" {
		flag := TokenValidation(token)
		if !flag {
			l.LogWithFields(ctxt).Error("Invalid/Expired X-Auth-Token")
			ctx.StatusCode(http.StatusUnauthorized)
			ctx.WriteString("Invalid/Expired X-Auth-Token")
			return
		}
	}
	l.LogWithFields(ctxt).Debugf("incoming request received for the URI %s method %s", ctx.Request().RequestURI, ctx.Request().Method)
	var deviceDetails dpmodel.Device
	//Get device details from request
	err := ctx.ReadJSON(&deviceDetails)
	if err != nil {
		l.LogWithFields(ctxt).Error("While trying to collect data from request, got: " + err.Error())
		ctx.StatusCode(http.StatusBadRequest)
		ctx.WriteString("Error: bad request.")
		return
	}
	device := &dputilities.RedfishDevice{
		Host:     deviceDetails.Host,
		Username: deviceDetails.Username,
		Password: string(deviceDetails.Password),
	}
	redfishClient, err := dputilities.GetRedfishClient()
	if err != nil {
		l.LogWithFields(ctxt).Error("error while trying to create the redfish client to connect to device " + err.Error())
		dpresponse.SetErrorResponse(ctx, err.Error(), http.StatusInternalServerError)
		return
	}
	//Get ServiceRoot of the device
	err = redfishClient.GetRootService(device)
	if err != nil {
		l.LogWithFields(ctxt).Error("error while trying to get RootService data of the device " + err.Error())
		dpresponse.SetErrorResponse(ctx, err.Error(), http.StatusBadRequest)
		return
	}
	//Doing Get on device using basic Authentication
	resp, err := redfishClient.BasicAuthWithDevice(ctxt, device, device.RootNode.Systems.Oid)
	if err != nil {
		l.LogWithFields(ctxt).Error("error while trying to authenticate device with basic auth " + err.Error())
		dpresponse.SetErrorResponse(ctx, err.Error(), http.StatusBadRequest)
		return
	}

	body, err := IoUtilReadAll(resp.Body)
	if err != nil {
		l.LogWithFields(ctxt).Error("error while trying to read the response body from the device" + err.Error())
		dpresponse.SetErrorResponse(ctx, err.Error(), http.StatusBadRequest)
		return
	}
	defer resp.Body.Close()
	l.LogWithFields(ctxt).Debugf("received response code %d for the URI %s with the response body %s from the southbound", resp.StatusCode, resp.Request.URL, string(body))

	if resp.StatusCode == http.StatusUnauthorized {
		l.LogWithFields(ctxt).Warn("received unauthorized error from the device while requesting for device data")
		ctx.StatusCode(resp.StatusCode)
		ctx.JSON(string(body))
		return
	}
	if resp.StatusCode >= 300 {
<<<<<<< HEAD
		l.LogWithFields(ctxt).Errorf("southbound %s responded with status code %d with response %s while getting compute system details", device.Host, resp.StatusCode, string(body))
=======
		log.Warn("Could not retrieve ComputerSystems for " + device.Host + ": " + string(body))
>>>>>>> 8505bc97
	}

	response := dpresponse.Device{
		ServerIP:   device.Host,
		Username:   device.Username,
		DeviceUUID: device.RootNode.UUID,
	}
	ctx.StatusCode(resp.StatusCode)
	ctx.JSON(response)
}<|MERGE_RESOLUTION|>--- conflicted
+++ resolved
@@ -20,19 +20,12 @@
 	"net/http"
 	"time"
 
-<<<<<<< HEAD
 	l "github.com/ODIM-Project/ODIM/lib-utilities/logs"
-=======
->>>>>>> 8505bc97
 	pluginConfig "github.com/ODIM-Project/ODIM/plugin-dell/config"
 	"github.com/ODIM-Project/ODIM/plugin-dell/dpmodel"
 	"github.com/ODIM-Project/ODIM/plugin-dell/dpresponse"
 	"github.com/ODIM-Project/ODIM/plugin-dell/dputilities"
 	iris "github.com/kataras/iris/v12"
-<<<<<<< HEAD
-=======
-	log "github.com/sirupsen/logrus"
->>>>>>> 8505bc97
 )
 
 // TokenValidation validates sent token with the list of plugin generated tokens
@@ -50,11 +43,8 @@
 	return flag
 }
 
-<<<<<<< HEAD
-=======
 var IoUtilReadAll = ioutil.ReadAll
 
->>>>>>> 8505bc97
 // Validate does Basic authentication with device and returns UUID of device in response
 func Validate(ctx iris.Context) {
 	ctxt := ctx.Request().Context()
@@ -128,11 +118,7 @@
 		return
 	}
 	if resp.StatusCode >= 300 {
-<<<<<<< HEAD
-		l.LogWithFields(ctxt).Errorf("southbound %s responded with status code %d with response %s while getting compute system details", device.Host, resp.StatusCode, string(body))
-=======
-		log.Warn("Could not retrieve ComputerSystems for " + device.Host + ": " + string(body))
->>>>>>> 8505bc97
+		l.LogWithFields(ctxt).Warn("Could not retrieve ComputerSystems for " + device.Host + ": " + string(body))
 	}
 
 	response := dpresponse.Device{
