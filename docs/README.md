--- conflicted
+++ resolved
@@ -2485,15 +2485,11 @@
    -d \
 '{
 
-<<<<<<< HEAD
+
   "HostName": "{IPv4_address}",
-  "UserName": "admin",
-  "Password": "admin1234"
-=======
-  "HostName": "10.24.0.6",
   "UserName": "{username}",
   "Password": "{password}"
->>>>>>> 2a04b699
+
 
 }' \
  'https://{odim_host}:{port}/redfish/v1/AggregationService/AggregationSources/{AggregationSourceId}'
@@ -2506,15 +2502,10 @@
 ```
 {
 
-<<<<<<< HEAD
+
   "HostName": "{IPv4_address}",
-  "UserName": "admin",
-  "Password": "admin1234"
-=======
-  "HostName": "10.24.0.4",
   "UserName": "{username}",
   "Password": "{password}"
->>>>>>> 2a04b699
 
 }
 ```
@@ -2528,13 +2519,9 @@
    "@odata.context":"/redfish/v1/$metadata#AggregationSource.AggregationSource",
    "Id":"839c212d-9ab2-4868-8767-1bdcc0ce862c.1",
    "Name":"Aggregation Source",
-<<<<<<< HEAD
+
    "HostName":"{IPv4_address}",
-   "UserName":"admin",
-=======
-   "HostName":"10.24.0.4",
    "UserName":"{username}",
->>>>>>> 2a04b699
    "Links":{
       "ConnectionMethod": {
          "@odata.id": "/redfish/v1/AggregationService/ConnectionMethods/a172e66c-b4a8-437c-981b-1c07ddfeacab"
