--- conflicted
+++ resolved
@@ -199,12 +199,8 @@
 - [License Service](#license-service)
   - [Viewing the LicenseService root](#viewing-the-licenseservice-root)
   - [Viewing the license collection](#viewing-the-license-collection)
-<<<<<<< HEAD
-  - [Viewing information about a license](#viewing-information-about-a-license)
-=======
   - [Viewing single license](#viewing-single-license)
   - [Installing a license](#installing-a-license)
->>>>>>> 9118cf72
 - [Audit logs](#audit-logs)
 - [Security logs](#security-logs)
 
