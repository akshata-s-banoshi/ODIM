--- conflicted
+++ resolved
@@ -2702,14 +2702,10 @@
 ```
 {
       "Elements":[
-<<<<<<< HEAD
+
              {
                "@odata.id": "/redfish/v1/Systems/{ComputerSystemId}"
              }      
-=======
-            "/redfish/v1/Systems/8da0b6cd-42b7-4fd5-8ccf-97d0f58ae8c1.1",
-            "/redfish/v1/Systems/4da0b6cd-42b7-4fd5-8ccf-97d0f58ae8b1.1"
->>>>>>> 226874ec
    ]   
 }
 ```
@@ -2737,12 +2733,6 @@
       "@odata.context":"/redfish/v1/$metadata#Aggregate.Aggregate",
       "Id":"c14d91b5-3333-48bb-a7b7-75f74a137d48",
       "Name":"Aggregate",
-<<<<<<< HEAD
-=======
-      "Message":"The resource has been created successfully",
-      "MessageId":"Base.1.13.0.Created",
-      "Severity":"OK",
->>>>>>> 226874ec
       "Elements":[
             "@odata.id": "/redfish/v1/Systems/{ComputerSystemId}"      
    ]   
@@ -2767,11 +2757,7 @@
 curl -i GET \
    -H 'Authorization:Basic {base64_encoded_string_of_[username:password]}' \
  'https://{odim_host}:{port}/redfish/v1/AggregationService/Aggregates'
-<<<<<<< HEAD
-=======
-
->>>>>>> 226874ec
-```
+
 
 >**Sample response body**
 
@@ -2821,12 +2807,6 @@
    "@odata.context":"/redfish/v1/$metadata#Aggregate.Aggregate",
    "Id":"c14d91b5-3333-48bb-a7b7-75f74a137d48",
    "Name":"Aggregate",
-<<<<<<< HEAD
-=======
-   "Message":"Successfully Completed Request",
-   "MessageId":"Base.1.13.0.Success",
-   "Severity":"OK",
->>>>>>> 226874ec
    "Elements":[
       "@odata.id": "/redfish/v1/Systems/{ComputerSystemId}",
      ]
@@ -11424,14 +11404,7 @@
          "@odata.id":"/redfish/v1/Registries/ResourceEvent.1.2.1"
       },
       {
-<<<<<<< HEAD
-         "@odata.id":"/redfish/v1/Registries/TaskEvent.1.0.3"
-      },
-      {
-         "@odata.id":"/redfish/v1/Registries/TaskEvent.1.0.2"
-=======
          "@odata.id":"/redfish/v1/Registries/StorageDevice.1.1.0"
->>>>>>> 226874ec
       },
       {
          "@odata.id":"/redfish/v1/Registries/TaskEvent.1.0.3"
