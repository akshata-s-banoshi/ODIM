--- conflicted
+++ resolved
@@ -5594,15 +5594,9 @@
 |||
 |---------|-------|
 |**Method** |`GET` |
-<<<<<<< HEAD
 |**URI** |`/redfish/v1/Systems/{ComputerSystemID}/Processors` |
 |**Description** |This operation lists the processors of a specific system.|
 |**Returns** |Links to the list of processor resource endpoints|
-=======
-|**URI** |`/redfish/v1/Systems/{ComputerSystemId}/Processors` |
-|**Description** | This endpoint lists processors of a specific system. |
-| **Returns**        | List of processor resource endpoints. |
->>>>>>> 21101df9
 |**Response code** |`200 OK` |
 |**Authentication** |Yes|
 
@@ -10998,27 +10992,17 @@
 |-----------|-----------|
 |**Method** | `POST` |
 |**URI** |`/redfish/v1/EventService/Subscriptions` |
-<<<<<<< HEAD
-|**Description**| This operation subscribes a northbound client to events originating from a set of resources (southbound devices, managers, Resource Aggregator for ODIM itself\) by creating a subscription entry. For use cases, see *[Subscription use cases](#event-subscription-use-cases)*.<br>This operation is performed in the background as a Redfish task. If there is more than one resource that is sending a specific event, the task is further divided into subtasks. |
-|**Returns** |<ul><li>`Location` URI of the task monitor associated with this operation in the response header. See `Location` URI in *Sample response header (HTTP 202 status)*.</li><li>Link to the task and the task id in the sample response body. To get more information on the task, perform HTTP `GET` on the task URI. See *Sample response body (HTTP 202 status)*.</li><li>On successful completion, a `Location` header contains a link to the newly created subscription and a message in the JSON response body saying that the subscription is created. See *Sample response body (HTTP 201 status)*.</li></ul><br>**IMPORTANT:** Make a note of the task ID. If the task completes with an error, it is required to know which subtask has failed. To get the list of subtasks, perform HTTP `GET` on `/redfish/v1/TaskService/Tasks/{taskID}`.</li>|
-|**Response code** |On success, `202 Accepted`<br/>On successful completion of the task, `201 Created`|
-=======
 |**Description**| This endpoint subscribes a northbound client to events originating from a set of resources (southbound devices, managers, Resource Aggregator for ODIM itself\) by creating a subscription entry. For use cases, see *[Subscription use cases](#event-subscription-use-cases)*.<br>This operation is performed in the background as a Redfish task. If there is more than one resource that is sending a specific event, the task is further divided into subtasks. |
 |**Returns** |<ul><li>`Location` URI of the task monitor associated with this operation in the response header. See `Location` URI in *Sample response header (HTTP 202 status)*.</li><li>Link to the task and the task id in the sample response body. To get more information on the task, perform HTTP `GET` on the task URI. See *Sample response body (HTTP 202 status)*.</li><li>On successful completion, a `Location` header contains a link to the newly created subscription and a message in the JSON response body saying that the subscription is created. See *Sample response body (HTTP 201 status)*.</li></ul><br>**IMPORTANT:** Make a note of the task Id. If the task completes with an error, it is required to know which subtask has failed. To get the list of subtasks, perform HTTP `GET` on `/redfish/v1/TaskService/Tasks/{taskId}`.</li>|
 |**Response code** |On success, `202 Accepted`<br/>On successful completion of the task, `200 OK`|
->>>>>>> 21101df9
 |**Authentication** |Yes|
 
 **Usage information**
 
-<<<<<<< HEAD
 1. To know the progress of this operation, perform HTTP `GET` on the task monitor returned in the response header (until the task is complete).
 2. To get the list of subtask URIs, perform HTTP `GET` on the task URI returned in the JSON response body. See *Sample response body (HTTP 202 status)*. The JSON response body of each subtask contains a link to the task monitor associated with it. 
 3. To know the progress of the reset operation (subtask) on a specific server, perform HTTP `GET` on the task monitor associated with the respective subtask. 
 
-
-=======
->>>>>>> 21101df9
 >**curl command**
 
 ```
@@ -11298,7 +11282,7 @@
 
 **Protocol**
 
-<<<<<<< HEAD
+
 |String|Description|
 |------|-----------|
 |Redfish|The destination follows the Redfish specification for event notifications.|
@@ -11383,13 +11367,6 @@
    }
 }
 ```
-=======
-| String  | Description                                                  |
-| ------- | ------------------------------------------------------------ |
-| Redfish | The destination follows the Redfish specification for event notifications. |
-
-
->>>>>>> 21101df9
 
 ## Submitting a test event
 
