--- conflicted
+++ resolved
@@ -733,176 +733,6 @@
 ```
 
 
-
-<<<<<<< HEAD
-=======
-#  HTTP request methods responses headers and status codes
-
-Following are the Redfish-defined HTTP methods that you can use to implement various actions:
-
-|HTTP Request Methods|Description|
-|--------------------|-----------|
-|`GET` \[Read Requests\]|Use this method to request a representation of a specified resource \(single resource or collection\).|
-|`PATCH` \[Update\]|Use this method to apply partial modifications to a resource.|
-|`POST` \[Create\] \[Actions\]|Use this method to create a resource. Submit this request to the resource collection to which you want to add the new resource. You can also use this method to initiate operations on a resource or a collection of resources.|
-|`PUT` \[Replace\]|Use this method to replace the property values of a resource completely. It is used to both create and update the state of a resource.|
-|`DELETE` \[Delete\]|Use this method to delete a resource.|
-
-
-
-Resource Aggregator for ODIM supports the following responses:
-
-|Responses|Description|
-|---------|-----------|
-|Metadata responses|Describes the resources and types exposed by the service to generic clients.|
-|Resource responses|Response in JSON format for an individual resource.|
-|Resource collection responses|Response in JSON format for a collection of resources.|
-|Error responses|If there is an HTTP error, a high-level JSON response is provided with additional information.|
-
-
-
-Here's the list of headers that are common across responses.
-
-```
-"Connection": "keep-alive",
-"OData-Version": "4.0",
-"X-Frame-Options": "sameorigin",
-"X-Content-Type-Options":"nosniff",
-"Content-type":"application/json; charset=utf-8",
-"Cache-Control":"no-cache, no-store, must-revalidate",
-"Transfer-Encoding":"chunked",
-```
-
-
-
-Following are the HTTP status codes with their descriptions:
-
-| Success code<br> |Description|
-|-----------------|-----------|
-|200 OK|Successful completion of the request with representation in the body.|
-|201 Created|A new resource is successfully created with the `Location` header set to well-defined URI for the newly created resource. The response body may include the representation of the newly created resource.|
-|202 Accepted|The request has been accepted for processing but not processed. The `Location` header is set to URI of a task monitor that can be queried later for the status of the operation.|
-|204 No Content|The request succeeded, but no content is being returned in the body of the response.|
-
-| Error code<br> |Description|
-|-----------------|-----------|
-|301 Moved Permanently|The requested resource resides in a different URI given by the `Location` headers.|
-|400 Bad Request|The request could not be performed due to missing or invalid information. An extended error message is returned in the response body.|
-|401 Unauthorized|Missing or invalid authentication credentials included with a request.|
-|403 Forbidden|The server recognizes the credentials to be not having the necessary authorization to perform the operation.|
-|404 Not Found|The request specified the URI of a nonexisting resource.|
-|405 Method Not Allowed|When the HTTP verb specified in the request \(GET, PATCH, DELETE, and so on\) is not supported for a particular request URI. The response includes `Allow` header that lists the supported methods.|
-|409 Conflict|A creation or an update cannot be completed because it would conflict with the current state of the resources supported by the platform.|
-|500 Internal Server Error|When the server encounters an unexpected condition that prevents it from fulfilling the request.|
-|501 Not Implemented|When the server has not implemented the method for the resource.|
-|503 Service Unavailable|When the server is unable to service the request due to temporary overloading or maintenance.|
-
-
->**NOTE:**
-This guide provides success codes (200, 201, 202, 204) for all referenced API operations. For failed operations, refer to the error codes listed in this section.
-
-
-
-# Rate limits
-
-Shared services need to protect themselves from excessive use—whether intended or unintended—to maintain service availability. Rate limiting is used to control the rate of requests being sent or received in a network, which prevents the frequency of an operation from exceeding specific limits.
-In Resource Aggregator for ODIM, you can specify time (in milliseconds) to limit resources from being sent for the same requests multiple times. These resources include the log service entries that take more retrieval time from the BMC servers. You can limit the number of API requests being sent per session. Additionally, you can limit the number of sessions per user.
-Specify values for `resourceRateLimit`, `requestLimitPerSession`, and `sessionLimitPerUser` in the
-`kube_deploy_nodes.yaml` deployment configuration file as required. By default, the values of these parameters are empty, meaning there's no limit on these numbers, unless specified.
-
-### Examples:
-
-- **resourceRateLimit**: Specify values for the parameter in the following format:
-
-  ```
-  "resourceRateLimit": [
-  "/redfish/v1/Systems/{id}/LogServices/SL/Entries:10000",
-  "/redfish/v1/Systems/{id}/LogServices/IML/Entries:8000",
-  "/redfish/v1/Systems/{id}/LogServices/IEL/Entries:6000"
-  ]
-  ```
-
-  In case of multiple requests for these resources, the 503 error code is returned for the specified time (in milliseconds). The response header for this request consists of a property Retry-after which gives time (in seconds). After this time, requests are processed with the 200 status code.
-
-  > **Sample response body**
-
-  ```
-  {
-     "error":{
-        "code":"Base.1.11.0.GeneralError",
-        "message":"An error has occurred. See ExtendedInfo for more information.",
-        "@Message.ExtendedInfo":[
-           {
-              "@odata.type":"#Message.v1_1_2.Message",
-              "MessageId":"Base.1.11.0.GeneralError",
-              "Message":"too many requests, retry after some time",
-              "Severity":"Critical",
-              "Resolution":"Retry after some time"
-           }
-        ]
-     }
-  }
-  ```
-
-  > **Sample response header**
-
-  ```
-  Retry-After: 1
-  ```
-
-- **requestLimitPerSession**: Specify the number of concurrent API requests that can be sent per session. If you specify 15 as the value for this parameter, 15 API requests are processed with successful status code and the remaining concurrent requests triggered from your session return the 503 error code.
-
-  > **Sample response body**
-
-  ```
-  {
-     "error":{
-        "code":"Base.1.11.0.GeneralError",
-        "message":"An error has occurred. See ExtendedInfo for more information.",
-        "@Message.ExtendedInfo":[
-           {
-              "@odata.type":"#Message.v1_1_2.Message",
-              "MessageId":"Base.1.11.0.GeneralError",
-              "Message":"A general error has occurred. See Resolution for
-  information on how to resolve the error, or @Message.ExtendedInfo if
-  Resolution is not provided.",
-              "Severity":"Critical",
-              "Resolution":"None"
-           }
-        ]
-     }
-  }
-  ```
-
-- **sessionLimitPerUser**: Specify the number of active sessions a user can have. If you specify 10 as the value for this parameter, you can create 10 sessions for a particular user and you get 201 status code. Beyond this, the 503 error code is returned.
-
-  > **Sample response body**
-
-  ```
-  {
-     "error":{
-        "code":"Base.1.11.0.GeneralError",
-        "message":"An error has occurred. See ExtendedInfo for more
-  information.",
-        "@Message.ExtendedInfo":[
-           {
-              "@odata.type":"#Message.v1_1_2.Message",
-              "MessageId":"Base.1.11.0.SessionLimitExceeded",
-              "Message":"The session establishment failed due to the number of
-  simultaneous sessions exceeding the limit of the implementation.",
-              "Severity":"Critical",
-              "Resolution":"Reduce the number of other sessions before trying
-  to establish the session or increase the limit of simultaneous sessions, if
-  supported."
-           }
-        ]
-     }
-  }
-  ```
-
-  
-
->>>>>>> 977663cf
 # Authentication and authorization
 
 ##  Authentication methods for Redfish APIs
