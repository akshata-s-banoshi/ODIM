
# Table of contents

- [Introduction](#introduction)
  * [Resource Aggregator for ODIM logical architecture](#resource-aggregator-for-odim-logical-architecture)
- [API usage and access guidelines](#api-usage-and-access-guidelines)
- [Support for URL Encoding](#support-for-url-encoding)
- [List of supported APIs](#list-of-supported-apis)
  * [Viewing the list of supported Redfish services](#viewing-the-list-of-supported-redfish-services)
- [HTTP request methods, responses, and status codes](#http-request-methods-responses-and-status-codes)
- [Authentication and authorization](#authentication-and-authorization)
  * [Authentication methods for Redfish APIs](#authentication-methods-for-redfish-apis)
  * [Role-based authorization](#role-based-authorization)
- [Sessions](#sessions)
  * [Viewing the session service root](#viewing-the-session-service-root)
  * [Creating a session](#creating-a-session)
  * [Listing sessions](#listing-sessions)
  * [Viewing information about a single session](#viewing-information-about-a-single-session)
  * [Deleting a session](#deleting-a-session)
- [User roles and privileges](#user-roles-and-privileges)
  * [Viewing the account service root](#viewing-the-account-service-root)
  * [Creating a role](#creating-a-role)
  * [Listing roles](#listing-roles)
  * [Viewing information about a role](#viewing-information-about-a-role)
  * [Updating a role](#updating-a-role)
  * [Deleting a role](#deleting-a-role)
- [User accounts](#user-accounts)
  * [Creating a user account](#creating-a-user-account)
    + [Password requirements](#password-requirements)
  * [Listing user accounts](#listing-user-accounts)
  * [Viewing the account details](#viewing-the-account-details)
  * [Updating a user account](#updating-a-user-account)
  * [Deleting a user account](#deleting-a-user-account)
- [Resource aggregation and management](#resource-aggregation-and-management)
  * [Viewing the aggregation service root](#viewing-the-aggregation-service-root)
  * [Connection methods](#connection-methods)
    + [Viewing a collection of connection methods](#viewing-a-collection-of-connection-methods)
    + [Viewing a connection method](#viewing-a-connection-method)
      - [Connection method variants](#connection-method-variants)
  * [Adding a plugin as an aggregation source](#adding-a-plugin-as-an-aggregation-source)
  * [Adding a server as an aggregation source](#adding-a-server-as-an-aggregation-source)
  * [Viewing a collection of aggregation sources](#viewing-a-collection-of-aggregation-sources)
  * [Viewing an aggregation source](#viewing-an-aggregation-source)
  * [Updating an aggregation source](#updating-an-aggregation-source)
  * [Resetting servers](#resetting-servers)
  * [Changing the boot order of servers to default settings](#changing-the-boot-order-of-servers-to-default-settings)
  * [Deleting a resource from the inventory](#deleting-a-resource-from-the-inventory)
  * [Aggregates](#aggregates)
  * [Creating an aggregate](#creating-an-aggregate)
  * [Viewing a list of aggregates](#viewing-a-list-of-aggregates)
  * [Viewing information about a single aggregate](#viewing-information-about-a-single-aggregate)
  * [Deleting an aggregate](#deleting-an-aggregate)
  * [Adding elements to an aggregate](#adding-elements-to-an-aggregate)
  * [Resetting an aggregate of computer systems](#resetting-an-aggregate-of-computer-systems)
  * [Setting boot order of an aggregate to default settings](#setting-boot-order-of-an-aggregate-to-default-settings)
  * [Removing elements from an aggregate](#removing-elements-from-an-aggregate)
- [Resource inventory](#resource-inventory)
  * [Collection of computer systems](#collection-of-computer-systems)
  * [Single computer system](#single-computer-system)
  * [Memory collection](#memory-collection)
  * [Single memory](#single-memory)
  * [Memory domains](#memory-domains)
  * [BIOS](#bios)
  * [Network interfaces](#network-interfaces)
  * [Ethernet interfaces](#ethernet-interfaces)
  * [Single Ethernet interface](#single-ethernet-interface)
  * [PCIeDevice](#pciedevice)
  * [Storage](#storage)
  * [StoragePools](#StoragePools)
    * [Collection of StoragePools](#StoragePools-collection)
    * [Single StoragePool](#Single-StoragePool)
    * [Collection of AllocatedVolumes](#AllocatedVolumes-Collection)
    * [Single AllocatedVolume](#single-AllocatedVolume)
    * [Collection of ProvidingDrives](#ProvidingDrives-Collection)
    * [Single ProvidingDrive](#single-ProvidingDrive)
  * [Storage subsystem](#storage-subsystem)
  * [Drives](#drives)
    + [Single drive](#single-drive)
  * [Volumes](#volumes)
    + [Collection of volumes](#collection-of-volumes)
    + [Single volume](#single-volume)
    + [Creating a volume](#creating-a-volume)
    + [Deleting a volume](#deleting-a-volume)
  * [SecureBoot](#secureboot)
  * [Processors](#processors)
  * [Single processor](#single-processor)
  * [Chassis](#chassis)
    + [Collection of chassis](#collection-of-chassis)
    + [Single chassis](#single-chassis)
    + [Thermal metrics](#thermal-metrics)
    + [Collection of network adapters](#collection-of-network-adapters)
    + [Single network adapter](#single-network-adapter)
    + [Power](#power)
    + [Creating a rack group](#creating-a-rack-group)
    + [Creating a rack](#creating-a-rack)
    + [Attaching chassis to a rack](#attaching-chassis-to-a-rack)
    + [Detaching chassis from a rack](#detaching-chassis-from-a-rack)
    + [Deleting a rack](#deleting-a-rack)
    + [Deleting a rack group](#deleting-a-rack-group)
  * [Searching the inventory](#searching-the-inventory)
    + [Request URI parameters](#request-uri-parameters)
- [Actions on a computer system](#actions-on-a-computer-system)
  * [Resetting a computer system](#resetting-a-computer-system)
  * [Changing the boot order of a computer system to default settings](#changing-the-boot-order-of-a-computer-system-to-default-settings)
  * [Changing BIOS settings](#changing-bios-settings)
  * [Changing the boot settings](#changing-the-boot-settings)
- [Managers](#managers)
  * [Collection of managers](#collection-of-managers)
  * [Single manager](#single-manager)
  * [VirtualMedia](#virtualmedia)
    + [Viewing the VirtualMedia collection](#viewing-the-virtualmedia-collection)
    + [Viewing a VirtualMedia Instance](#viewing-a-virtualmedia-instance)
    + [Inserting VirtualMedia](#inserting-virtualmedia)
    + [Ejecting VirtualMedia](#ejecting-virtualmedia)
- [Software and firmware inventory](#software-and-firmware-inventory)
  * [Viewing the update service root](#viewing-the-update-service-root)
  * [Viewing the firmware inventory](#viewing-the-firmware-inventory)
  * [Viewing a specific firmware resource](#viewing-a-specific-firmware-resource)
  * [Viewing the software inventory](#viewing-the-software-inventory)
  * [Viewing a specific software resource](#viewing-a-specific-software-resource)
  * [Actions](#actions)
    + [Simple update](#simple-update)
      - [Request parameters](#request-parameters)
    + [Start update](#start-update)
- [Host to fabric networking](#host-to-fabric-networking)
  * [Collection of fabrics](#collection-of-fabrics)
  * [Single fabric](#single-fabric)
  * [Collection of switches](#collection-of-switches)
  * [Single switch](#single-switch)
  * [Collection of ports](#collection-of-ports)
  * [Single port](#single-port)
  * [Collection of address pools](#collection-of-address-pools)
  * [Single address pool](#single-address-pool)
  * [Collection of endpoints](#collection-of-endpoints)
  * [Single endpoint](#single-endpoint)
  * [Collection of zones](#collection-of-zones)
  * [Single zone](#single-zone)
  * [Creating a zone-specific address pool](#creating-a-zone-specific-address-pool)
  * [Creating an address pool for zone of zones](#creating-an-address-pool-for-zone-of-zones)
  * [Adding a zone of zones](#adding-a-zone-of-zones)
  * [Adding an endpoint](#adding-an-endpoint)
  * [Creating a zone of endpoints](#creating-a-zone-of-endpoints)
  * [Updating a zone](#updating-a-zone)
  * [Deleting a zone](#deleting-a-zone)
  * [Deleting an endpoint](#deleting-an-endpoint)
  * [Deleting an address pool](#deleting-an-address-pool)
- [Tasks](#tasks)
  * [Viewing the task service root](#viewing-the-task-service-root)
  * [Viewing a collection of tasks](#viewing-a-collection-of-tasks)
  * [Viewing information about a specific task](#viewing-information-about-a-specific-task)
  * [Viewing a task monitor](#viewing-a-task-monitor)
  * [Deleting a task](#deleting-a-task)
- [Events](#events)
  * [Viewing the event service root](#viewing-the-event-service-root)
  * [Creating an event subscription](#creating-an-event-subscription)
    + [Creating event subscription with eventformat type “MetricReport”](#creating-event-subscription-with-eventformat-type---metricreport)
  * [Submitting a test event](#submitting-a-test-event)
  * [Event subscription use cases](#event-subscription-use-cases)
    + [Subscribing to resource addition notification](#subscribing-to-resource-addition-notification)
    + [Subscribing to resource removal notification](#subscribing-to-resource-removal-notification)
    + [Subscribing to task status notifications](#subscribing-to-task-status-notifications)
  * [Viewing a collection of event subscriptions](#viewing-a-collection-of-event-subscriptions)
  * [Viewing information about a specific event subscription](#viewing-information-about-a-specific-event-subscription)
  * [Deleting an event subscription](#deleting-an-event-subscription)
- [Message registries](#message-registries)
  * [Viewing a collection of registries](#viewing-a-collection-of-registries)
  * [Viewing a single registry](#viewing-a-single-registry)
  * [Viewing a file in a registry](#viewing-a-file-in-a-registry)
- [Redfish Telemetry](#redfish-telemetry-service)
  * [Viewing the telemetry service root](#viewing-the-telemetry-service-root)
  * [Collection of metric definitions](#collection-of-metric-definitions)
  * [Single metric definition](#single-metric-definition)
  * [Collection of Metric Report Definitions](#collection-of-metric-report-definitions)
  * [Single metric report definition](#single-metric-report-definition)
  * [Collection of metric reports](#collection-of-metric-reports)
  * [Single metric report](#single-metric-report)
  * [Collection of Triggers](#collection-of-triggers)
  * [Single Trigger](#single-trigger)
  * [Updating a trigger](#updating-a-trigger)

# Introduction 

Resource Aggregator for Open Distributed Infrastructure Management (ODIMRA) is a modular, open framework for simplified management and orchestration of distributed physical infrastructure. It provides a unified management platform for converging multivendor hardware equipment. By exposing a standards-based programming interface, it enables easy and secure management of wide range of multivendor IT infrastructure distributed across multiple data centers.

ODIMRA framework comprises the following two components.

- The resource aggregation function (the resource aggregator)

  The resource aggregation function is the single point of contact between the northbound clients and the southbound infrastructure. Its primary function is to build and maintain a central resource inventory. It exposes Redfish-compliant APIs to allow northbound infrastructure management systems to:

    - Get a unified view of the southbound compute, local storage, and Ethernet switch fabrics available in the resource inventory
    - Gather crucial configuration information about southbound resources
    - Manipulate groups of resources in a single action
    - Listen to similar events from multiple southbound resources
  
- One or more plugins

  The plugins abstract, translate, and expose southbound resource information to the resource aggregator through RESTful APIs. HPE Resource Aggregator for ODIM supports:


  - Generic Redfish (GRF) plugin for ODIM: Plugin that can be used for any Redfish-compliant device
  - Plugin for unmanaged racks (URP): Plugin that acts as a resource manager for unmanaged racks
  - Integration of additional third-party plugins: Dell, Lenovo and Cisco ACI plugins

This guide provides reference information for the northbound APIs exposed by the resource aggregator. These APIs are designed as per DMTF's [Redfish® Scalable Platforms API (Redfish) specification 1.14.0](https://www.dmtf.org/sites/default/files/standards/documents/DSP0266_1.14.0.pdf) and are fully Redfish-compliant.

Redfish® is an open industry standard specification, API, and schema. It specifies a RESTful interface and uses JSON and OData. The Redfish standards are designed to deliver simple and secure environment for managing multivendor, converged, and hybrid IT infrastructure.


##  Resource Aggregator for ODIM logical architecture

Resource Aggregator for ODIM framework adopts a layered architecture and has many functional layers.


The following figure shows these functional layers of Resource Aggregator for ODIM deployed in a data center.

![ODIM_architecture](images/arch.png)

**API layer**


This layer hosts a REST server which is open-source and secure. It learns about the southbound resources from the plugin layer and exposes the corresponding Redfish data model payloads to the northbound clients. The northbound clients communicate with this layer through a REST-based protocol that is fully compliant with DMTF's Redfish® specifications (Schema 2021.2 and Specification 1.14.0).
The API layer sends user requests to the plugins through the aggregation, the event, and the fabric services.

**Services layer**

The services layer is where all the services are hosted. This layer implements service logic for all use cases through an extensible domain model (Redfish Data Model). All resource information is stored in this data model and is used to service the API requests coming from the API layer. Any responses from the plugin layer might update the domain model. It maintains the state for event subscriptions, credentials, and tasks.


![Redfish_data_model](images/redfish_data_model.png)

**Event message bus layer**


This layer hosts a message broker which acts as a communication channel between the plugin layer and the upper layers. It supports common messaging architecture to forward events received from the plugin layer to the upper layers. During the run-time, Resource Aggregator for ODIM uses either Kafka or the Redis stream service as the event message bus. 
The services and the event message bus layers host Redis data store.

**Plugin layer**


This layer connects the actual managed resources to the aggregator layers and is de-coupled from the upper layers. A plugin abstracts vendor-specific access protocols to a common interface which the aggregator layers use to communicate with the resources. It uses REST-based communication to interact with the other layers. It collects events to be exposed to fault management systems and uses the event message bus to publish events. 
The plugin layer allows developers to create plugins on any tool set of their choice without enforcing any strict language binding. To know how to develop plugins, refer to [Resource Aggregator for Open Distributed Infrastructure Management Plugin Developer's Guide](https://github.com/ODIM-Project/ODIM/blob/development/plugin-redfish/README.md).


# API usage and access guidelines

To access the RESTful APIs exposed by the resource aggregator, you need an HTTPS-capable client, such as a web browser with a REST Client plugin extension, or a Desktop REST Client application, or curl (a popular, free command-line utility). You can also easily write simple REST clients for RESTful APIs using modern scripting languages.

<blockquote>
Tip: It is good to use a tool, such as curl or any Desktop REST Client application initially to perform requests. Later,
you will want to write your own scripting code to perform requests.
</blockquote>
This guide contains sample request and response payloads. For information on response payload parameters, refer to [Redfish® Scalable Platforms API (Redfish) schema 2021.2](https://www.dmtf.org/sites/default/files/standards/documents/DSP2046_2021.2.pdf).

> **IMPORTANT:**
The response codes and the JSON request and response parameters provided in this guide may vary for systems depending on the vendor, model, and firmware versions.

**HTTP headers**

Include the following HTTP headers:

- `Content-Type:application/json` for all RESTful API operations that include a request body in JSON
    format.
- Authentication header (BasicAuth or XAuthToken) for all RESTful API operations except for HTTP GET on the Redfish service root and HTTP POST on sessions.

**Base URL**

Use the following URL in all HTTP requests that you send to the resource aggregator:

`https://{odimra_host}:{port}/`

- {odimra_host} is the fully qualified domain name (FQDN) used for generating certificates while deploying the resource aggregator.
<<<<<<< HEAD
  
=======
>>>>>>> dd4b82ea
	>**NOTE:** Ensure that FQDN is provided in the `/etc/hosts` file or in the DNS server.


- {port} is the port where the services of the resource aggregator are running. The default port is 45000. If you have changed the default port in the `/etc/odimra_config/odimra_config.json` file, use that as the port.
>**NOTE**: To access the base URL using a REST client, replace `{odimra_host}` with the IP address of the system where the resource aggregator is installed. To use FQDN in place of `{odimra_host}`, add the Resource Aggregator for ODIM server certificate to the browser where the REST client is launched.


**curl usage**

The examples shown in this guide use curl to make HTTP requests.

[curl](https://curl.haxx.se) is a command-line tool which helps you get or send information through URLs using supported protocols. The resource aggregator for ODIM supports HTTPS.

**curl command options (flags):**

- `--cacert` <file_path> includes a specified X.509 root certificate.
- `-H` passes on custom headers.
- `-X` specifies a custom request method. Use -X for HTTP PATCH, PUT, DELETE operations.
- `-d` posts data to a URI. Use -d for all HTTP operations that include a request body.
- `-i` returns HTTP response headers.
- `-v` fetches verbose.

For a complete list of curl flags, see information provided at [https://curl.haxx.se](https://curl.haxx.se).


>**IMPORTANT:** If you have set proxy configuration, set no_proxy using the following command before running a curl command.<br>
    ```
    export no_proxy="127.0.0.1,localhost,{odimra_host}"
     ```

**Including HTTP certificate**

Without CA certificate, curl fails to verify that HTTP connections are secure and curl commands may fail with the SSL certificate problem. Provide the root CA certificate to curl for secure SSL communication.


1. If you are running curl commands on the server where the resource aggregator is deployed, provide the `rootCA.crt` file as shown in the curl command:
   ```
   curl -v --cacert {path}/rootCA.crt 'https://{odimra_host}:{port}/redfish/v1'
   ```
    {path} is where you have generated certificates during the deployment of the resource aggregator.

2. If you are running curl commands on a different server, perform the following steps to provide the rootCA.crt file.
    1. Navigate to `~/ODIM/build/cert_generator/certificates` on the server where the resource aggregator is deployed.
    2. Copy the `rootCA.crt` file.
    3. Log in to your server and paste the `rootCA.crt` file in a folder.
    4. Open the `/etc/hosts` file to edit.
    5. Scroll to the end of the file, add the following line, and save:
       `{odim_server_ipv4_address} {FQDN}`
    6. Check if curl is working using the curl command:
        ```
        curl -v --cacert {path}/rootCA.crt 'https://{odimra_host}:{port}/redfish/v1'
        ```

>**NOTE:** To avoid using the `--cacert` flag in every curl command, add `rootCA.crt` in the `ca-certificates.crt` file located in this path:<br> `/etc/ssl/certs/ca-certificates.crt`.

# Support for URL Encoding

The URL encoding mechanism translates the characters in the URLs to a representation that are universally accepted by all web browsers and servers. 

Resource Aggregator for ODIM supports all standard URL encoded characters for all the APIs. When Resource Aggregator for ODIM gets an encoded URL path, the non-ASCII characters in its path are internally translated and sent to the web browsers. In other words, if you replace a character in a URL with its standard encoding notation, Resource Aggregator for ODIM accepts the encoded notation, decodes it to the actual character acceptable by the web browser and sends responses.

**Example**: In the URL`/redfish/v1/Systems/e24fb205-6669-4080-b53c-67d4923aa73e.1`, if you replace the  `/` character with %2F and send the request, Resource Aggregator for ODIM accepts the URL, decodes the encoded notation internally and sends an accurate response.

<blockquote>Tip: You can visit https://www.w3schools.com/tags/ref_urlencode.ASP or browse the Internet to view the standard ASCII Encoding Reference of the URL characters.</blockquote>

# List of supported APIs

Resource Aggregator for ODIM supports the following Redfish APIs:

|Redfish Service Root||
|-------|--------------------|
|/redfish|`GET`|
|/redfish/v1|`GET`|
|/redfish/v1/odata|`GET`|
|/redfish/v1/$metadata|`GET`|

|SessionService||
|-------|--------------------|
|/redfish/v1/SessionService|`GET`|
|/redfish/v1/SessionService/Sessions|`POST`, `GET`|
|redfish/v1/SessionService/Sessions/\{sessionId\}|`GET`, `DELETE`|

|AccountService||
|-------|--------------------|
|/redfish/v1/AccountService|`GET`|
|/redfish/v1/AccountService/Accounts|`POST`, `GET`|
|/redfish/v1/AccountService/Accounts/\{accountId\}|`GET`, `DELETE`, `PATCH`|
|/redfish/v1/AccountService/Roles|`POST`, `GET`|
|/redfish/v1/AccountService/Roles/\{roleId\}|`GET`, `DELETE`, `PATCH`|

|AggregationService||
|-------|--------------------|
|/redfish/v1/AggregationService|`GET`|
|/redfish/v1/AggregationService/AggregationSources<br> |`GET`, `POST`|
|/redfish/v1/AggregationService/AggregationSources/\{aggregationSourceId\}|`GET`, `PATCH`, `DELETE`|
|/redfish/v1/AggregationService/Actions/AggregationService.Reset|`POST`|
|/redfish/v1/AggregationService/Actions/AggregationService.SetDefaultBootOrder|`POST`|
|/redfish/v1/AggregationService/Aggregates|`GET`, `POST`|
|/redfish/v1/AggregationService/Aggregates/\{aggregateId\}|`GET`, `DELETE`|
|/redfish/v1/AggregationService/Aggregates/\{aggregateId\}/Actions/Aggregate.AddElements|`POST`|
|/redfish/v1/AggregationService/Aggregates/\{aggregateId\}/Aggregate.Reset|`POST`|
|/redfish/v1/AggregationService/Aggregates/\{aggregateId\}/Aggregate.SetDefaultBootOrder|`POST`|
|/redfish/v1/AggregationService/Aggregates/\{aggregateId\}/Actions/Aggregate.RemoveElements|`POST`|
|/redfish/v1/AggregationService/ConnectionMethods|GET|
|/redfish/v1/AggregationService/ConnectionMethods/\{connectionmethodsId\}|GET|

|Systems||
|-------|--------------------|
|/redfish/v1/Systems|`GET`|
|/redfish/v1/Systems/\{ComputerSystemId\}|`GET`, `PATCH`|
|/redfish/v1/Systems/\{ComputerSystemId\}/Memory|`GET`|
|/redfish/v1/Systems/\{ComputerSystemId\}/Memory/\{memoryId\}|`GET`|
|/redfish/v1/Systems/\{ComputerSystemId\}/MemoryDomains|`GET`|
|/redfish/v1/Systems/\{ComputerSystemId\}/NetworkInterfaces|`GET`|
|/redfish/v1/Systems/\{ComputerSystemId\}/EthernetInterfaces|`GET`|
|/redfish/v1/Systems/\{ComputerSystemId\}/EthernetInterfaces/\{Id\}|`GET`|
|/redfish/v1/Systems/\{ComputerSystemId\}/Bios|`GET`|
|/redfish/v1/Systems/\{ComputerSystemId\}/SecureBoot|`GET`|
|/redfish/v1/Systems/{ComputerSystemId}/PCIeDevices/{PCIeDeviceId}|`GET`|
|/redfish/v1/Systems/\{ComputerSystemId\}/Storage|`GET`|
|/redfish/v1/Systems/\{ComputerSystemId\}/Storage/\{storageSubsystemId\}|`GET`|
|/redfish/v1/Systems/\{ComputerSystemId\}/Storage/\{storageSubsystemId\}/Drives/\{driveId\}|`GET`|
|/redfish/v1/Systems/\{ComputerSystemId\}/Storage/\{storageSubsystemId\}/Volumes|`GET` , `POST`|
|/redfish/v1/Systems/\{ComputerSystemId\}/Storage/\{storageSubsystemId\}/Volumes/\{volumeId\}|`GET`, `DELETE`|
|/redfish/v1/Systems/{ComputerSystemId}/Storage/{storageControllerId}/StoragePools|`GET`|
|/redfish/v1/Systems/{ComputerSystemId}/Storage/{storageControllerId}/StoragePools/{storagepool_Id}|`GET`|
|/redfish/v1/Systems/{ComputerSystemId}/Storage/{StorageControllerId}/StoragePools/{storagepool_Id}/AllocatedVolumes|`GET`|
|/redfish/v1/Systems/{ComputerSystemId}/Storage/{StorageControllerId}/StoragePools/{storagepool_Id}/AllocatedVolumes/{allocatedvolumes_Id}|`GET`|
|/redfish/v1/Systems/{ComputerSystemId}/Storage/{StorageControllerId}/StoragePools/{storagepool_Id}/CapacitySources/{capacitysources_Id}/ProvidingDrives|`GET`|
|/redfish/v1/Systems/{ComputerSystemId}/Storage/{StorageControllerId}/StoragePools/{storagepool_Id}/CapacitySources/{capacitysources_Id}/ProvidingDrives/{providingdrives_id}|`GET`|
|/redfish/v1/Systems/\{ComputerSystemId\}/Processors|`GET`|
|/redfish/v1/Systems/\{ComputerSystemId\}/Processors/\{Id\}|`GET`|
|/redfish/v1/Systems?filter=\{searchKeys\}%20\{conditionKeys\}%20\{value/regEx\}|`GET`|
|/redfish/v1/Systems/\{ComputerSystemId\}/Bios/Settings<br> |`GET`, `PATCH`|
|/redfish/v1/Systems/\{ComputerSystemId\}/Actions/ComputerSystem.Reset|`POST`|
|/redfish/v1/Systems/\{ComputerSystemId\}/Actions/ComputerSystem.SetDefaultBootOrder|`POST`|

|Chassis||
|-------|--------------------|
|/redfish/v1/Chassis|`GET`, `POST`|
|/redfish/v1/Chassis/\{chassisId\}|`GET`, `PATCH`, `DELETE`|
|/redfish/v1/Chassis/\{chassisId\}/Thermal|`GET`|
|/redfish/v1/Chassis/\{ChassisId\}/Power|`GET`|
|/redfish/v1/Chassis/\{chassisId\}/NetworkAdapters|`GET`|
|/redfish/v1/Chassis/{ChassisId}/NetworkAdapters/{networkadapterId}|GET|`Login` |

|Managers||
|-------|--------------------|
|/redfish/v1/Managers|`GET`|
|/redfish/v1/Managers/\{managerId\}|`GET`|
|/redfish/v1/Managers/\{managerId\}/EthernetInterfaces|`GET`|
|/redfish/v1/Managers/\{managerId\}/HostInterfaces|`GET`|
|/redfish/v1/Managers/\{managerId\}/LogServices|`GET`|
|/redfish/v1/Managers/\{managerId\}/NetworkProtocol|`GET`|
|/redfish/v1/Managers/{ManagerId}/VirtualMedia|`GET`|
|/redfish/v1/Managers/{ManagerId}/VirtualMedia/{VirtualMediaID}| `GET`  |
|/redfish/v1/Managers/{ManagerId}/VirtualMedia/{VirtualMediaID}/Actions/VirtualMedia.InsertMedia|`POST`|
|/redfish/v1/Managers/{ManagerId}/VirtualMedia/{VirtualMediaID}/Actions/VirtualMedia.EjectMedia|`POST`|

|UpdateService||
|-------|--------------------|
|/redfish/v1/UpdateService|`GET`|
|/redfish/v1/UpdateService/FirmwareInventory|`GET`|
|/redfish/v1/UpdateService/FirmwareInventory/\{inventoryId\}|`GET`|
|/redfish/v1/UpdateService/SoftwareInventory|`GET`|
|/redfish/v1/UpdateService/SoftwareInventory/\{inventoryId\}|`GET`|
|/redfish/v1/UpdateService/Actions/UpdateService.SimpleUpdate|`POST`|
|/redfish/v1/UpdateService/Actions/UpdateService.StartUpdate|`POST`|

|EventService||
|-------|--------------------|
|/redfish/v1/EventService|`GET`|
|/redfish/v1/EventService/Subscriptions|`POST`, `GET`|
|/redfish/v1/EventService/Actions/EventService.SubmitTestEvent|`POST`|
|/redfish/v1/EventService/Subscriptions/\{subscriptionId\}|`GET`, `DELETE`|

|Fabrics||
|-------|--------------------|
|/redfish/v1/Fabrics|`GET`|
|/redfish/v1/Fabrics/\{fabricId\}|`GET`|
|/redfish/v1/Fabrics/\{fabricId\}/Switches|`GET`|
|/redfish/v1/Fabrics/\{fabricId\}/Switches/\{switchId\}|`GET`|
|/redfish/v1/Fabrics/\{fabricId\}/Switches/\{switchId\}/Ports<br> |`GET`|
|/redfish/v1/Fabrics/\{fabricId\} /Switches/\{switchId\}/Ports/\{portid\}<br> |`GET`|
|/redfish/v1/Fabrics/\{fabricId\}/Zones|`GET`, `POST`|
|/redfish/v1/Fabrics/\{fabricId\}/Zones/\{zoneId\}|`GET`, `PATCH`, `DELETE`|
|/redfish/v1/Fabrics/\{fabricId\}/AddressPools|`GET`, `POST`|
|/redfish/v1/Fabrics/\{fabricId\}/AddressPools/\{addresspoolid\}|`GET`, `DELETE`|
|/redfish/v1/Fabrics/\{fabricId\}/Endpoints|`GET`, `POST`|
|/redfish/v1/Fabrics/\{fabricId\}/Endpoints/\{endpointid\}|`GET`, `DELETE`|

|TaskService||
|-------|--------------------|
|/redfish/v1/TaskService|`GET`|
|/redfish/v1/TaskService/Tasks|`GET`|
|/redfish/v1/TaskService/Tasks/\{taskId\}|`GET`, `DELETE`|
| /redfish/v1/TaskService/Tasks/\{taskId\}/SubTasks |`GET`|
| /redfish/v1/TaskService/Tasks/\{taskId\}/SubTasks/ \{subTaskId\} |`GET`|

| TelemetryService                                             |                |
| ------------------------------------------------------------ | -------------- |
| /redfish/v1/TelemetryService                                 | `GET`          |
| /redfish/v1/TelemetryService/MetricDefinitions               | `GET`          |
| /redfish/v1/TelemetryService/MetricDefinitions/{MetricDefinitionId} | `GET`          |
| /redfish/v1/TelemetryService/MetricReportDefinitions         | `GET`          |
| /redfish/v1/TelemetryService/MetricReportDefinitions/{MetricReportDefinitionId} | `GET`          |
| redfish/v1/TelemetryService/MetricReports                    | `GET`          |
| /redfish/v1/TelemetryService/MetricReports/{MetricReportId}  | `GET`          |
| /redfish/v1/TelemetryService/Triggers                        | `GET`          |
| /redfish/v1/TelemetryService/Triggers/{TriggerId}            | `GET`, `PATCH` |

|Task monitor||
|-------|--------------------|
|/taskmon/\{taskId\}|`GET`|

|Registries||
|-------|--------------------|
|/redfish/v1/Registries|`GET`|
|/redfish/v1/Registries/\{registryId\}|`GET`|
|/redfish/v1/registries/\{registryFileId\}|`GET`|


>**NOTE:**
`ComputerSystemId` is the unique identifier of a system specified by Resource Aggregator for ODIM.
It is represented as `<UUID.n>` in Resource Aggregator for ODIM. `<UUID.n>` is the
universally unique identifier of a system. Example: *ba0a6871-7bc4-5f7a-903d-67f3c205b08c.1*.


## Viewing the list of supported Redfish services

|||
|---------|-------|
|**Method** |`GET` |
|**URI** |`/redfish/v1` |
|**Description** |This is the URI for the Redfish service root. Perform `GET` on this URI to fetch a list of available Redfish services.|
|**Returns** |All the available services in the service root.|
|**Response Code** |`200 OK` |
|**Authentication** |No|


>**curl command**


```curl
curl -i GET 'https://{odimra_host}:{port}/redfish/v1'
```

>**Sample response header**


```
Allow:GET
Cache-Control:no-cache
Connection:keep-alive
Content-Type:application/json; charset=UTF-8
Link:</redfish/v1/SchemaStore/en/ServiceRoot.json/>; rel=describedby
Odata-Version:4.0
X-Frame-Options:sameorigin
Date":Fri,15 May 2020 13:55:53 GMT+5m 11s
Transfer-Encoding:chunked

```

>**Sample response body**


```
{
   "@odata.context": "/redfish/v1/$metadata#ServiceRoot.ServiceRoot",
   "@odata.id": "/redfish/v1/",
   "@odata.type": "#ServiceRoot.v1_11_0.ServiceRoot",
   "Id": "RootService",
   "Registries": {
      "@odata.id": "/redfish/v1/Registries"
   },
   "SessionService": {
      "@odata.id": "/redfish/v1/SessionService"
   },
   "AccountService": {
      "@odata.id": "/redfish/v1/AccountService"
   },
   "EventService": {
      "@odata.id": "/redfish/v1/EventService"
   },
   "Tasks": {
      "@odata.id": "/redfish/v1/TaskService"
   },
   "TelemetryService": {
      "@odata.id": "/redfish/v1/TelemetryService"
   },
   "AggregationService": {
      "@odata.id": "/redfish/v1/AggregationService"
   },
   "Systems": {
      "@odata.id": "/redfish/v1/Systems"
   },
   "Chassis": {
      "@odata.id": "/redfish/v1/Chassis"
   },
   "Fabrics": {
      "@odata.id": "/redfish/v1/Fabrics"
   },
   "Managers": {
      "@odata.id": "/redfish/v1/Managers"
   },
   "Links": {
      "Sessions": {
         "@odata.id": "/redfish/v1/SessionService/Sessions"
      }
   },
   "Name": "Root Service",
   "Oem":{

   },
   "RedfishVersion": "1.11.1",
   "UUID": "a64fc187-e0e9-4f68-82a8-67a616b84b1d"
}
```



#  HTTP request methods responses and status codes

Following are the Redfish-defined HTTP methods that you can use to implement various actions:

|HTTP Request Methods|Description|
|--------------------|-----------|
|`GET` \[Read Requests\]|Use this method to request a representation of a specified resource \(single resource or collection\).|
|`PATCH` \[Update\]|Use this method to apply partial modifications to a resource.|
|`POST` \[Create\] \[Actions\]|Use this method to create a resource. Submit this request to the resource collection to which you want to add the new resource. You can also use this method to initiate operations on a resource or a collection of resources.|
|`PUT` \[Replace\]|Use this method to replace the property values of a resource completely. It is used to both create and update the state of a resource.|
|`DELETE` \[Delete\]|Use this method to delete a resource.|

Resource Aggregator for ODIM supports the following responses:

|Responses|Description|
|---------|-----------|
|Metadata responses|Describes the resources and types exposed by the service to generic clients.|
|Resource responses|Response in JSON format for an individual resource.|
|Resource collection responses|Response in JSON format for a collection of resources.|
|Error responses|If there is an HTTP error, a high-level JSON response is provided with additional information.|

Following are the HTTP status codes with their descriptions:

| Success code<br> |Description|
|-----------------|-----------|
|200 OK|Successful completion of the request with representation in the body.|
|201 Created|A new resource is successfully created with the `Location` header set to well-defined URI for the newly created resource. The response body may include the representation of the newly created resource.|
|202 Accepted|The request has been accepted for processing but not processed. The `Location` header is set to URI of a task monitor that can be queried later for the status of the operation.|
|204 No Content|The request succeeded, but no content is being returned in the body of the response.|

| Error code<br> |Description|
|-----------------|-----------|
|301 Moved Permanently|The requested resource resides in a different URI given by the `Location` headers.|
|400 Bad Request|The request could not be performed due to missing or invalid information. An extended error message is returned in the response body.|
|401 Unauthorized|Missing or invalid authentication credentials included with a request.|
|403 Forbidden|The server recognizes the credentials to be not having the necessary authorization to perform the operation.|
|404 Not Found|The request specified the URI of a nonexisting resource.|
|405 Method Not Allowed|When the HTTP verb specified in the request \(GET, PATCH, DELETE, and so on\) is not supported for a particular request URI. The response includes `Allow` header that lists the supported methods.|
|409 Conflict|A creation or an update cannot be completed because it would conflict with the current state of the resources supported by the platform.|
|500 Internal Server Error|When the server encounters an unexpected condition that prevents it from fulfilling the request.|
|501 Not Implemented|When the server has not implemented the method for the resource.|
|503 Service Unavailable|When the server is unable to service the request due to temporary overloading or maintenance.|


>**NOTE:**
This guide provides success codes (200, 201, 202, 204) for all referenced API operations. For failed operations, refer to the error codes listed in this section.



# Authentication and authorization

##  Authentication methods for Redfish APIs

 To keep HTTP connections secure, Resource Aggregator for ODIM verifies credentials of HTTP requests. If you perform an unauthenticated HTTP operation on resources except for the following, you will receive an HTTP `401 unauthorized` error.

|Resource|URI|Description|
|--------|---|-----------|
|The Redfish service root|`GET` `/redfish` |The URI for the Redfish service root. It returns the version of Redfish services.|
|List of Redfish services|`GET``/redfish/v1` |It returns a list of available services.|
|$metadata|`GET``/redfish/v1/$metadata` |The Redfish metadata document.|
|OData|`GET``/redfish/v1/odata` |The Redfish OData service document.|
| The `Sessions` resource<br> |`POST``/redfish/v1/SessionService/Sessions` |Creates a Redfish login session.|

To authenticate requests with the Redfish services, implement any one of the following authentication methods:


-   **HTTP BASIC authentication \(BasicAuth\)** 

     To implement HTTP BASIC authentication:

     1. Generate a base64 encoded string of `{valid_username_of_odim_userAccount}:{valid_password_of_odim_userAccount}` using the following command:

         ```
        echo -n '{username}:{password}' | base64 -w0
        ```

        Initially, use the username and the password of the default administrator account. Later, you can create additional [user accounts](#user-accounts) and use their details to implement authentication.

     2. Provide the base64 encoded string in an HTTP `Authorization:Basic` header as shown in the curl command:

         ```
         curl -i --cacert {path}/rootCA.crt GET\
         -H 'Authorization:Basic {base64_encoded_string_of_[username:password]}' \
         'https://{odimra_host}:{port}/redfish/v1/AccountService'
         ```



-   **Redfish session login authentication \(XAuthToken\)** 

      To implement Redfish session login authentication, create a Redfish login [session](#sessions) and obtain an authentication token through session management interface.
    
      Every session that is created has an authentication token called `X-AUTH-TOKEN` associated with it. An `X-AUTH-TOKEN` is returned in the response header from session creation.
    
      To authenticate subsequent requests, provide this token in the `X-AUTH-TOKEN` request header.
    ```
    curl -i --cacert {path}/rootCA.crt GET \
    -H "X-Auth-Token:{X-Auth-Token}" \
     'https://{odimra_host}:{port}/redfish/v1/AccountService'
    ```

      An `X-AUTH-TOKEN` is valid and a session is open only for 30 minutes, unless you continue to send requests to a Redfish service using this token. An idle session is automatically terminated after the time-out interval.

## Role-based authorization

In Resource Aggregator for ODIM, the roles and privileges control which users have what access to resources. If you perform an HTTP operation on a resource without necessary privileges, you will receive an HTTP `403 Forbidden` error.

**Roles**

A role represents a set of operations that a user is allowed to perform. It is determined by a defined set of privileges. You can assign a role to a user at the time of user account creation.

With Resource Aggregator for ODIM, there are two kinds of defined roles:

-   **Redfish predefined roles** 

    Redfish predefined roles come with a predefined set of privileges. These predefined privileges cannot be removed or modified. You may assign additional OEM \(custom\) privileges. Following are the Redfish predefined roles that are available in Resource Aggregator for ODIM by default:

    -   `Administrator` 

    -   `Operator` 

    -   `ReadOnly` 

-   **User-defined roles** 

    User-defined roles are the custom roles that you can create and assign to a user. The privileges of a user-defined role are configurable—you can choose a privilege or a set of privileges to assign to this role at the time of role creation.

<blockquote>
NOTE:


-   Redfish predefined roles cannot be modified.

-   Before assigning a user-defined role to a user at the time of user account creation, ensure that it is created first.
</blockquote>

**Privileges**

A privilege is a permission to perform an operation or a set of operations within a defined management domain.

The following Redfish-specified privileges can be assigned to any user in Resource Aggregator for ODIM:

-    `ConfigureComponents` :
 Users with this privilege can configure components managed by the Redfish services in Resource   Aggregator for ODIM.
This privilege is required to create, update, and delete a resource or a collection of resources exposed by Redfish APIs using HTTP `POST, PATCH, DELETE` operations.

 -    `ConfigureManager` :
 Users with this privilege can configure manager resources.

 -    `ConfigureComponents` :
 Users with this privilege can configure components managed by the services.

 -    `ConfigureSelf` :
 Users with this privilege can change the password for their account.

 -    `ConfigureUsers` :
 Users with this privilege can configure users and their accounts. This privilege is assigned to an `Administrator`.
This privilege is required to create, update, and delete user accounts using HTTP `POST, PATCH, DELETE` operations.

 -    `Login` :
 Users with this privilege can log in to the service and read the resources.
This privilege is required to view any resource or a collection of resources exposed by Redfish APIs using HTTP `GET` operation.

**Mapping of privileges to roles in Resource Aggregator for ODIM**

|Roles|Assigned privileges|
|-----|-------------------|
|Administrator \(Redfish predefined\)|    `Login` <br>   `ConfigureManager` <br>   `ConfigureUsers` <br>    `ConfigureComponents` <br>   `ConfigureSelf` <br>|
|Operator \(Redfish predefined\)|    `Login` <br>   `ConfigureComponents` <br>   `ConfigureSelf` <br>|
|ReadOnly \(Redfish predefined\)|    `Login` <br>   `ConfigureSelf` <br>|


>**NOTE:**
Resource Aggregator for ODIM has a default user account that has all the privileges of an administrator role.


# Sessions

A session represents a window of user's login with a Redfish service and contains details about the user and the user activity. You can run multiple sessions simultaneously.

Resource Aggregator for ODIM offers Redfish `SessionService` interface for creating and managing sessions. It exposes APIs to achieve the following:

-   Fetching the `SessionService` root.

-   Creating a session.

-   Listing active sessions.

-   Deleting a session.


**Supported APIs**

|API URI|Operation Applicable|Required privileges|
|-------|--------------------|-------------------|
|/redfish/v1/SessionService|GET|`Login` |
|/redfish/v1/SessionService/Sessions|POST, GET|`Login`|
|redfish/v1/SessionService/Sessions/\{sessionId\}|GET, DELETE|`Login`, `ConfigureManager`, `ConfigureSelf` |

>**NOTE:**
Before accessing these endpoints, ensure that the user has the required privileges. If you access these endpoints without necessary privileges, you will receive an HTTP `403 Forbidden` error.



## Viewing the session service root

|||
|---------|---------------|
|**Method** | `GET` |
|**URI** |`/redfish/v1/SessionService` |
|**Description** |This endpoint retrieves JSON schema representing the Redfish `SessionService` root.|
|**Returns** |The properties for the Redfish `SessionService` itself and links to the actual list of sessions.|
|**Response Code** |`200 OK` |
|**Authentication** |No|


>**curl command**

```
curl -i GET \
              'https://{odimra_host}:{port}/redfish/v1/SessionService'

```


>**Sample response body**

```
{
   "@odata.type":"#SessionService.v1_1_8.SessionService",
   "@odata.id":"/redfish/v1/SessionService",
   "Id":"Sessions",
   "Name":"Session Service",
   "Status":{
      "State":"Enabled",
      "Health":"OK"
   },
   "ServiceEnabled":true,
   "SessionTimeout":30,
   "Sessions":{
      "@odata.id":"/redfish/v1/SessionService/Sessions"
   }
}
```

##  Creating a session

|||
|---------|---------------|
|**Method** | `POST` |
|**URI** |`/redfish/v1/SessionService/Sessions` |
|**Description** |This operation creates a session to implement authentication. Creating a session allows you to create an `X-AUTH-TOKEN` which is then used to authenticate with other services.<br>**NOTE:**<br>It is a good practice to note down the following:<br><ul><li>The session authentication token returned in the `X-AUTH-TOKEN` header.</li><li>The session Id returned in the `Location` header and the JSON response body.</li></ul><br> You will need the session authentication token to authenticate subsequent requests to the Redfish services and the session Id to log out later.|
|**Returns** |<ul><li> An `X-AUTH-TOKEN` header containing session authentication token.</li><li>`Location` header that contains a link to the newly created session instance.</li><li>The session Id and a message in the JSON response body saying that the session is created.</li></ul> |
|**Response Code** |`201 Created` |
|**Authentication** |No|



>**curl command**

```
curl -i POST \
   -H "Content-Type:application/json" \
   -d \
'{
"UserName": "{username}",
"Password": "{password}"
}' \
 'https://{odimra_host}:{port}/redfish/v1/SessionService/Sessions'

```


>**Sample request body**

```
{
"UserName": "abc",
"Password": "abc123"
}
```



**Request parameters**

|Parameter|Type|Description|
|---------|----|-----------|
|UserName|String \(required\)|Username of the user account for this session. For the first time, use the username of the default administrator account \(admin\). Later, when you create other user accounts, you can use the credentials of those accounts to create a session.<br>**NOTE:**<br> This user must have `Login` privilege.|
|Password|String \(required\)<br> |Password of the user account for this session. For the first time, use the password of the default administrator account. Later, when you create other user accounts, you can use the credentials of those accounts to create a session.<br> |



>**Sample response header**


```
Cache-Control:no-cache
Connection:keep-alive
Content-Type:application/json; charset=utf-8
Link:</redfish/v1/SessionService/Sessions/2d2e8ebc-4e7c-433a-bfd6-74dc420886d0/>; rel=self
Location:{odimra_host}:{port}/redfish/v1/SessionService/Sessions/2d2e8ebc-4e7c-433a-bfd6-74dc420886d0
Odata-Version:4.0
X-Auth-Token:15d0f639-f394-4be7-a8ef-ef9d1df07288
X-Frame-Options:sameorigin
Date:Fri,15 May 2020 14:08:55 GMT+5m 11s
Transfer-Encoding:chunked
```

>**Sample response body**


```
{
	"@odata.type": "#SessionService.v1_1_8.SessionService",
	"@odata.id": "/redfish/v1/SessionService/Sessions/1a547199-0dd3-42de-9b24-1b801d4a1e63",
	"Id": "1a547199-0dd3-42de-9b24-1b801d4a1e63",
	"Name": "Session Service",
	"Message": "The resource has been created successfully",
	"MessageId": "Base.1.6.1.Created",
	"Severity": "OK",
	"UserName": "abc"
}
```




## Listing sessions

|||
|---------|---------------|
|**Method** | `GET` |
|**URI** |`/redfish/v1/SessionService/Sessions` |
|**Description** |This operation lists user sessions.<br>**NOTE:**<br> Only a user with `ConfigureUsers` privilege can see a list of all user sessions.<br> Users with `ConfigureSelf` privilege can see only the sessions created by them.|
|**Returns** |Links to user sessions.|
|**Response Code** |`200 OK` |
|**Authentication** |Yes|


>**curl command**

```
curl -i GET \
               -H 'Authorization:Basic {base64_encoded_string_of_[username:password]}' \
              'https://{odimra_host}:{port}/redfish/v1/SessionService/Sessions'

```



## Viewing information about a single session

|||
|---------|---------------|
|**Method** | `GET` |
|**URI** |`/redfish/v1/SessionService/Sessions/{sessionId}` |
|**Description** |This operation retrieves information about a specific user session.<br>**NOTE:**<br> Only a user with `ConfigureUsers` privilege can view information about any user session.<br><br> Users with `ConfigureSelf` privilege can view information about only the sessions created by them.<br>|
|**Returns** |JSON schema representing this session.|
|**Response Code** |`200 OK` |
|**Authentication** |Yes|

>**curl command**


```
curl -i GET \
                -H "X-Auth-Token:{X-Auth-Token}" \
              'https://{odimra_host}:{port}/redfish/v1/SessionService/Sessions/{sessionId}'

```


>**Sample response body**

```
{
   "@odata.type":"#Session.v1_3_0.Session",
   "@odata.id":"/redfish/v1/SessionService/Sessions/4ee42139-22db-4e2a-97e4-020013248768",
   "Id":"4ee42139-22db-4e2a-97e4-020013248768",
   "Name":"User Session",
   "UserName":"admin"
}
```



## Deleting a session

|||
|---------|---------------|
|**Method** | `DELETE` |
|**URI** |`/redfish/v1/SessionService/Sessions/{sessionId}` |
|**Description** |This operation terminates a specific Redfish session when the user logs out.<br>**NOTE:**<br> Users having the `ConfigureSelf` and `ConfigureComponents` privileges are allowed to delete only those sessions that they created.<br><br> Only a user with all the Redfish-defined privileges \(Redfish-defined `Administrator` role\) is authorized to delete any user session.<br> |
|**Response Code** |`204 No Content` |
|**Authentication** |Yes|

>**curl command**


```
curl -i -X DELETE \
               -H 'Authorization:Basic {base64_encoded_string_of_[username:password]}' \
              'https://{odimra_host}:{port}/redfish/v1/SessionService/Sessions/{sessionId}'

```






#  User roles and privileges

Resource Aggregator for ODIM allows you to create and manage user roles through Redfish APIs.

**Supported APIs**:

|API URI|Operation Applicable|Required privileges|
|-------|--------------------|-------------------|
|/redfish/v1/AccountService|GET|`Login` |
|/redfish/v1/AccountService/Roles|GET, POST|`Login`, `ConfigureManager` |
|/redfish/v1/AccountService/Roles/\{RoleId\}|GET, PATCH, DELETE|`Login`, `ConfigureManager` |


>**NOTE:**
Before accessing these endpoints, ensure that the user has the required privileges. If you access these endpoints without necessary privileges, you will receive an HTTP `403 Forbidden` error.


## Viewing the account service root

|||
|---------|---------------|
|**Method** | `GET` |
|**URI** |`/redfish/v1/AccountService` |
|**Description** |This endpoint fetches JSON schema representing the Redfish `AccountService` root.|
|**Returns** |The properties common to all user accounts and links to the collections of manager accounts and roles.|
|**Response Code** | `200 OK` |
|**Authentication** |Yes|

>**curl command**

```
curl -i GET \
   -H "X-Auth-Token:{X-Auth-Token}" \
 'https://{odimra_host}:{port}/redfish/v1/AccountService'


```

>**Sample response header**

```
Allow:GET
Cache-Control:no-cache
Connection:Keep-alive
Content-Type:application/json; charset=utf-8
Link:</redfish/v1/SchemaStore/en/AccountService.json>; rel=describedby
Odata-Version:4.0
X-Frame-Options:sameorigin
Date:Fri,15 May 2020 14:32:09 GMT+5m 12s
Transfer-Encoding:chunked
```


>**Sample response body**

```
{
   "@odata.type":"#AccountService.v1_10_0.AccountService",
   "@odata.id":"/redfish/v1/AccountService",
   "@odata.context":"/redfish/v1/$metadata#AccountService.AccountService",
   "Id":"AccountService",
   "Name":"Account Service",
   "Status":{
      "State":"Enabled",
      "Health":"OK"
   },
   "ServiceEnabled":true,
   "AuthFailureLoggingThreshold":0,
   "MinPasswordLength":12,
   "AccountLockoutThreshold":0,
   "AccountLockoutDuration":0,
   "AccountLockoutCounterResetAfter":0,
   "Accounts":{
      "@odata.id":"/redfish/v1/AccountService/Accounts"
   },
   "Roles":{
      "@odata.id":"/redfish/v1/AccountService/Roles"
   }
}
```



## Creating a role

|||
|---------|---------------|
|**Method** | `POST` |
|**URI** |`/redfish/v1/AccountService/Roles` |
|**Description** |This operation creates a role other than Redfish predefined roles. <br>**NOTE:**<br> Only a user with `ConfigureUsers` privilege can perform this operation.|
|**Returns** |JSON schema representing the newly created role.|
|**Response code** |`201 Created` |
|**Authentication** |Yes|

>**curl command**

```
curl -i POST \
   -H 'Authorization:Basic {base64_encoded_string_of_[username:password]}' \
   -H "Content-Type:application/json" \
   -d \
'{ 
   "RoleId":"CLIENT11",
   "AssignedPrivileges":[ 
      "Login",
      "ConfigureUsers",
      "ConfigureSelf"
   ],
   "OemPrivileges":null 
}' \
 'https://{odimra_host}:{port}/redfish/v1/AccountService/Roles'


```



>**Sample request body**

```
{ 
   "RoleId":"CLIENT11",
   "AssignedPrivileges":[ 
      "Login",
      "ConfigureUsers",
      "ConfigureSelf"
   ],
   "OemPrivileges":null
}
```

**Request parameters**

|Parameter|Type|Description|
|---------|----|-----------|
|Id|String \(required, read-only\)<br> |Name for this role. <br>**NOTE:**<br> Id cannot be modified later.|
|AssignedPrivileges|Array \(string \(enum\)\) \(required\)<br> |The Redfish privileges that this role includes. Possible values are:<br>  `ConfigureManager` <br>   `ConfigureSelf` <br>   `ConfigureUsers` <br>   `Login` <br>   `ConfigureComponents` <br>|
|OemPrivileges|Array \(string\) \(required\)<br> |The OEM privileges that this role includes. If you do not want to specify any OEM privileges, use `null` or `[]` as value.|


>**Sample response body**

```
{
   "@odata.type":"#Role.v1_3_1.Role",
   "@odata.id":"/redfish/v1/AccountService/Roles/CLIENT11",
   "Id":"CLIENT11",
   "Name":"User Role",
   "Message":"The resource has been created successfully.",
   "MessageId":"ResourceEvent.1.0.2.ResourceCreated",
   "Severity":"OK",
   "IsPredefined":false,
   "AssignedPrivileges":[
      "Login",
      "ConfigureUsers",
      "ConfigureSelf"
   ],
   "OemPrivileges":null
}
```

## Listing roles

|||
|---------|---------------|
|**Method** | `GET` |
|**URI** |`/redfish/v1/AccountService/Roles` |
|**Description** |This operation lists available user roles. <br>**NOTE:**<br> Only a user with `ConfigureUsers` privilege can perform this operation.|
|**Returns** |Links to user role resources.|
|**Response Code** | `200 OK` |
|**Authentication** |Yes|

>**curl command**

```
curl -i GET \
   -H 'Authorization:Basic {base64_encoded_string_of_[username:password]}' \
 'https://{odimra_host}:{port}/redfish/v1/AccountService/Roles'

```


>**Sample response body**

```
{ 
   "@odata.type":"#RoleCollection.RoleCollection",
   "@odata.id":"/redfish/v1/AccountService/Roles",
   "Name":"Roles Collection",
   "Members@odata.count":5,
   "Members":[ 
      { 
         "@odata.id":"/redfish/v1/AccountService/Roles/Administrator"
      },
      { 
         "@odata.id":"/redfish/v1/AccountService/Roles/Operator"
      },
      { 
         "@odata.id":"/redfish/v1/AccountService/Roles/ReadOnly"
      },
      { 
         "@odata.id":"/redfish/v1/AccountService/Roles/CLIENT13"
      },
      { 
         "@odata.id":"/redfish/v1/AccountService/Roles/CLIENT11"
      }
      
   ]
}
```







## Viewing information about a role


|||
|---------|---------------|
|**Method** | `GET` |
|**URI** |`/redfish/v1/AccountService/Roles/{RoleId}` |
|**Description** |This operation fetches information about a specific user role. <br>**NOTE:**<br> Only a user with `ConfigureUsers` privilege can perform this operation.|
|**Returns** |JSON schema representing this role. The schema has the details such as - Id, name, description, assigned privileges, OEM privileges.|
|**Response Code** | `200 OK` |
|**Authentication** |Yes|


>**curl command**

```
curl -i GET \
   -H 'Authorization:Basic {base64_encoded_string_of_[username:password]}' \
 'https://{odimra_host}:{port}/redfish/v1/AccountService/Roles/{RoleId}'


```

 >**Sample response body**

```
{
   "@odata.type":"#Role.v1_3_1.Role",
   "@odata.id":"/redfish/v1/AccountService/Roles/CLIENT11",
   "Id":"CLIENT11",
   "Name":"User Role",
   "IsPredefined":false,
   "AssignedPrivileges":[
      "Login",
      "ConfigureUsers",
      "ConfigureSelf"
   ],
   "OemPrivileges":null
}
```





## Updating a role

|||
|---------|---------------|
|**Method** | `PATCH` |
|**URI** |`/redfish/v1/AccountService/Roles/{RoleId}` |
|**Description** |This operation updates privileges of a specific user role - assigned privileges \(Redfish predefined\) and OEM privileges. Id of a role cannot be modified.<br>**NOTE:**<br> Only a user with `ConfigureUsers` privilege can perform this operation.|
|**Returns** |JSON schema representing the updated role.|
|**Response code** | `200 OK` |
|**Authentication** |Yes|

>**curl command**

```
 curl -i -X PATCH \
   -H 'Authorization:Basic {base64_encoded_string_of_[username:password]}' \
   -H "Content-Type:application/json" \
   -d \
'{
  "AssignedPrivileges": [{Set_Of_Privileges_to_update}],
  "OemPrivileges": []
}' \
 'https://{odimra_host}:{port}/redfish/v1/AccountService/Roles/{RoleId}'

```


>**Sample request body**

```
{ 
   "AssignedPrivileges":[ 
      "Login",
      "ConfigureManager",
      "ConfigureUsers"
   ],
   "OemPrivileges": []
}
```

>**Sample response body**

```
{
   "RoleId":"CLIENT11",
   "IsPredefined":false,
   "AssignedPrivileges":[
      "Login",
      "ConfigureManager",
      "ConfigureUsers"
   ],
   "OemPrivileges":null
}
```




## Deleting a role

|||
|---------|---------------|
|**Method** | `DELETE` |
|**URI** |`/redfish/v1/AccountService/Roles/{RoleId}` |
|**Description** |This operation deletes a specific user role. If you attempt to delete a role that is already assigned to a user account, you will receive an HTTP `403 Forbidden` error.<br>**NOTE:**<br> Only a user with `ConfigureUsers` privilege can perform this operation.|
|**Response Code** |`204 No Content` |
|**Authentication** |Yes|

>**curl command**

```
curl -i -X DELETE \
   -H 'Authorization:Basic {base64_encoded_string_of_[username:password]}' \
 'https://{odimra_host}:{port}/redfish/v1/AccountService/Roles/{RoleId}'

```





#  User accounts

Resource Aggregator for ODIM allows users to have accounts to configure their actions and restrictions.

Resource Aggregator for ODIM has an administrator user account by default.

Create other user accounts by defining a username, a password, and a role for each account. The username and the password are used to authenticate with the Redfish services \(using `BasicAuth` or `XAuthToken`\).

Resource Aggregator for ODIM exposes Redfish `AccountsService` APIs to create and manage user accounts. Use these endpoints to perform the following operations:

-   Creating, modifying, and deleting account details.

-   Fetching account details.


**Supported APIs**:

|API URI|Operation Applicable|Required privileges|
|-------|--------------------|-------------------|
|/redfish/v1/AccountService/Accounts|POST, GET|`Login`, `ConfigureUsers` |
|/redfish/v1/AccountService/Accounts/\{accountId\}|GET, DELETE, PATCH|`Login`, `ConfigureUsers`, `ConfigureSelf` |


>**NOTE:**
Before accessing these endpoints, ensure that the user has the required privileges. If you access these endpoints without necessary privileges, you will receive an HTTP `403 Forbidden` error.





## Creating a user account

|||
|-------|--------------------|
|**Method** | `POST` |
|**URI** |`/redfish/v1/AccountService/Accounts` |
|**Description** |This operation creates a user account. <br>**NOTE:**<br> Only a user with `ConfigureUsers` privilege can create other user account.|
|**Returns** |<ul><li>`Location` header that contains a link to the newly created account.</li><li>JSON schema representing the newly created account.</li></ul> |
|**Response Code** |`201 Created` |
|**Authentication** |Yes|

>**curl command**

```
curl -i POST \
   -H 'Authorization:Basic {base64_encoded_string_of_[username:password]}' \
   -H "Content-Type:application/json" \
   -d \
'{"Username":"{username}","Password":"{password}","RoleId":"{roleId}"}
' \
 'https://{odimra_host}:{port}/redfish/v1/AccountService/Accounts'


```



>**Sample request body**

```
{ 
   "Username":"monitor32",
   "Password":"Abc1vent2020!",
   "RoleId":"CLIENT11"
}
```

**Request parameters**

|Parameter|Type|Description|
|---------|----|-----------|
|Username|String \(required\)<br> |User name for the user account.|
|Password|String \(required\)<br> |Password for the user account. Before creating a password, see "Password Requirements" .|
|RoleId|String \(required\)<br> |The role for this account. To know more about roles, see [User roles and privileges](#role-based-authorization). Ensure that the `roleId` you want to assign to this user account exists. To check the existing roles, see [Listing Roles](#listing-roles). If you attempt to assign an unavailable role, you will receive an HTTP `400 Bad Request` error.|

### Password requirements

-   Your password must not be same as your username.

-   Your password must be at least 12 characters long and at most 16 characters long.

-   Your password must contain at least one uppercase letter \(A-Z\), one lowercase letter \(a-z\), one digit \(0-9\), and one special character \(~!@\#$%^&\*-+\_|\(\)\{\}:;<\>,.?/\).


>**Sample response header**

```
Cache-Control:no-cache
Connection:keep-alive
Content-Type:application/json; charset=utf-8
Link:</redfish/v1/AccountService/Accounts/monitor32/>; rel=describedby
Location:/redfish/v1/AccountService/Accounts/monitor32/
Odata-Version:4.0
X-Frame-Options:"sameorigin
Date":Fri,15 May 2020 14:36:14 GMT+5m 11s
Transfer-Encoding:chunked
```

>**Sample response body**

```
{
   "@odata.type":"#ManagerAccount.v1_8_0.ManagerAccount",
   "@odata.id":"/redfish/v1/AccountService/Accounts/monitor32",
   "@odata.context":"/redfish/v1/$metadata#ManagerAccount.ManagerAccount",
   "Id":"monitor32",
   "Name":"Account Service",
   "Message":"The resource has been created successfully",
   "MessageId":"Base.1.6.1.Created",
   "Severity":"OK",
   "UserName":"monitor32",
   "RoleId":"CLIENT11",
   "AccountTypes":[
      "Redfish"
   ],
   "Password":null,
   "Links":{
      "Role":{
         "@odata.id":"/redfish/v1/AccountService/Roles/CLIENT11/"
      }
   }
}
```

##  Listing user accounts

|||
|---------|---------------|
|**Method** | `GET` |
|**URI** |`/redfish/v1/AccountService/Accounts` |
|**Description** |This operation retrieves a list of user accounts. <br>**NOTE:**<br> Only a user with `ConfigureUsers` privilege can view a list of user accounts.|
|**Returns** |Links to user accounts.|
|**Response Code** |`200 OK` |
|**Authentication** |Yes|

>**curl command**

```
curl -i GET \
   -H "X-Auth-Token:{X-Auth-Token}" \
 'https://{odimra_host}:{port}/redfish/v1/AccountService/Accounts'


```





##  Viewing the account details

|||
|---------|---------------|
|**Method** | `GET` |
|**URI** |`/redfish/v1/AccountService/Accounts/{accountId}` |
|**Description** |This operation fetches information about a specific user account. <br>**NOTE:**<br> Only a user with `ConfigureUsers` privilege can view information about a user account.|
|**Returns** |JSON schema representing this user account.|
|**Response Code** |`200 OK` |
|**Authentication** |Yes|

>**curl command**

```
curl -i GET \
   -H 'Authorization:Basic {base64_encoded_string_of_[username:password]}' \
 'https://{odimra_host}:{port}/redfish/v1/AccountService/Accounts/{accountId}'


```

>**Sample response body**

```
{
   "@odata.type":"#ManagerAccount.v1_8_0.ManagerAccount",
   "@odata.id":"/redfish/v1/AccountService/Accounts/monitor32",
   "@odata.context":"/redfish/v1/$metadata#ManagerAccount.ManagerAccount",
   "Id":"monitor32",
   "Name":"Account Service",
   "UserName":"monitor32",
   "RoleId":"CLIENT11",
   "AccountTypes":[
      "Redfish"
   ],
   "Password":null,
   "Links":{
      "Role":{
         "@odata.id":"/redfish/v1/AccountService/Roles/CLIENT11/"
      }
   }
}
```



## Updating a user account

|||
|---------|---------------|
|**Method** | `PATCH` |
|**URI** |`/redfish/v1/AccountService/Accounts/{accountId}` |
|**Description** |This operation updates user account details \(`username`, `password`, and `RoleId`\). To modify account details, add them in the request payload \(as shown in the sample request body\) and perform `PATCH` on the mentioned URI. <br>**NOTE:**<br> Only a user with `ConfigureUsers` privilege can modify other user accounts. Users with `ConfigureSelf` privilege can modify only their own accounts.|
|**Returns** |<ul><li>`Location` header that contains a link to the updated account.</li><li>JSON schema representing the modified account.</li></ul>|
|**Response Code** |`200 OK` |
|**Authentication** |Yes|

>**curl command**

```
curl -i -X PATCH \
   -H "X-Auth-Token:{X-Auth-Token}" \
   -H "Content-Type:application/json" \
   -d \
'{ 
   "Password":{new_password}",
   "RoleId":"CLIENT11"
}
' \
 'https://{odimra_host}:{port}/redfish/v1/AccountService/Accounts/{accountId}'

```


>**Sample request body**

```
{ 
   "Password":"Testing)9-_?{}",
   "RoleId":"CLIENT11"
}
```

>**Sample response header**

```
Cache-Control:no-cache
Connection:keep-alive
Content-Type:application/json; charset=utf-8
Link:</redfish/v1/AccountService/Accounts/monitor32/>; rel=describedby
Location:/redfish/v1/AccountService/Accounts/monitor32/
Odata-Version:4.0
X-Frame-Options:"sameorigin
Date":Fri,15 May 2020 14:36:14 GMT+5m 11s
Transfer-Encoding:chunked

```

>**Sample response body**

```
{
   "@odata.type":"#ManagerAccount.v1_8_0.ManagerAccount",
   "@odata.id":"/redfish/v1/AccountService/Accounts/monitor32",
   "@odata.context":"/redfish/v1/$metadata#ManagerAccount.ManagerAccount",
   "Id":"monitor32",
   "Name":"Account Service",
   "Message":"The account was successfully modified.",
   "MessageId":"Base.1.6.1.AccountModified",
   "Severity":"OK",
   "UserName":"monitor32",
   "RoleId":"CLIENT11",
   "AccountTypes":[
      "Redfish"
   ],
   "Password":null,
   "Links":{
      "Role":{
         "@odata.id":"/redfish/v1/AccountService/Roles/CLIENT11/"
      }
   }
}
```

## Deleting a user account

|||
|---------|---------------|
|**Method** | `DELETE` |
|**URI** |`/redfish/v1/AccountService/Accounts/{accountId}` |
|**Description** |This operation deletes a user account. <br>**NOTE:**<br> Only a user with `ConfigureUsers` privilege can delete a user account.|
|**Response Code** |`204 No Content` |
|**Authentication** |Yes|

>**curl command**

```
curl  -i -X DELETE \
   -H "X-Auth-Token:{X-Auth-Token}" \
 'https://{odimra_host}:{port}/redfish/v1/AccountService/Accounts/{accountId}'

```





#  Resource aggregation and management


The resource aggregator allows you to add southbound infrastructure to its database, create resource collections, and perform actions in combination on these collections. It exposes Redfish aggregation service endpoints to achieve the following:

-   Adding a resource and building its inventory.

-   Resetting one or more resources.

-   Changing the boot path of one or more resources to default settings.

-   Removing a resource from the inventory which is no longer managed.



All aggregation actions are performed as [tasks](#tasks) in Resource Aggregator for ODIM. The actions performed on a group of resources \(resetting or changing the boot order to default settings\) are carried out as a set of subtasks.

**Supported endpoints**

|API URI|Operation Applicable|Required privileges|
|-------|--------------------|-------------------|
|/redfish/v1/AggregationService|GET|`Login` |
| /redfish/v1/AggregationService/AggregationSources<br> |GET, POST|`Login`, `ConfigureManager` |
|/redfish/v1/AggregationService/AggregationSources/\{aggregationSourceId\}|GET, PATCH, DELETE|`Login`, `ConfigureManager` |
|/redfish/v1/AggregationService/Actions/AggregationService.Reset|POST|`ConfigureManager`, `ConfigureComponents` |
|/redfish/v1/AggregationService/Actions/AggregationService.SetDefaultBootOrder|POST|`ConfigureManager`, `ConfigureComponents` |
|/redfish/v1/AggregationService/Aggregates|GET, POST|`Login`, `ConfigureComponents`, `ConfigureManager` |
|/redfish/v1/AggregationService/Aggregates/\{aggregateId\}|GET, DELETE|`Login`, `ConfigureComponents`, `ConfigureManager` |
|/redfish/v1/AggregationService/Aggregates/\{aggregateId\}/Actions/Aggregate.AddElements|POST|`ConfigureComponents`, `ConfigureManager` |
|/redfish/v1/AggregationService/Aggregates/\{aggregateId\}/Aggregate.Reset|POST|`ConfigureComponents`, `ConfigureManager` |
|/redfish/v1/AggregationService/Aggregates/\{aggregateId\}/Aggregate.SetDefaultBootOrder|POST|`ConfigureComponents`, `ConfigureManager` |
|/redfish/v1/AggregationService/Aggregates/\{aggregateId\}/Actions/Aggregate.RemoveElements|POST|`ConfigureComponents`, `ConfigureManager` |
|/redfish/v1/AggregationService/ConnectionMethods|GET|`Login`|
|/redfish/v1/AggregationService/ConnectionMethods/\{connectionmethodsId\}|GET|`Login`|

>**Note:**
Before accessing these endpoints, ensure that the user has the required privileges. If you access these endpoints without necessary privileges, you will receive an HTTP `403 Forbidden` error.




## Viewing the aggregation service root
|||
|-----|-------|
|<strong>Method</strong> | `GET` |
|<strong>URI</strong> |`/redfish/v1/AggregationService` |
|<strong>Description</strong> |This endpoint retrieves JSON schema representing the aggregation service root.|
|<strong>Returns</strong> |Properties for the service and a list of actions you can perform using this service.|
|<strong>Response Code</strong> |On success, `200 OK` |
|<strong>Authentication</strong> |Yes|

 

>**curl command**

```
curl -i GET \
   -H "X-Auth-Token:{X-Auth-Token}" \
 'https://{odim_host}:{port}/redfish/v1/AggregationService'


```

>**Sample response header** 

```
Allow:GET
Cache-Control:no-cache
Connection:Keep-alive
Content-Type:application/json; charset=utf-8
Date:Sun,17 May 2020 14:26:49 GMT+5m 14s
Link:</redfish/v1/SchemaStore/en/AggregationService.json>; rel=describedby
Odata-Version:4.0
X-Frame-Options:sameorigin
Transfer-Encoding":chunked

```

>**Sample response body** 

```
{
   "@odata.context":"/redfish/v1/$metadata#AggregationService.AggregationService",
   "Id":"AggregationService",
   "@odata.id":"/redfish/v1/AggregationService",
   "@odata.type":"#AggregationService.v1_0_1.AggregationService",
   "Name":"AggregationService",
   "Description":"AggregationService",
   "Actions":{
      "#AggregationService.Reset":{
         "target":"/redfish/v1/AggregationService/Actions/AggregationService.Reset/",
         "@Redfish.ActionInfo":"/redfish/v1/AggregationService/ResetActionInfo"
      },
      "#AggregationService.SetDefaultBootOrder":{
         "target":"/redfish/v1/AggregationService/Actions/AggregationService.SetDefaultBootOrder/",
         "@Redfish.ActionInfo":"/redfish/v1/AggregationService/SetDefaultBootOrderActionInfo"
      }
   },
   "Aggregates":{
      "@odata.id":"/redfish/v1/AggregationService/Aggregates"
   },
   "AggregationSources":{
      "@odata.id":"/redfish/v1/AggregationService/AggregationSources"
   },
   "ConnectionMethods":{
      "@odata.id": "/redfish/v1/AggregationService/ConnectionMethods"
   },
   "ServiceEnabled":true,
   "Status":{
      "Health":"OK",
      "HealthRollup":"OK",
      "State":"Enabled"
   }
}
```


## Connection methods

Connection methods indicate protocols, providers, or other methods that are used to communicate with an endpoint. 
The `ConnectionMethod` schema describes these connection methods for the Redfish aggregation service. 

###  Viewing a collection of connection methods


|||
|--------|---------|
|**Method**| `GET` |
|**URI** |`/redfish/v1/AggregationService/ConnectionMethods` |
|**Description** |This operation lists all connection methods associated with the Redfish aggregation service.|
|**Returns** |A list of links to all the available connection method resources.|
|**Response Code** |On success, `200 Ok` |
|**Authentication** |Yes|



>**curl command** 

```
curl -i GET \
   -H 'Authorization:Basic {base64_encoded_string_of_[username:password]}' \
 'https://{odim_host}:{port}/redfish/v1/AggregationService/ConnectionMethods'


```

>**Sample response body**

```
{
   ​   "@odata.type":"#ConnectionMethodCollection.ConnectionMethodCollection",
   ​   "@odata.id":"/redfish/v1/AggregationService/ConnectionMethods",
   ​   "@odata.context":"/redfish/v1/$metadata#ConnectionMethodCollection.ConnectionMethodCollection",
   ​   "Name":"Connection Methods",
   ​   "Members@odata.count":3,
   ​   "Members":[
      ​      {
         ​         "@odata.id":"/redfish/v1/AggregationService/ConnectionMethods/c27575d2-052d-4ce9-8be1-978cab002a0f"         ​
      },
      ​      {
         ​         "@odata.id":"/redfish/v1/AggregationService/ConnectionMethods/aa166b6b-a367-40ba-ac2e-402f9a0c818f"         ​
      },
      ​      {
         ​         "@odata.id":"/redfish/v1/AggregationService/ConnectionMethods/7cb9fc3b-8b75-45da-8aad-5ff595968b71"         ​
      }      ​
   ]   ​
}
```

### Viewing a connection method

|||
|--------|---------|
|**Method** | `GET` |
|**URI** |`/redfish/v1/AggregationService/ConnectionMethods/ {connectionmethodsId}` |
|**Description** |This operation retrieves information about a specific connection method.|
|**Returns** |JSON schema representing this connection method.|
|**Response Code** |On success, `200 Ok` |
|**Authentication**|Yes|

>**curl command**

```
curl -i GET \
   -H 'Authorization:Basic {base64_encoded_string_of_[username:password]}' \
 'https://{odim_host}:{port}/redfish/v1/AggregationService/ConnectionMethods/{connectionmethodsId}'


```

>**Sample response body**

```
{
   ​   "@odata.type":"#ConnectionMethod.v1_0_0.ConnectionMethod",
   ​   "@odata.id":"/redfish/v1/AggregationService/ConnectionMethods/c27575d2-052d-4ce9-8be1-978cab002a0f",
   ​   "@odata.context":"/redfish/v1/$metadata#ConnectionMethod.v1_0_0.ConnectionMethod",
   ​   "Id":"c27575d2-052d-4ce9-8be1-978cab002a0f",
   ​   "Name":"Connection Method",
   ​   "ConnectionMethodType":"Redfish",
   ​   "ConnectionMethodVariant":"Compute:BasicAuth:GRF_v1.0.0",
   ​   "Links":{
      ​      "AggregationSources":[
         {
            "@odata.id":"/redfish/v1/AggregationService/AggregationSources/839c212d-9ab2-4868-8767-1bdcc0ce862c"
         },
         {
            "@odata.id":"/redfish/v1/AggregationService/AggregationSources/3536bb46-a023-4e3a-ac1a-7528cc18b660"
         }
      ]      ​
   }   ​
}​
```

>**Connection method properties**

|Parameter|Type|Description|
|---------|----|-----------|
|ConnectionMethodType|String| The type of this connection method.<br> For possible property values, see "Connection method types" table.<br> |
|ConnectionMethodVariant|String|The variant of connection method. For more information, see [Connection method variants](#connection-method-variants).|
|Links \{|Object|Links to other resources that are related to this connection method.|
|AggregationSources \[ \{<br> @odata.id<br> \} \]<br> |Array|An array of links to the `AggregationSources` resources that use this connection method.|

 >**Connection method types**

|String|Description|
|------|-----------|
| IPMI15<br> | IPMI 1.5 connection method.<br> |
| IPMI20<br> | IPMI 2.0 connection method.<br> |
| NETCONF<br> | Network Configuration Protocol.<br> |
| OEM<br> | OEM connection method.<br> |
| Redfish<br> | Redfish connection method.<br> |
| SNMP<br> | Simple Network Management Protocol.<br> |

#### Connection method variants

A connection method variant provides details about a plugin and is displayed in the following format:

*`PluginType:PrefferedAuthType:PluginID_Firmwareversion`*. 

It consists of the following parameters:

- **PluginType:**
   The string that represents the type of the plugin.<br>Possible values: Compute, Storage, and Fabric. 
- **PrefferedAuthType:**   
   Preferred authentication method to connect to the plugin - BasicAuth or XAuthToken.  
- **PluginID\_Firmwareversion:**
   The id of the plugin along with the version of the firmware. To know the plugin Ids for all the supported plugins, see "Mapping of plugins and plugin Ids" table.<br>
   Supported values: GRF\_v1.0.0 and URP\_v1.0.0.<br>  


Examples:
1. `Compute:BasicAuth:GRF_v1.0.0`
2. `Compute:BasicAuth:URP_v1.0.0`


>**Mapping of plugins and plugin Ids**

|Plugin Id|Plugin name|
|---------|-----------|
|GRF|Generic Redfish Plugin|
|URP|Unmanaged Rack Plugin|


##  Adding a plugin as an aggregation source

| | |
|-------|------|
|<strong>Method</strong> | `POST` |
|<strong>URI</strong> |`/redfish/v1/AggregationService/AggregationSources` |
|<strong>Description</strong> | This operation creates an aggregation source for a plugin and adds it in the inventory. It is performed in the background as a Redfish task.|
|<strong>Returns</strong> |<ul><li>`Location` URI of the task monitor associated with this operation in the response header. See `Location` URI highlighted in bold in "Sample response header \(HTTP 202 status\)".</li><li>Link to the task and the task Id in the sample response body. To get more information on the task, perform HTTP `GET` on the task URI. See "Sample response body \(HTTP 202 status\)".</li><li>On successful completion:<ul><li>The aggregation source Id, the IP address, the username, and other details of the added plugin in the JSON response body.</li><li> A link \(having the aggregation source Id\) to the added plugin in the `Location` header. See `Location` URI highlighted in bold in "Sample response header \(HTTP 201 status\)".</li></ul></li></ul>  |
|<strong>Response Code</strong> |`202 Accepted` On success, `201 Created`|
|<strong>Authentication</strong> |Yes|

**Usage information**

Perform HTTP POST on the mentioned URI with a request body specifying a connection method to use for adding the plugin. To know about connection methods, see [Connection methods](#connection-methods).
				
A Redfish task will be created and you will receive a link to the [task monitor](#viewing-a-task-monitor) associated with it.
To know the progress of this operation, perform HTTP `GET` on the task monitor returned in the response header (until the task is complete).
		

After the plugin is successfully added as an aggregation source, it will also be available as a manager resource at:

`/redfish/v1/Managers`.

 


**NOTE:**

Only a user with `ConfigureComponents` privilege can add a plugin. If you perform this operation without necessary privileges, you will receive an HTTP `403 Forbidden` error.


>**curl command**

```
curl -i POST \
   -H 'Authorization:Basic {base64_encoded_string_of_[username:password]}' \
   -H "Content-Type:application/json" \
   -d \
'{"HostName":"{plugin_host}:{port}",
  "UserName":"{plugin_userName}",
  "Password":"{plugin_password}", 
  "Links":{
     "ConnectionMethod": {
         "@odata.id": "/redfish/v1/AggregationService/ConnectionMethods/{ConnectionMethodId}"
      }
   }
}' \
 'https://{odim_host}:{port}/redfish/v1/AggregationService/AggregationSources'


```



>**Sample request body for adding the GRF plugin**

```
{
   "HostName":"{plugin_host}:45001",
   "UserName":"admin",
   "Password":"GRFPlug!n12$4",
   "Links":{
      "ConnectionMethod": {
         "@odata.id": "/redfish/v1/AggregationService/ConnectionMethods/d172e66c-b4a8-437c-981b-1c07ddfeacaa"
      }
   }
}
```

>**Sample request body for adding URP**

```
{
   "HostName":"{plugin_host}:45007",
   "UserName":"admin",
   "Password":"Plug!n12$4",
   "Links":{
      "ConnectionMethod": {
         "@odata.id": "/redfish/v1/AggregationService/ConnectionMethods/a171e66c-b4a8-137f-981b-1c07ddfeacbb"
      }
   }
}
```

**Request parameters**

|Parameter|Type|Description|
|---------|----|-----------|
|HostName|String \(required\)<br> |FQDN of the resource aggregator server and port of a system where the plugin is installed. The default port for the Generic Redfish Plugin is `45001`.<br>The default port for the URP is `45003`.<br> If you are using a different port, ensure that the port is greater than `45000`.<br> IMPORTANT: If you have set the `VerifyPeer` property to false in the plugin `config.json` file \(/etc/plugin\_config/config.json\), you can use IP address of the system where the plugin is installed as `HostName`.<br>|
|UserName|String \(required\)<br> |The plugin username.|
|Password|String \(required\)<br> |The plugin password.|
|Links\{|Object \(required\)<br> |Links to other resources that are related to this resource.|
|ConnectionMethod|Array (required)|Links to the connection method that are used to communicate with this endpoint: `/redfish/v1/AggregationService/AggregationSources`. To know which connection method to use, do the following:<ul><li>Perform HTTP `GET` on: `/redfish/v1/AggregationService/ConnectionMethods`.<br>You will receive a list of  links to available connection methods.</li><li>Perform HTTP `GET` on each link. Check the value of the `ConnectionMethodVariant` property in the JSON response. Choose a connection method having the details of the plugin of your choice.<br>For example, the `ConnectionMethodVariant` property for the GRF plugin displays the following value:<br>`Compute:BasicAuth:GRF_v1.0.0` <br>For more information, see the "connection method properties" table in [Viewing a connection method](#viewing-a-connection-method)</li></ul>|

>**Sample response header \(HTTP 202 status\)**

```
Connection:keep-alive
Content-Type:application/json; charset=utf-8
Location:/taskmon/task85de4003-8757-4c7d-942f-55eaf7d6812a
Odata-Version:4.0
X-Frame-Options:sameorigin
Date:Sun,17 May 2020 14:35:32 GMT+5m 13s
Content-Length:491 bytes

```

>**Sample response header \(HTTP 201 status\)**

```
"cache-control":"no-cache
connection":"keep-alive
content-type":application/json; charset=utf-8
date:"Wed",02 Sep 2020 06:50:43 GMT+7m 2s
link:/v1/AggregationService/AggregationSources/be626e78-7a8a-4b99-afd2-b8ed45ef3d5a:1/>; rel=describedby
location:/redfish/v1/AggregationService/AggregationSources/be626e78-7a8a-4b99-afd2-b8ed45ef3d5a:1
odata-version:4.0
transfer-encoding:"chunked
x-frame-options":"sameorigin"
```

>**Sample response body \(HTTP 202 status\)**

```
{
   "@odata.type":"#Task.v1_5_1.Task",
   "@odata.id":"/redfish/v1/TaskService/Tasks/task85de4003-8757-4c7d-942f-55eaf7d6812a",
   "@odata.context":"/redfish/v1/$metadata#Task.Task",
   "Id":"task85de4003-8757-4c7d-942f-55eaf7d6812a",
   "Name":"Task task85de4003-8757-4c7d-942f-55eaf7d6812a",
   "Message":"The task with id task85de4003-8757-4c7d-942f-55eaf7d6812a has started.",
   "MessageId":"TaskEvent.1.0.1.TaskStarted",
   "MessageArgs":[
      "task85de4003-8757-4c7d-942f-55eaf7d6812a"
   ],
   "NumberOfArgs":1,
   "Severity":"OK"
}
```



>**Sample response body \(HTTP 201 status\)**

```
{
   "@odata.type":"#AggregationSource.v1_1_0.AggregationSource",
   "@odata.id":"/redfish/v1/AggregationService/AggregationSources/be626e78-7a8a-4b99-afd2-b8ed45ef3d5a",
   "@odata.context":"/redfish/v1/$metadata#AggregationSource.AggregationSource",
   "Id":"be626e78-7a8a-4b99-afd2-b8ed45ef3d5a",
   "Name":"Aggregation Source",
   "HostName":"{plugin_host}:45001",
   "UserName":"admin",
   "Links":{
      "ConnectionMethod": {
         "@odata.id": "/redfish/v1/AggregationService/ConnectionMethods/d172e66c-b4a8-437c-981b-1c07ddfeacaa"
      }
   }
} 
```









## Adding a server as an aggregation source

| | |
|-------------|---------------------|
|<strong>Method</strong> | `POST` |
|<strong>URI</strong> |`/redfish/v1/AggregationService/AggregationSources` |
|<strong>Description</strong> | This operation creates an aggregation source for a Base Management Controller \(BMC\), discovers information, and performs a detailed inventory of it.<br> The `AggregationSource` schema provides information about a BMC such as the IP address, the username, the password, and more.<br> This operation is performed in the background as a Redfish task.<br> |
|<strong>Returns</strong> |<ul><li>`Location` URI of the task monitor associated with this operation in the response header. See `Location` URI highlighted in bold in "Sample response header \(HTTP 202 status\)".</li><li>Link to the task and the task Id in the sample response body. To get more information on the task, perform HTTP `GET` on the task URI. See "Sample response body \(HTTP 202 status\)".</li><li>On successful completion:<ul><li>The aggregation source Id, the IP address, the username, and other details of the added BMC in the JSON response body.</li><li>A link \(having the aggregation source Id\) to the added BMC in the `Location` header. See `Location` URI highlighted in bold in "Sample response header \(HTTP 201 status\)".</li></ul></li></ul>|
|<strong>Response Code</strong> |On success, `202 Accepted`<br> On successful completion of the task, `201 Created` <br> |
|<strong>Authentication</strong> |Yes|

**Usage information**

Perform HTTP POST on the mentioned URI with a request body specifying a connection method to use for adding the BMC. To know about connection methods, see [Connection methods](#connection-methods).
				
A Redfish task will be created and you will receive a link to the [task monitor](#viewing-a-task-monitor) associated with it.

To know the progress of this operation, perform HTTP `GET` on the task monitor returned in the response header (until the task is complete).
When the task is successfully complete, you will receive aggregation source Id of the added BMC. Save it as it is required to identify it in the resource inventory later.

After the server is successfully added as an aggregation source, it will also be available as a computer system resource at `/redfish/v1/Systems/` and a manager resource at `/redfish/v1/Managers/`.

<blockquote>NOTE: Along with the UUID of the server, check the BMC address to ensure the server isn't already present.</blockquote>

To view the list of links to computer system resources, perform HTTP `GET` on `/redfish/v1/Systems/`. Each link contains `ComputerSystemId` of a specific BMC. For more information, see [Collection of computer systems](#collection-of-computer-systems).

 `ComputerSystemId` is unique information about the BMC specified by Resource Aggregator for ODIM. It is represented as `<UUID:n>`, where `UUID` is the aggregation source Id of the BMC. Save it as it is required to perform subsequent actions such as `delete, reset`, and `setdefaultbootorder` on this BMC.


**NOTE:**

Only a user with `ConfigureComponents` privilege can add a server. If you perform this operation without necessary privileges, you will receive an HTTP `403 Forbidden` error.


>**curl command**

```
curl -i -X POST \
   -H "X-Auth-Token:{X-Auth-Token}" \
   -H "Content-Type:application/json" \
   -d \
'{ 
    "HostName": "{BMC_address}", 
    "UserName": "{BMC_UserName}", 
    "Password": "{BMC_Password}", 
    "Links":{     
        "ConnectionMethod": {
         "@odata.id": "/redfish/v1/AggregationService/ConnectionMethods/{ConnectionMethodId}"
      }
}
}' \
 'https://{odim_host}:{port}/redfish/v1/AggregationService/AggregationSources'


```



>**Sample request body**

```
{
   "HostName":"10.24.0.4",
   "UserName":"admin",
   "Password":"{BMC_password}",
   "Links":{
      "ConnectionMethod": {
         "@odata.id": "/redfish/v1/AggregationService/ConnectionMethods/d172e66c-b4a8-437c-981b-1c07ddfeacaa"
      }
   }
}
```

**Request parameters**

|Parameter|Type|Description|
|---------|----|-----------|
|HostName|String \(required\)<br> |A valid IP address or hostname of a baseboard management controller \(BMC\).|
|UserName|String \(required\)<br> |The username of the BMC administrator account.|
|Password|String \(required\)<br> |The password of the BMC administrator account.|
|Links \{|Object \(required\)<br> |Links to other resources that are related to this resource.|
|ConnectionMethod|Array (required)|Links to the connection methods that are used to communicate with this endpoint: `/redfish/v1/AggregationService/AggregationSources`. To know which connection method to use, do the following:<ul><li>Perform HTTP `GET` on: `/redfish/v1/AggregationService/ConnectionMethods`.<br>You will receive a list of  links to available connection methods.</li><li>Perform HTTP `GET` on each link. Check the value of the `ConnectionMethodVariant` property in the JSON response.</li><li>The `ConnectionMethodVariant` property displays the details of a plugin. Choose a connection method having the details of the plugin of your choice.<br> Example: For GRF plugin, the `ConnectionMethodVariant` property displays the following value:<br>`Compute:BasicAuth:GRF:1.0.0`</li></ul>|

>**Sample response header \(HTTP 202 status\)**

```
Connection:keep-alive
Content-Type:application/json; charset=utf-8
Location:/taskmon/task4aac9e1e-df58-4fff-b781-52373fcb5699
Odata-Version:4.0
X-Frame-Options:sameorigin
Date:Sun,17 May 2020 14:35:32 GMT+5m 13s
Content-Length:491 bytes

```

>**Sample response header \(HTTP 201 status\)**

```
"cache-control":"no-cache
connection":"keep-alive
content-type":application/json; charset=utf-8
date:"Wed",02 Sep 2020 06:50:43 GMT+7m 2s
link:/v1/AggregationService/AggregationSources/0102a4b5-03db-40be-ad39-71e3c9f8280e/>; rel=describedby
location:/redfish/v1/AggregationService/AggregationSources/0102a4b5-03db-40be-ad39-71e3c9f8280e
odata-version:4.0
transfer-encoding:"chunked
x-frame-options":"sameorigin"
```

>**Sample response body \(HTTP 202 status\)**

```
{
   "@odata.type":"#Task.v1_5_1.Task",
   "@odata.id":"/redfish/v1/TaskService/Tasks/task4aac9e1e-df58-4fff-b781-52373fcb5699",
   "@odata.context":"/redfish/v1/$metadata#Task.Task",
   "Id":"task4aac9e1e-df58-4fff-b781-52373fcb5699",
   "Name":"Task task4aac9e1e-df58-4fff-b781-52373fcb5699",
   "Message":"The task with id task4aac9e1e-df58-4fff-b781-52373fcb5699 has started.",
   "MessageId":"TaskEvent.1.0.1.TaskStarted",
   "MessageArgs":[
      "task4aac9e1e-df58-4fff-b781-52373fcb5699"
   ],
   "NumberOfArgs":1,
   "Severity":"OK"
}
```



>** Sample response body \(HTTP 201 status\)**
```
 {
   "@odata.type":"#AggregationSource.v1_1_0.AggregationSource",
   "@odata.id":"/redfish/v1/AggregationService/AggregationSources/26562c7b-060b-4fd8-977e-94b1a535f3fb",
   "@odata.context":"/redfish/v1/$metadata#AggregationSource.AggregationSource",
   "Id":"26562c7b-060b-4fd8-977e-94b1a535f3fb",
   "Name":"Aggregation Source",
   "HostName":"10.24.0.4",
   "UserName":"admin",
    "Links":{
      "ConnectionMethod": {
         "@odata.id": "/redfish/v1/AggregationService/ConnectionMethods/d172e66c-b4a8-437c-981b-1c07ddfeacaa"
      }
   }
}
```


## Viewing a collection of aggregation sources

| | |
|-------|-------|
|<strong>Method</strong> | `GET` |
|<strong>URI</strong> |`/redfish/v1/AggregationService/AggregationSources` |
|<strong>Description</strong> |This operation lists all aggregation sources available in Resource Aggregator for ODIM.|
|<strong>Returns</strong> |A list of links to all the available aggregation sources.|
|<strong>Response Code</strong> |On success, `200 Ok` |
|<strong>Authentication</strong> |Yes|

>**curl command**

```
curl -i GET \
   -H 'Authorization:Basic {base64_encoded_string_of_[username:password]}' \
 'https://{odim_host}:{port}/redfish/v1/AggregationService/AggregationSources'


```

>**Sample response body**

```
{
   "@odata.type":"#AggregationSourceCollection.AggregationSourceCollection",
   "@odata.id":"/redfish/v1/AggregationService/AggregationSource",
   "@odata.context":"/redfish/v1/$metadata#AggregationSourceCollection.AggregationSourceCollection",
   "Name":"Aggregation Source",
   "Members@odata.count":2,
   "Members":[
      {
         "@odata.id":"/redfish/v1/AggregationService/AggregationSources/839c212d-9ab2-4868-8767-1bdcc0ce862c"
      },
      {
         "@odata.id":"/redfish/v1/AggregationService/AggregationSources/3536bb46-a023-4e3a-ac1a-7528cc18b660.1"
      }
   ]   
}
```



## Viewing an aggregation source

| | |
|--------|------|
|<strong>Method</strong> | `GET` |
|<strong>URI</strong> |`/redfish/v1/AggregationService/AggregationSources/{AggregationSourceId}` |
|<strong>Description</strong> |This action retrieves information about a specific aggregation source.|
|<strong>Returns</strong> |JSON schema representing this aggregation source.|
|<strong>Response Code</strong> |On success, `200 Ok` |
|<strong>Authentication</strong> |Yes|

>**curl command**

```
curl -i GET \
   -H 'Authorization:Basic {base64_encoded_string_of_[username:password]}' \
 'https://{odim_host}:{port}/redfish/v1/AggregationService/AggregationSources/{AggregationSourceId}'


```

>**Sample response body**

```
{
   "@odata.type":"#AggregationSource.v1_1_0.AggregationSource",
   "@odata.id":"/redfish/v1/AggregationService/AggregationSources/839c212d-9ab2-4868-8767-1bdcc0ce862c",
   "@odata.context":"/redfish/v1/$metadata#AggregationSource.AggregationSource",
   "Id":"839c212d-9ab2-4868-8767-1bdcc0ce862c",
   "Name":"Aggregation Source",
   "HostName":"10.24.0.4",
   "UserName":"admin",
   "Links":{
      "ConnectionMethod": {
         "@odata.id": "/redfish/v1/AggregationService/ConnectionMethods/d172e66c-b4a8-437c-981b-1c07ddfeacaa"
      }
   }
}
```

## Updating an aggregation source

| | |
|------|------|
|<strong>Method</strong> | `PATCH` |
|<strong>URI</strong> |`/redfish/v1/AggregationService/AggregationSources/{AggregationSourceId}` |
|<strong>Description</strong> |This operation updates the details such as the username, the password, and the IP address or hostname of a specific BMC in the resource aggregator inventory. When the username, the password, or the IP address \(or hostname\) of a BMC is changed, you can update those changes in the resource aggregator as well using this operation.<br> |
|<strong>Returns</strong> |Updated JSON schema of this aggregation source.|
|<strong>Response Code</strong> |On success, `200 Ok` |
|<strong>Authentication</strong> |Yes|

>**curl command**

```
curl -i PATCH \
   -H 'Authorization:Basic {base64_encoded_string_of_[username:password]}' \
   -H "Content-Type:application/json" \
   -d \
'{

  "HostName": "10.24.0.6",
  "UserName": "admin",
  "Password": "admin1234"

}' \
 'https://{odim_host}:{port}/redfish/v1/AggregationService/AggregationSources/{AggregationSourceId}'


```

>**Sample request body**

```
{

  "HostName": "10.24.0.4",
  "UserName": "admin",
  "Password": "admin1234"

}
```

>**Sample response body**

```
{

   "@odata.type":"#AggregationSource.v1_0_0.AggregationSource",
   "@odata.id":"/redfish/v1/AggregationService/AggregationSources/839c212d-9ab2-4868-8767-1bdcc0ce862c.1",
   "@odata.context":"/redfish/v1/$metadata#AggregationSource.AggregationSource",
   "Id":"839c212d-9ab2-4868-8767-1bdcc0ce862c.1",
   "Name":"Aggregation Source",
   "HostName":"10.24.0.4",
   "UserName":"admin",
   "Links":{
      "ConnectionMethod": {
         "@odata.id": "/redfish/v1/AggregationService/ConnectionMethods/a172e66c-b4a8-437c-981b-1c07ddfeacab"
      }
   } 
}
```








## Resetting servers

|| |
|--------|--------------------|
|<strong>Method</strong> | `POST` |
|<strong>URI</strong> |`/redfish/v1/AggregationService/Actions/AggregationService.Reset` |
|<strong>Description</strong> |This action shuts down, powers up, and restarts one or more servers. It is performed in the background as a Redfish task and is further divided into subtasks to reset each server individually.<br> |
|<strong>Returns</strong> |- `Location` URI of the task monitor associated with this operation \(task\) in the response header. See `Location` URI highlighted in bold in "Sample response header \(HTTP 202 status\)".<br><br>-   Link to the task and the task Id in the sample response body. To get more information on the task, perform HTTP `GET` on the task URI. See the task URI and the task Id highlighted in bold in "Sample response body \(HTTP 202 status\)".<br><blockquote>IMPORTANT: Note down the task Id. If the task completes with an error, it is required to know which subtask has failed. To get the list of subtasks, perform HTTP `GET` on `/redfish/v1/TaskService/Tasks/{taskId}`.</blockquote><br>-  On successful completion of the reset operation, a message in the response body, saying that the reset operation is completed successfully. See "Sample response body \(HTTP 200 status\)".|
|<strong>Response code</strong> |On success, `202 Accepted`<br> On successful completion of the task, `200 OK`|
|<strong>Authentication</strong> |Yes|

**Usage information**

To know the progress of this action, perform HTTP `GET` on the [task monitor](#viewing-a-task-monitor) returned in the response header \(until the task is complete\).

To get the list of subtask URIs, perform HTTP `GET` on the task URI returned in the JSON response body. See "Sample response body \(HTTP 202 status\)". The JSON response body of each subtask contains a link to the task monitor associated with it. To know the progress of the reset operation \(subtask\) on a specific server, perform HTTP `GET` on the task monitor associated with the respective subtask. See the link to the task monitor highlighted in bold in "Sample response body \(subtask\)".

You can perform reset on a group of servers by specifying multiple target URIs in the request.


**NOTE:**

Only a user with `ConfigureComponents` privilege can reset servers. If you perform this action without necessary privileges, you will receive an HTTP `403 Forbidden` error.


>**curl command**

```
curl -i POST \
   -H "X-Auth-Token:{X-Auth-Token}" \
   -H "Content-Type:application/json" \
   -d \
'{
   "BatchSize":2,
   "DelayBetweenBatchesInSeconds":1,
   "ResetType":"ForceRestart",
   "TargetURIs":[
      "/redfish/v1/Systems/{ComputerSystemId1}",
      "/redfish/v1/Systems/{ComputerSystemId2}"
   ]
}' \
 'https://\{odim\_host\}:\{port\}/redfish/v1/AggregationService/Actions/AggregationService.Reset'


```

>**Sample request body**

```
{
   "BatchSize":2,
   "DelayBetweenBatchesInSeconds":1,
   "ResetType":"ForceRestart",
   "TargetURIs":[
      "/redfish/v1/Systems/97d08f36-17f5-5918-8082-f5156618f58d.1",
      "/redfish/v1/Systems/24b243cf-f1e3-5318-92d9-2d6737d6b0b9.1"
   ]
}

```

**Request parameters**

|Parameter|Type|Description|
|---------|----|-----------|
|BatchSize|Integer \(optional\)<br> |The number of elements to be reset at a time in each batch.|
|DelayBetweenBatchesInSeconds|Integer \(seconds\) \(optional\)<br> |The delay among the batches of elements being reset.|
|ResetType|String \(required\)<br> |The type of reset to be performed. For possible values, see "Reset type". If the value is not supported by the target server machine, you will receive an HTTP `400 Bad Request` error.|
|TargetURIs|Array \(required\)<br> |The URI of the target for `Reset`. Example: `"/redfish/v1/Systems/{ComputerSystemId}"` |

**Reset type**

|String|Description|
|------|-----------|
|ForceOff|Turn off the unit immediately \(non-graceful shutdown\).|
|ForceRestart|Perform an immediate \(non-graceful\) shutdown, followed by a restart.|
|GracefulRestart|Perform a graceful shutdown followed by a restart of the system.|
|GracefulShutdown|Perform a graceful shutdown. Graceful shutdown involves shutdown of the operating system followed by the power off of the physical server.|
|Nmi|Generate a Diagnostic Interrupt \(usually an NMI on x86 systems\) to cease normal operations, perform diagnostic actions and typically halt the system.|
|On|Turn on the unit.|
|PowerCycle|Perform a power cycle of the unit.|
|PushPowerButton|Simulate the pressing of the physical power button on this unit.|

>**Sample response header** \(HTTP 202 status\)

```
Connection:keep-alive
Content-Type:application/json; charset=utf-8
Location:/taskmon/task85de4103-8757-4c7d-942f-55eaf7d6412a
Odata-Version:4.0
X-Frame-Options:sameorigin
Date:Sun,17 May 2020 14:35:32 GMT+5m 13s
Content-Length:491 bytes

```

>**Sample response body** \(HTTP 202 status\)

```
{
   "@odata.type":"#Task.v1_5_1.Task",
   "@odata.id":"/redfish/v1/TaskService/Tasks/task85de4103-8757-4c7d-942f-55eaf7d6412a",
   "@odata.context":"/redfish/v1/$metadata#Task.Task",
   "Id":"task85de4103-8757-4c7d-942f-55eaf7d6412a",
   "Name":"Task task85de4103-8757-4c7d-942f-55eaf7d6412a",
   "Message":"The task with id task85de4103-8757-4c7d-942f-55eaf7d6412a has started.",
   "MessageId":"TaskEvent.1.0.1.TaskStarted",
   "MessageArgs":[
      "task85de4103-8757-4c7d-942f-55eaf7d6412a"
   ],
   "NumberOfArgs":1,
   "Severity":"OK"
}
```

>**Sample response body** \(subtask\)

```
{
   "@odata.type":"#SubTask.v1_4_2.SubTask",
   "@odata.id":"/redfish/v1/TaskService/Tasks/task85de4003-8757-4c7d-942f-55eaf7d6412a/SubTasks/task22a98864-5dd8-402b-bfe0-0d61e265391e",
   "@odata.context":"/redfish/v1/$metadata#SubTask.SubTask",
   "Id":"task22a98864-5dd8-402b-bfe0-0d61e265391e",
   "Name":"Task task22a98864-5dd8-402b-bfe0-0d61e265391e",
   "Message":"Successfully Completed Request",
   "MessageId":"Base.1.6.1.Success",
   "Severity":"OK",
   "Members@odata.count":0,
   "Members":null,
   "TaskState":"Completed",
   "StartTime":"2020-05-13T13:33:59.917329733Z",
   "EndTime":"2020-05-13T13:34:00.320539988Z",
   "TaskStatus":"OK",
   "SubTasks":"",
   "TaskMonitor":"/taskmon/task22a98864-5dd8-402b-bfe0-0d61e265391e",
   "PercentComplete":100,
   "Payload":{
      "HttpHeaders":null,
      "HttpOperation":"POST",
      "JsonBody":"",
      "TargetUri":"/redfish/v1/Systems/97d08f36-17f5-5918-8082-f5156618f58d:1"
   },
   "Messages":null
}
```

>**Sample response body** \(HTTP 200 status\)

```
{ 
   "error":{ 
      "code":"Base.1.6.1.Success",
      "message":"Request completed successfully"
   }
}
```



## Changing the boot order of servers to default settings

| | |
|-----------|------------|
|<strong>Method</strong> | `POST` |
|<strong>URI</strong> |`/redfish/v1/AggregationService/Actions/AggregationService.SetDefaultBootOrder` |
|<strong>Description</strong> |This action changes the boot order of one or more servers to default settings. This operation is performed in the background as a Redfish task and is further divided into subtasks to change the boot order of each server individually.<br> |
|<strong>Returns</strong> |- `Location` URI of the task monitor associated with this operation in the response header. See `Location` URI highlighted in bold in "Sample response header \(HTTP 202 status\)".<br><br>-  Link to the task and the task Id in the sample response body. To get more information on the task, perform HTTP `GET` on the task URI. See the task URI and the task Id highlighted in bold in "Sample response body \(HTTP 202 status\)".<blockquote><br>IMPORTANT:<br>Note down the task Id. If the task completes with an error, it is required to know which subtask has failed. To get the list of subtasks, perform HTTP `GET` on `/redfish/v1/TaskService/Tasks/{taskId}`.</blockquote><br>- On successful completion of this operation, a message in the response body, saying that the operation is completed successfully. See "Sample response body \(HTTP 200 status\)".<br>|
|<strong>Response code</strong> |`202 Accepted` On successful completion, `200 OK` <br> |
|<strong>Authentication</strong> |Yes|

**Usage information**

To know the progress of this action, perform HTTP `GET` on the [task monitor](#viewing-a-task-monitor) returned in the response header \(until the task is complete\).

To get the list of subtask URIs, perform HTTP `GET` on the task URI returned in the JSON response body. See "Sample response body \(HTTP 202 status\)". The JSON response body of each subtask contains a link to the task monitor associated with it. To know the progress of `SetDefaultBootOrder` action \(subtask\) on a specific server, perform HTTP `GET` on the task monitor associated with the respective subtask. See the link to the task monitor highlighted in bold in "Sample response body \(subtask\)".

You can perform `setDefaultBootOrder` action on a group of servers by specifying multiple server URIs in the request.


**NOTE:**

Only a user with `ConfigureComponents` privilege can change the boot order of one or more servers to default settings. If you perform this action without necessary privileges, you will receive an HTTP `403 Forbidden` error.


>**curl command**

```
curl -i POST \
   -H "X-Auth-Token:{X-Auth-Token}" \
   -H "Content-Type:application/json" \
   -d \
'{
   "Systems":[
      {
         "@odata.id":"/redfish/v1/Systems/{ComputerSystemId1}"
      },
      {
         "@odata.id":"/redfish/v1/Systems/{ComputerSystemid2}"
      }
   ]
}' \
 'https://\{odim\_host\}:\{port}/redfish/v1/AggregationService/Actions/AggregationService.SetDefaultBootOrder'


```

>**Sample request body**

```
{
   "Systems":[
      {
         "@odata.id":"/redfish/v1/Systems/97d08f36-17f5-5918-8082-f5156618f58d.1"
      },
      {
         "@odata.id":"/redfish/v1/Systems/76632110-1c75-5a86-9cc2-471325983653.1"
      }
   ]
}

```

**Request parameters**

|Parameter|Type|Description|
|---------|----|-----------|
|Systems|Array \(required\)<br> |Target servers for `SetDefaultBootOrder`.|

>**Sample response header** \(HTTP 202 status\)

```
Connection:keep-alive
Content-Type:application/json; charset=utf-8
Location:/taskmon/task85de4003-8057-4c7d-942f-55eaf7d6412a
Odata-Version:4.0
X-Frame-Options:sameorigin
Date:Sun,17 May 2020 14:35:32 GMT+5m 13s
Content-Length:491 bytes

```

>**Sample response body** \(HTTP 202 status\)

```
{
   "@odata.type":"#Task.v1_5_1.Task",
   "@odata.id":"/redfish/v1/TaskService/Tasks/task85de4003-8057-4c7d-942f-55eaf7d6412a",
   "@odata.context":"/redfish/v1/$metadata#Task.Task",
   "Id":"task85de4003-8057-4c7d-942f-55eaf7d6412a",
   "Name":"Task task85de4003-8057-4c7d-942f-55eaf7d6412a",
   "Message":"The task with id task80de4003-8757-4c7d-942f-55eaf7d6412a has started.",
   "MessageId":"TaskEvent.1.0.1.TaskStarted",
   "MessageArgs":[
      "task80de4003-8757-4c7d-942f-55eaf7d6412a"
   ],
   "NumberOfArgs":1,
   "Severity":"OK"
}
```

>**Sample response body** \(subtask\)

```
{
   "@odata.type":"#SubTask.v1_4_2.SubTask",
   "@odata.id":"/redfish/v1/TaskService/Tasks/task85de4003-8757-4c7d-942f-55eaf7d6412a/SubTasks/task22a98864-5dd8-402b-bfe0-0d61e265391e",
   "@odata.context":"/redfish/v1/$metadata#SubTask.SubTask",
   "Id":"task22a98864-5dd8-402b-bfe0-0d61e265391e",
   "Name":"Task task22a98864-5dd8-402b-bfe0-0d61e265391e",
   "Message":"Successfully Completed Request",
   "MessageId":"Base.1.6.1.Success",
   "Severity":"OK",
   "Members@odata.count":0,
   "Members":null,
   "TaskState":"Completed",
   "StartTime":"2020-05-13T13:33:59.917329733Z",
   "EndTime":"2020-05-13T13:34:00.320539988Z",
   "TaskStatus":"OK",
   "SubTasks":"",
   "TaskMonitor":"/taskmon/task22a98864-5dd8-402b-bfe0-0d61e265391e",
   "PercentComplete":100,
   "Payload":{
      "HttpHeaders":null,
      "HttpOperation":"POST",
      "JsonBody":"",
      "TargetUri":"/redfish/v1/Systems/97d08f36-17f5-5918-8082-f5156618f58d.1"
   },
   "Messages":null
}
```

>**Sample response body** \(HTTP 200 status\)

```
{ 
   "error":{ 
      "code":"Base.1.6.1.Success",
      "message":"Request completed successfully"
   }
}
```




## Deleting a resource from the inventory

| | |
|--------|--------|
|<strong>Method</strong> | `DELETE` |
|<strong>URI</strong> |`/redfish/v1/AggregationService/AggregationSources/{AggregationSourceId}` |
|<strong>Description</strong> |This operation removes a specific aggregation source \(plugin, BMC, or any manager\) from the inventory. Deleting an aggregation source also deletes all event subscriptions associated with the BMC. This operation is performed in the background as a Redfish task.<br> |
|<strong>Returns</strong> |- `Location` URI of the task monitor associated with this operation in the response header. See `Location` URI highlighted in bold in "Sample response header \(HTTP 202 status\)".<br>-   Link to the task and the task Id in the sample response body. To get more information on the task, perform HTTP `GET` on the task URI. See "Sample response body \(HTTP 202 status\)".<br>|
|<strong>Response Code</strong> |`202 Accepted` On successful completion, `204 No Content` <br> |
|<strong>Authentication</strong> |Yes|

**Usage information**

To know the progress of this action, perform `GET` on the [task monitor](#viewing-a-task-monitor) returned in the response header \(until the task is complete\).


**NOTE:**

Only a user with `ConfigureComponents` privilege can delete a server. If you perform this action without necessary privileges, you will receive an HTTP `403 Forbidden` error.


>**curl command**

```
curl -i DELETE \
   -H 'Authorization:Basic {base64_encoded_string_of_[username:password]}' \
 'https://{odim_host}:{port}/redfish/v1/AggregationService/AggregationSources/{AggregationSourceId}'


```

>**Sample response header** \(HTTP 202 status\)

```
Connection:keep-alive
Content-Type:application/json; charset=utf-8
Location:/taskmon/task85de4003-8757-2c7d-942f-55eaf7d6412a
Odata-Version:4.0
X-Frame-Options:sameorigin
Date:Sun,17 May 2020 14:35:32 GMT+5m 13s
Content-Length:491 bytes

```

>**Sample response body** \(HTTP 202 status\)

```
{
   "@odata.type":"#Task.v1_5_1.Task",
   "@odata.id":"/redfish/v1/TaskService/Tasks/task85de4003-8757-2c7d-942f-55eaf7d6412a",
   "@odata.context":"/redfish/v1/$metadata#Task.Task",
   "Id":"task85de4003-8757-2c7d-942f-55eaf7d6412a",
   "Name":"Task task85de4003-8757-2c7d-942f-55eaf7d6412a",
   "Message":"The task with id task85de4003-8757-2c7d-942f-55eaf7d6412a has started.",
   "MessageId":"TaskEvent.1.0.1.TaskStarted",
   "MessageArgs":[
      "task85de4003-8757-2c7d-942f-55eaf7d6412a"
   ],
   "NumberOfArgs":1,
   "Severity":"OK"
}
```




## Aggregates

An aggregate is a user-defined collection of resources.

The aggregate schema provides a mechanism to formally group the southbound resources of your choice. The advantage of creating aggregates is that they are more persistent than the random groupings—the aggregates are available and accessible in the environment of Resource Aggregator for ODIM until you delete them.

The resource aggregator allows you to:

-   Create an aggregate.

-   Populate an aggregate with the resources.

-   Perform actions on all the resources of an aggregate at once.

-   Delete an aggregate.



## Creating an aggregate

|||
|---------|-----------|
|<strong>Method</strong> | `POST` |
|<strong>URI</strong> |`/redfish/v1/AggregationService/Aggregates` |
|<strong>Description</strong> |This operation creates an empty aggregate or an aggregate populated with resources.|
|<strong>Returns</strong> | The `Location` URI of the created aggregate having the aggregate Id. See the `Location` URI highlighted in bold in "Sample response header".<br>-   Link to the new aggregate, its Id, and a message saying that the resource has been created successfully in the JSON response body.<br>|
|<strong>Response Code</strong> |On success, `201 Created` |
|<strong>Authentication</strong> |Yes|

>**curl command**

```
curl -i POST \
   -H 'Authorization:Basic {base64_encoded_string_of_[username:password]}' \
   -H "Content-Type:application/json" \
   -d \
'{
      "Elements":[
            "/redfish/v1/Systems/{ComputerSystemId}"      
   ]   
}' \
 'https://{odim_host}:{port}/redfish/v1/AggregationService/Aggregates'


```

>**Sample request body**

```
{
      "Elements":[
            "/redfish/v1/Systems/8da0b6cd-42b7-4fd5-8ccf-97d0f58ae8c1:1"      
   ]   
}
```

**Request parameters**

|Parameter|Type|Description|
|---------|----|-----------|
|Elements|Array \(required\)<br> |An empty array or an array of links to the resources that this aggregate contains. To get the links to the system resources that are available in the resource inventory, perform HTTP `GET` on:<br> `/redfish/v1/Systems/` <br> |

>**Sample response header**

```
Cache-Control:no-cache
Connection:keep-alive
Content-Type:application/json; charset=utf-8
Link:</redfish/v1/AggregationService/Aggregates/c14d91b5-3333-48bb-a7b7-75f74a137d48/>; rel=self
Location:/redfish/v1/AggregationService/Aggregates/c14d91b5-3333-48bb-a7b7-75f74a137d48
Odata-Version:4.0
X-Frame-Options:sameorigin
Date:Fri,21 August 2020 14:08:55 GMT+5m 11s
Transfer-Encoding:chunked
```

>**Sample response body**

```
{
      "@odata.type":"#Aggregate.v1_0_1.Aggregate",
      "@odata.id":"/redfish/v1/AggregationService/Aggregates/c14d91b5-3333-48bb-a7b7-75f74a137d48",
      "@odata.context":"/redfish/v1/$metadata#Aggregate.Aggregate",
      "Id":"c14d91b5-3333-48bb-a7b7-75f74a137d48",
      "Name":"Aggregate",
      "Message":"The resource has been created successfully",
      "MessageId":"Base.1.6.1.Created",
      "Severity":"OK",
      "Elements":[
            "/redfish/v1/Systems/8da0b6cd-42b7-4fd5-8ccf-97d0f58ae8c1:1",
            "/redfish/v1/Systems/4da0b6cd-42b7-4fd5-8ccf-97d0f58ae8b1:1"      
   ]   
}
```


## Viewing a list of aggregates

|||
|----------|-----------|
|<strong>Method</strong> | `GET` |
|<strong>URI</strong> |`/redfish/v1/AggregationService/Aggregates` |
|<strong>Description</strong> |This operation lists all aggregates available in Resource Aggregator for ODIM.|
|<strong>Returns</strong> |A list of links to all the available aggregates.|
|<strong>Response Code</strong> |On success, `200 Ok` |
|<strong>Authentication</strong> |Yes|

>**curl command**

```
curl -i GET \
   -H 'Authorization:Basic {base64_encoded_string_of_[username:password]}' \
 'https://{odim_host}:{port}/redfish/v1/AggregationService/Aggregates'


```

>**Sample response body**

```
{
      "@odata.type":"#AggregateCollection.v1_0_0.AggregateCollection",
      "@odata.id":"/redfish/v1/AggregationService/Aggregates",
      "@odata.context":"/redfish/v1/$metadata#AggregateCollection.AggregateCollection",
      "Id":"Aggregate",
      "Name":"Aggregate",
      "Message":"Successfully Completed Request",
      "MessageId":"Base.1.6.1.Success",
      "Severity":"OK",
      "Members@odata.count":1,
      "Members":[
            {
                  "@odata.id":"/redfish/v1/AggregationService/Aggregates/c14d91b5-3333-48bb-a7b7-75f74a137d48"         
      }      
   ]   
}
```


## Viewing information about a single aggregate

|||
|----------|-----------|
|<strong>Method</strong> | `GET` |
|<strong>URI</strong> |`/redfish/v1/AggregationService/Aggregates/{AggregateId}` |
|<strong>Description</strong> |This operation retrieves information about a specific aggregate.|
|<strong>Returns</strong> |JSON schema representing this aggregate.|
|<strong>Response Code</strong> |On success, `200 Ok` |
|<strong>Authentication</strong> |Yes|

>**curl command**

```
curl -i GET \
   -H 'Authorization:Basic {base64_encoded_string_of_[username:password]}' \
 'https://{odim_host}:{port}/redfish/v1/AggregationService/Aggregates/{AggregateId}'


```

>**Sample response body**

```
{
   "@odata.type":"#Aggregate.v1_0_1.Aggregate",
   "@odata.id":"/redfish/v1/AggregationService/Aggregates/c14d91b5-3333-48bb-a7b7-75f74a137d48",
   "@odata.context":"/redfish/v1/$metadata#Aggregate.Aggregate",
   "Id":"c14d91b5-3333-48bb-a7b7-75f74a137d48",
   "Name":"Aggregate",
   "Message":"Successfully Completed Request",
   "MessageId":"Base.1.6.1.Success",
   "Severity":"OK",
   "Elements":[
      "/redfish/v1/Systems/8da0b6cd-42b7-4fd5-8ccf-97d0f58ae8c1.1",
      "/redfish/v1/Systems/4da0b6cd-42b7-4fd5-8ccf-97d0f58ae8b1.1"      
   ]
}
```



## Deleting an aggregate

|||
|--------------|---------|
|<strong>Method</strong> | `DELETE` |
|<strong>URI</strong> |`/redfish/v1/AggregationService/Aggregates/{AggregateId}` |
|<strong>Description</strong> |This operation deletes a specific aggregate.|
|<strong>Response Code</strong> |On success, `204 No Content` |
|<strong>Authentication</strong> |Yes|

>**curl command**

```
curl -i DELETE \
   -H 'Authorization:Basic {base64_encoded_string_of_[username:password]}' \
 'https://{odim_host}:{port}/redfish/v1/AggregationService/Aggregates/{AggregateId}'


```


## Adding elements to an aggregate

|||
|----------|-----------|
|<strong>Method</strong> | `POST` |
|<strong>URI</strong> |`/redfish/v1/AggregationService/Aggregates/{AggregateId}/Actions/Aggregate.AddElements` |
|<strong>Description</strong> |This action adds one or more resources to a specific aggregate.|
|<strong>Returns</strong> |JSON schema for this aggregate having links to the added resources.|
|<strong>Response Code</strong> |On success, `200 Ok` |
|<strong>Authentication</strong> |Yes|

>**curl command**

```
curl -i POST \
   -H 'Authorization:Basic {base64_encoded_string_of_[username:password]}' \
   -H "Content-Type:application/json" \
   -d \
'{
      "Elements":[
            "/redfish/v1/Systems/{ComputerSystemId1}",
            "/redfish/v1/Systems/{ComputerSystemId2}"     
   ]   
}' \
 'https://{odim_host}:{port}/redfish/v1/AggregationService/Aggregates/{AggregateId}/Actions/Aggregate.AddElements'


```

>**Sample request body**

```
{
      "Elements":[
            "/redfish/v1/Systems/8da0b6cd-42b7-4fd5-8ccf-97d0f58ae8c1:1",
            "/redfish/v1/Systems/7da0b6cd-42b7-4fd5-8ccf-97d0f58ae8e1:1"      
   ]   
}
```

**Request parameters**

|Parameter|Type|Description|
|---------|----|-----------|
|Elements|Array \(required\)<br> |An array of links to the Computer system resources that this aggregate contains.|

>**Sample response body**

```
{
      "@odata.type":"#Aggregate.v1_0_1.Aggregate",
      "@odata.id":"/redfish/v1/AggregationService/Aggregates/c14d91b5-3333-48bb-a7b7-75f74a137d48",
      "@odata.context":"/redfish/v1/$metadata#Aggregate.Aggregate",
      "Id":"c14d91b5-3333-48bb-a7b7-75f74a137d48",
      "Name":"Aggregate",
      "Message":"The resource has been created successfully",
      "MessageId":"Base.1.6.1.Created",
      "Severity":"OK",
      "Elements":[
            "/redfish/v1/Systems/8da0b6cd-42b7-4fd5-8ccf-97d0f58ae8c1.1",
            "/redfish/v1/Systems/4da0b6cd-42b7-4fd5-8ccf-97d0f58ae8b1.1"      
   ]   
}
```


## Resetting an aggregate of computer systems

|||
|--------|-----------|
|<strong>Method</strong> | `POST` |
|<strong>URI</strong> |`/redfish/v1/AggregationService/Aggregates/{AggregateId}/Actions/Aggregate.Reset` |
|<strong>Description</strong> |This action shuts down, powers up, and restarts servers in a specific aggregate. This operation is performed in the background as a Redfish task and is further divided into subtasks to reset each server individually.<br> |
|<strong>Returns</strong> |- `Location` URI of the task monitor associated with this operation \(task\) in the response header. See `Location` URI highlighted in bold in "Sample response header \(HTTP 202 status\)".<br>-   Link to the task and the task Id in the sample response body. To get more information on the task, perform HTTP `GET` on the task URI. See the task URI and the task Id highlighted in bold in "Sample response body \(HTTP 202 status\)".<br><blockquote>IMPORTANT:<br>Note down the task Id. If the task completes with an error, it is required to know which subtask has failed. To get the list of subtasks, perform HTTP `GET` on `/redfish/v1/TaskService/Tasks/{taskId}`.<br></blockquote>- On successful completion of the reset operation, a message in the response body, saying that the reset operation is completed successfully. See "Sample response body \(HTTP 200 status\)".<br>|
|<strong>Response Code</strong> |`202 Accepted` On successful completion, `200 OK` <br> |
|<strong>Authentication</strong> |Yes|

**Usage information**

To know the progress of this action, perform HTTP `GET` on the [task monitor](#viewing-a-task-monitor) returned in the response header \(until the task is complete\).

To get the list of subtask URIs, perform HTTP `GET` on the task URI returned in the JSON response body. See "Sample response body \(HTTP 202 status\)". The JSON response body of each subtask contains a link to the task monitor associated with it. To know the progress of the reset operation \(subtask\) on a specific server, perform HTTP `GET` on the task monitor associated with the respective subtask. See the link to the task monitor highlighted in bold in "Sample response body \(subtask\)".


**NOTE:**

Only a user with `ConfigureComponents` privilege can reset servers. If you perform this action without necessary privileges, you will receive an HTTP `403 Forbidden` error.


>**curl command**

```
curl -i POST \
   -H 'Authorization:Basic {base64_encoded_string_of_[username:password]}' \
   -H "Content-Type:application/json" \
   -d \
'{
   "BatchSize":2,
   "DelayBetweenBatchesInSeconds":2,
   "ResetType":"ForceRestart"
}' \
 'https://{odim_host}:{port}/redfish/v1/AggregationService/Aggregates/{AggregateId}/Actions/Aggregate.Reset'


```

>**Sample request body**

```
{
   "BatchSize":2,
   "DelayBetweenBatchesInSeconds":2,
   "ResetType":"ForceRestart"
}
```

**Request parameters**

|Parameter|Type|Description|
|---------|----|-----------|
|BatchSize|Integer \(optional\)<br> |The number of elements to be reset at a time in each batch.|
|DelayBetweenBatchesInSeconds|Integer \(seconds\) \(optional\)<br> |The delay among the batches of elements being reset.|
|ResetType|String \(optional\)<br> |For possible values, refer to "Reset type" table in [Resetting servers](GUID-22EC7FC3-6EF7-4A69-8DE1-385E3786E0C8.md).|

>**Sample response header** \(HTTP 202 status\)

```
Connection:keep-alive
Content-Type:application/json; charset=utf-8
Location:/taskmon/task8cf1ed8b-bb83-431a-9fa6-1f8d349a8591
Odata-Version:4.0
X-Frame-Options:sameorigin
Date:Sun,17 May 2020 14:35:32 GMT+5m 13s
Content-Length:491 bytes

```

>**Sample response body** \(HTTP 202 status\)

```
{
   "@odata.type":"#Task.v1_5_1.Task",
   "@odata.id":"/redfish/v1/TaskService/Tasks/task8cf1ed8b-bb83-431a-9fa6-1f8d349a8591",
   "@odata.context":"/redfish/v1/$metadata#Task.Task",
   "Id":"task8cf1ed8b-bb83-431a-9fa6-1f8d349a8591",
   "Name":"Task task8cf1ed8b-bb83-431a-9fa6-1f8d349a8591",
   "Message":"The task with id task8cf1ed8b-bb83-431a-9fa6-1f8d349a8591 has started.",
   "MessageId":"TaskEvent.1.0.1.TaskStarted",
   "MessageArgs":[
      "task8cf1ed8b-bb83-431a-9fa6-1f8d349a8591"
   ],
   "NumberOfArgs":1,
   "Severity":"OK"
}
```

>**Sample response body** \(subtask\)

```
{
   "@odata.type":"#SubTask.v1_4_2.SubTask",
   "@odata.id":"/redfish/v1/TaskService/Tasks/task8cf1ed8b-bb83-431a-9fa6-1f8d349a8591/SubTasks/task22a98864-5dd8-402b-bfe0-0d61e265391e",
   "@odata.context":"/redfish/v1/$metadata#SubTask.SubTask",
   "Id":"task8cf1ed8b-bb83-431a-9fa6-1f8d349a8591",
   "Name":"Task task8cf1ed8b-bb83-431a-9fa6-1f8d349a8591",
   "Message":"Successfully Completed Request",
   "MessageId":"Base.1.6.1.Success",
   "Severity":"OK",
   "Members@odata.count":0,
   "Members":null,
   "TaskState":"Completed",
   "StartTime":"2020-05-13T13:33:59.917329733Z",
   "EndTime":"2020-05-13T13:34:00.320539988Z",
   "TaskStatus":"OK",
   "SubTasks":"",
   "TaskMonitor":"/taskmon/task8cf1ed8b-bb83-431a-9fa6-1f8d349a8591",
   "PercentComplete":100,
   "Payload":{
      "HttpHeaders":null,
      "HttpOperation":"POST",
      "JsonBody":"",
      "TargetUri":"/redfish/v1/Systems/97d08f36-17f5-5918-8082-f5156618f58d.1"
   },
   "Messages":null
}
```

>**Sample response body** \(HTTP 200 status\)

```
 {
   "error":{
      "code":"Base.1.6.1.Success",
      "message":"Request completed successfully"
   }
}
```




## Setting boot order of an aggregate to default settings

|||
|----------|-----------|
|<strong>Method</strong> | `POST` |
|<strong>URI</strong> |`/redfish/v1/AggregationService/Aggregates/{AggregateId}/Actions/Aggregate.SetDefaultBootOrder` |
|<strong>Description</strong> |This action changes the boot order of all the servers belonging to a specific aggregate to default settings. This operation is performed in the background as a Redfish task and is further divided into subtasks to change the boot order of each server individually.<br> |
|<strong>Returns</strong> |- `Location` URI of the created aggregate having the aggregate Id. See the `Location` URI highlighted in bold in "Sample response header".<br>-   Link to the new aggregate, its Id, and a message saying that the resource has been created successfully in the JSON response body.<br>`Location` URI of the task monitor associated with this operation in the response header. See `Location` URI highlighted in bold in "Sample response header \(HTTP 202 status\)".<br>-   Link to the task and the task Id in the sample response body. To get more information on the task, perform HTTP `GET` on the task URI. See the task URI and the task Id highlighted in bold in "Sample response body \(HTTP 202 status\)".<br><blockquote>IMPORTANT:<br>Note down the task Id. If the task completes with an error, it is required to know which subtask has failed. To get the list of subtasks, perform HTTP `GET` on `/redfish/v1/TaskService/Tasks/{taskId}`.<br></blockquote>On successful completion of this operation, a message in the response body, saying that the operation is completed successfully. See "Sample response body \(HTTP 200 status\)".<br>|
|<strong>Response Code</strong> |`202 Accepted` On successful completion, `200 OK` <br> |
|<strong>Authentication</strong> |Yes|

**Usage information**

To know the progress of this action, perform HTTP `GET` on the [task monitor](#viewing-a-task-monitor) returned in the response header \(until the task is complete\).

To get the list of subtask URIs, perform HTTP `GET` on the task URI returned in the JSON response body. See "Sample response body \(HTTP 202 status\)". The JSON response body of each subtask contains a link to the task monitor associated with it. To know the progress of `SetDefaultBootOrder` action \(subtask\) on a specific server, perform HTTP `GET` on the task monitor associated with the respective subtask. See the link to the task monitor highlighted in bold in "Sample response body \(subtask\)".


**NOTE:**

Only a user with `ConfigureComponents` privilege can change the boot order of one or more servers to default settings. If you perform this action without necessary privileges, you will receive an HTTP `403 Forbidden` error.


>**curl command**

```
curl -i POST \
   -H 'Authorization:Basic {base64_encoded_string_of_[username:password]}' \
   -H "Content-Type:application/json" \
 'https://{odim_host}:{port}/redfish/v1/AggregationService/Aggregates/{AggregateId}/Actions/Aggregate.SetDefaultBootOrder'


```

>**Sample response header** \(HTTP 202 status\)

```
Connection:keep-alive
Content-Type:application/json; charset=utf-8
Location:/taskmon/task85de4003-8057-4c7d-942f-55eaf7d6412a
Odata-Version:4.0
X-Frame-Options:sameorigin
Date:Sun,17 May 2020 14:35:32 GMT+5m 13s
Content-Length:491 bytes

```

>**Sample response body** \(HTTP 202 status\)

```
{
   "@odata.type":"#Task.v1_5_1.Task",
   "@odata.id":"/redfish/v1/TaskService/Tasks/task85de4003-8057-4c7d-942f-55eaf7d6412a",
   "@odata.context":"/redfish/v1/$metadata#Task.Task",
   "Id":"task85de4003-8057-4c7d-942f-55eaf7d6412a",
   "Name":"Task task85de4003-8057-4c7d-942f-55eaf7d6412a",
   "Message":"The task with id task80de4003-8757-4c7d-942f-55eaf7d6412a has started.",
   "MessageId":"TaskEvent.1.0.1.TaskStarted",
   "MessageArgs":[
      "task80de4003-8757-4c7d-942f-55eaf7d6412a"
   ],
   "NumberOfArgs":1,
   "Severity":"OK"
}
```

>**Sample response body** \(subtask\)

```
{
   "@odata.type":"#SubTask.v1_4_2.SubTask",
   "@odata.id":"/redfish/v1/TaskService/Tasks/task85de4003-8757-4c7d-942f-55eaf7d6412a/SubTasks/task22a98864-5dd8-402b-bfe0-0d61e265391e",
   "@odata.context":"/redfish/v1/$metadata#SubTask.SubTask",
   "Id":"task22a98864-5dd8-402b-bfe0-0d61e265391e",
   "Name":"Task task22a98864-5dd8-402b-bfe0-0d61e265391e",
   "Message":"Successfully Completed Request",
   "MessageId":"Base.1.6.1.Success",
   "Severity":"OK",
   "Members@odata.count":0,
   "Members":null,
   "TaskState":"Completed",
   "StartTime":"2020-05-13T13:33:59.917329733Z",
   "EndTime":"2020-05-13T13:34:00.320539988Z",
   "TaskStatus":"OK",
   "SubTasks":"",
   "TaskMonitor":"/taskmon/task22a98864-5dd8-402b-bfe0-0d61e265391e",
   "PercentComplete":100,
   "Payload":{
      "HttpHeaders":null,
      "HttpOperation":"POST",
      "JsonBody":"",
      "TargetUri":"/redfish/v1/Systems/97d08f36-17f5-5918-8082-f5156618f58d.1"
   },
   "Messages":null
}
```

>**Sample response body** \(HTTP 200 status\)

```
{ 
   "error":{ 
      "code":"Base.1.6.1.Success",
      "message":"Request completed successfully"
   }
}
```




## Removing elements from an aggregate

|||
|--------|---------|
|<strong>Method</strong> | `POST` |
|<strong>URI</strong> |`/redfish/v1/AggregationService/Aggregates/{AggregateId}/Actions/Aggregate.RemoveElements` |
|<strong>Description</strong> |This action removes one or more resources from a specific aggregate.|
|<strong>Returns</strong> |Updated JSON schema representing this aggregate.|
|<strong>Response Code</strong> |On success, `200 Ok` |
|<strong>Authentication</strong> |Yes|

>**curl command**

```
curl -i POST \
   -H 'Authorization:Basic {base64_encoded_string_of_[username:password]}' \
   -H "Content-Type:application/json" \
   -d \
'{
      "Elements":[
            "/redfish/v1/Systems/{ComputerSystemId1}",
            "/redfish/v1/Systems/{ComputerSystemId2}"     
   ]   
}' \
 'https://{odim_host}:{port}/redfish/v1/AggregationService/Aggregates/{AggregateId}/Actions/Aggregate.RemoveElements'


```

>**Sample request body**

```
{
      "Elements":[
            "/redfish/v1/Systems/8da0b6cd-42b7-4fd5-8ccf-97d0f58ae8c1.1",
            "/redfish/v1/Systems/7da0b6cd-42b7-4fd5-8ccf-97d0f58ae8e1.1"      
   ]   
}
```

**Request parameters**

|Parameter|Type|Description|
|---------|----|-----------|
|Elements|Array \(required\)<br> |An array of links to the Computer system resources that you want to remove from this aggregate.|

>**Sample response body**

```
{
   "@odata.type":"#Aggregate.v1_0_1.Aggregate",
   "@odata.id":"/redfish/v1/AggregationService/Aggregates/e02faf78-f919-4612-b031-bec7ae59910d",
   "@odata.context":"/redfish/v1/$metadata#Aggregate.Aggregate",
   "Id":"e02faf78-f919-4612-b031-bec7ae59910d",
   "Name":"Aggregate",
   "Message":"The resource has been removed successfully",
   "MessageId":"ResourceRemoved",
   "Severity":"OK",
   "Elements":[

   ]
}
```










#  Resource inventory

Resource Aggregator for ODIM allows you to view the inventory of compute and local storage resources through Redfish `Systems`, `Chassis`, and `Managers` endpoints. 
It also offers the capability to:	
- Search inventory information based on one or more configuration parameters.	
- Manage the resources added in the inventory. 


To discover crucial configuration information about a resource, including chassis, perform `GET` on these endpoints.

**Supported endpoints**

|API URI|Operation Applicable|Required privileges|
|-------|--------------------|-------------------|
|/redfish/v1/Systems|GET|`Login` |
|/redfish/v1/Systems/\{ComputerSystemId\}|GET, PATCH|`Login`, `ConfigureComponents` |
|/redfish/v1/Systems/\{ComputerSystemId\}/Memory|GET|`Login` |
|/redfish/v1/Systems/\{ComputerSystemId\}/Memory/\{memoryId\}|GET|`Login` |
|/redfish/v1/Systems/\{ComputerSystemId\}/MemoryDomains|GET|`Login` |
|/redfish/v1/Systems/\{ComputerSystemId\}/NetworkInterfaces|GET|`Login` |
|/redfish/v1/Systems/\{ComputerSystemId\}/EthernetInterfaces|GET|`Login` |
|/redfish/v1/Systems/\{ComputerSystemId\}/EthernetInterfaces/\{Id\}|GET|`Login` |
|/redfish/v1/Systems/\{ComputerSystemId\}/Bios|GET|`Login` |
|/redfish/v1/Systems/\{ComputerSystemId\}/SecureBoot|GET|`Login` |
|/redfish/v1/Systems/{ComputerSystemId}/PCIeDevices/{PCIeDeviceId}|GET|`Login` |
|/redfish/v1/Systems/\{ComputerSystemId\}/Storage|GET|`Login` |
|/redfish/v1/Systems/{ComputerSystemId}/Storage/{StorageControllerId}/StoragePools|GET|`Login` |
|/redfish/v1/Systems/{ComputerSystemId}/Storage/{StorageControllerId}/StoragePools/{storagepool_Id}|GET|`Login` |
|/redfish/v1/Systems/{ComputerSystemId}/Storage/{StorageControllerId}/StoragePools/{storagepool_Id}/AllocatedVolumes|GET|`Login` |
|/redfish/v1/Systems/{ComputerSystemId}/Storage/{StorageControllerId}/StoragePools/{storagepool_Id}/AllocatedVolumes/{allocatedvolumes_Id}|GET|`Login` |
|/redfish/v1/Systems/{ComputerSystemId}/Storage/{StorageControllerId}/StoragePools/{storagepool_Id}/CapacitySources/{capacitysources_Id}/ProvidingDrives|GET|`Login` |
|/redfish/v1/Systems/{ComputerSystemId}/Storage/{StorageControllerId}/StoragePools/{storagepool_Id}/CapacitySources/{capacitysources_Id}/ProvidingDrives/{providingdrives_id}|GET|`Login` |
|/redfish/v1/Systems/\{ComputerSystemId\}/Storage/\{storageSubsystemId\}|GET|`Login` |
|/redfish/v1/Systems/\{ComputerSystemId\}/Storage/\{storageSubsystemId\}/Drives/\{driveId\}|GET|`Login` |
|/redfish/v1/Systems/\{ComputerSystemId\}/Storage/\{storageSubsystemId\}/Volumes|GET, POST|`Login`, `ConfigureComponents` |
|/redfish/v1/Systems/\{ComputerSystemId\}/Storage/\{storageSubsystemId\}/Volumes/\{volumeId\}|GET, DELETE|`Login`, `ConfigureComponents` |
|/redfish/v1/Systems/\{ComputerSystemId\}/Processors|GET|`Login` |
|/redfish/v1/Systems/\{ComputerSystemId\}/Processors/\{Id\}|GET|`Login` |
|/redfish/v1/Systems?$filter=\{searchKeys\}%20\{conditionKeys\}%20\{value\}|GET|`Login` |
|/redfish/v1/Systems/\{ComputerSystemId\}/Bios/Settings<br> |GET, PATCH|`Login`, `ConfigureComponents` |
|/redfish/v1/Systems/\{ComputerSystemId\}/Actions/ComputerSystem.Reset|POST|`ConfigureComponents` |
|/redfish/v1/Systems/\{ComputerSystemId\}/Actions/ComputerSystem.SetDefaultBootOrder|POST|`ConfigureComponents` |

|API URI|Operation Applicable|Required privileges|
|-------|--------------------|-------------------|
|/redfish/v1/Chassis|GET, POST|`Login`, `ConfigureComponents` |
|/redfish/v1/Chassis/\{chassisId\}|GET, PATCH, DELETE|`Login`, `ConfigureComponents`|
|/redfish/v1/Chassis/\{chassisId\}/Thermal|GET|`Login`|
|/redfish/v1/Chassis/\{chassisId\}/NetworkAdapters|GET|`Login` |
|/redfish/v1/Chassis/{ChassisId}/NetworkAdapters/{networkadapterId}|GET|`Login`|

|API URI|Operation Applicable|Required privileges|
|-------|--------------------|-------------------|
|/redfish/v1/Managers|GET|`Login` |
|/redfish/v1/Managers/\{managerId\}|GET|`Login` |
|/redfish/v1/Managers/\{managerId\}/EthernetInterfaces|GET|`Login` |
|/redfish/v1/Managers/\{managerId\}/HostInterfaces|GET|`Login` |
|/redfish/v1/Managers/\{managerId\}/LogServices|GET|`Login` |
|/redfish/v1/Managers/\{managerId\}/NetworkProtocol|GET|`Login` |


>**NOTE:**
To view system, chassis, and manager resources, ensure that you have a minimum privilege of `Login`. If you do not have the necessary privileges, you will receive an HTTP `403 Forbidden` error.







##  Collection of computer systems

|||
|---------|-------|
|**Method** |`GET` |
|**URI** |`/redfish/v1/Systems` |
|**Description** |This operation lists all systems available with Resource Aggregator for ODIM.|
|**Returns** |A collection of links to computer system instances.|
|**Response code** | `200 OK` |
|**Authentication** |Yes|

>**curl command**

```
curl -i GET \
   -H "X-Auth-Token:{X-Auth-Token}" \
 'https://{odimra_host}:{port}/redfish/v1/Systems'


```

>**Sample response body** 

```
{ 
   "@odata.context":"/redfish/v1/$metadata#ComputerSystemCollection.ComputerSystemCollection",
   "@odata.id":"/redfish/v1/Systems/",
   "@odata.type":"#ComputerSystemCollection.ComputerSystemCollection",
   "Description":"Computer Systems view",
   "Name":"Computer Systems",
   "Members":[ 
      { 
         "@odata.id":"/redfish/v1/Systems/ba0a6871-7bc4-5f7a-903d-67f3c205b08c.1"
      },
      { 
         "@odata.id":"/redfish/v1/Systems/7ff3bd97-c41c-5de0-937d-85d390691b73.1"
      }
   ],
   "Members@odata.count":2
}
```



## Single computer system

|||
|---------|-------|
|**Method** | `GET` |
|**URI** |`/redfish/v1/Systems/{ComputerSystemId}` |
|**Description** |This endpoint fetches information about a specific system.|
|**Returns** |JSON schema representing this computer system instance.|
|**Response code** |`200 OK` |
|**Authentication** |Yes|

>**curl command**


```
curl -i GET \
   -H "X-Auth-Token:{X-Auth-Token}" \
 'https://{odimra_host}:{port}/redfish/v1/Systems/{ComputerSystemId}'

```

>**Sample response body** 

```
{ 
   "@odata.context":"/redfish/v1/$metadata#ComputerSystem.ComputerSystem",
   "@odata.etag":"W/\"8C36EBD2\"",
   "@odata.id":"/redfish/v1/Systems/e24fb205-6669-4080-b53c-67d4923aa73e.1",
   "@odata.type":"#ComputerSystem.v1_4_0.ComputerSystem",
   "Id":"e24fb205-6669-4080-b53c-67d4923aa73e.1",
   "Actions":{ 
      "#ComputerSystem.Reset":{ 
         "ResetType@Redfish.AllowableValues":[ 
            "On",
            "ForceOff",
            "GracefulShutdown",
            "ForceRestart",
            "Nmi",
            "PushPowerButton"
         ],
         "target":"/redfish/v1/Systems/e24fb205-6669-4080-b53c-67d4923aa73e.1/Actions/ComputerSystem.Reset"
      }
   },
   "AssetTag":"",
   "Bios":{ 
      "@odata.id":"/redfish/v1/Systems/e24fb205-6669-4080-b53c-67d4923aa73e.1/Bios"
   },
   "BiosVersion":"U32 v2.00 (02/02/2019)",
   "Boot":{ 
      "BootOptions":{ 
         "@odata.id":"/redfish/v1/Systems/e24fb205-6669-4080-b53c-67d4923aa73e.1/BootOptions"
      },
      "BootOrder":[ 
         "Boot000A",
         "Boot000B",
         "Boot000C",
         "Boot0012",
         "Boot000D",
         "Boot000F",
         "Boot000E",
         "Boot0010",
         "Boot0011",
         "Boot0013",
         "Boot0015",
         "Boot0014",
         "Boot0016"
      ],
      "BootSourceOverrideEnabled":"Disabled",
      "BootSourceOverrideMode":"UEFI",
      "BootSourceOverrideTarget":"None",
      "BootSourceOverrideTarget@Redfish.AllowableValues":[ 
         "None",
         "Cd",
         "Hdd",
         "Usb",
         "SDCard",
         "Utilities",
         "Diags",
         "BiosSetup",
         "Pxe",
         "UefiShell",
         "UefiHttp",
         "UefiTarget"
      ],
      "UefiTargetBootSourceOverride":"None",
      "UefiTargetBootSourceOverride@Redfish.AllowableValues":[ 
         "UsbClass(0xFFFF,0xFFFF,0xFF,0xFF,0xFF)",
         "PciRoot(0x0)/Pci(0x14,0x0)/USB(0x13,0x0)",
         "PciRoot(0x3)/Pci(0x0,0x0)/Pci(0x0,0x0)/Scsi(0x0,0x4000)",
         "PciRoot(0x3)/Pci(0x0,0x0)/Pci(0x0,0x0)/Scsi(0x1,0x4000)",
         "PciRoot(0x0)/Pci(0x1C,0x0)/Pci(0x0,0x0)/MAC(8030E02C92B0,0x1)/IPv4(0.0.0.0)/Uri()",
         "PciRoot(0x0)/Pci(0x1C,0x0)/Pci(0x0,0x0)/MAC(8030E02C92B0,0x1)/IPv4(0.0.0.0)",
         "PciRoot(0x0)/Pci(0x1C,0x0)/Pci(0x0,0x0)/MAC(8030E02C92B0,0x1)/IPv6(0000:0000:0000:0000:0000:0000:0000:0000)/Uri()",
         "PciRoot(0x0)/Pci(0x1C,0x0)/Pci(0x0,0x0)/MAC(8030E02C92B0,0x1)/IPv6(0000:0000:0000:0000:0000:0000:0000:0000)",
         "HD(2,GPT,E0698C18-D9A0-4F58-93CA-A6AEA6BFC93B,0x96800,0x32000)/\\EFI\\Microsoft\\Boot\\bootmgfw.efi",
         "PciRoot(0x3)/Pci(0x2,0x0)/Pci(0x0,0x0)/MAC(20677CEEF298,0x1)/IPv4(0.0.0.0)/Uri()",
         "PciRoot(0x3)/Pci(0x2,0x0)/Pci(0x0,0x0)/MAC(20677CEEF298,0x1)/IPv4(0.0.0.0)",
         "PciRoot(0x3)/Pci(0x2,0x0)/Pci(0x0,0x0)/MAC(20677CEEF298,0x1)/IPv6(0000:0000:0000:0000:0000:0000:0000:0000)/Uri()",
         "PciRoot(0x3)/Pci(0x2,0x0)/Pci(0x0,0x0)/MAC(20677CEEF298,0x1)/IPv6(0000:0000:0000:0000:0000:0000:0000:0000)"
      ]
   },
   "EthernetInterfaces":{ 
      "@odata.id":"/redfish/v1/Systems/e24fb205-6669-4080-b53c-67d4923aa73e.1/EthernetInterfaces"
   },
   "HostName":"",
   "IndicatorLED":"Off",
   "Links":{ 
      "ManagedBy":[ 
         { 
            "@odata.id":"/redfish/v1/Managers/e24fb205-6669-4080-b53c-67d4923aa73e.1"
         }
      ],
      "Chassis":[ 
         { 
            "@odata.id":"/redfish/v1/Chassis/e24fb205-6669-4080-b53c-67d4923aa73e.1"
         }
      ]
   },
   "LogServices":{ 
      "@odata.id":"/redfish/v1/Systems/e24fb205-6669-4080-b53c-67d4923aa73e.1/LogServices"
   },
   "Manufacturer":"HPE",
   "Memory":{ 
      "@odata.id":"/redfish/v1/Systems/e24fb205-6669-4080-b53c-67d4923aa73e.1/Memory"
   },
   "MemoryDomains":{ 
      "@odata.id":"/redfish/v1/Systems/e24fb205-6669-4080-b53c-67d4923aa73e.1/MemoryDomains"
   },
   "MemorySummary":{ 
      "Status":{ 
         "HealthRollup":"OK"
      },
      "TotalSystemMemoryGiB":384,
      "TotalSystemPersistentMemoryGiB":0
   },
   "Model":"ProLiant DL360 Gen10",
   "Name":"Computer System",
   "NetworkInterfaces":{ 
      "@odata.id":"/redfish/v1/Systems/e24fb205-6669-4080-b53c-67d4923aa73e.1/NetworkInterfaces"
   },
   "Oem":{ 
      
         },
         "AggregateHealthStatus":{ 
            "AgentlessManagementService":"Unavailable",
            "BiosOrHardwareHealth":{ 
               "Status":{ 
                  "Health":"OK"
               }
            },
            "FanRedundancy":"Redundant",
            "Fans":{ 
               "Status":{ 
                  "Health":"OK"
               }
            },
            "Memory":{ 
               "Status":{ 
                  "Health":"OK"
               }
            },
            "Network":{ 
               "Status":{ 
                  "Health":"OK"
               }
            },
            "PowerSupplies":{ 
               "PowerSuppliesMismatch":false,
               "Status":{ 
                  "Health":"OK"
               }
            },
            "PowerSupplyRedundancy":"Redundant",
            "Processors":{ 
               "Status":{ 
                  "Health":"OK"
               }
            },
            "SmartStorageBattery":{ 
               "Status":{ 
                  "Health":"OK"
               }
            },
            "Storage":{ 
               "Status":{ 
                  "Health":"OK"
               }
            },
            "Temperatures":{ 
               "Status":{ 
                  "Health":"OK"
               }
            }
         },
         "Bios":{ 
            "Backup":{ 
               "Date":"10/02/2018",
               "Family":"U32",
               "VersionString":"U32 v1.46 (10/02/2018)"
            },
            "Current":{ 
               "Date":"02/02/2019",
               "Family":"U32",
               "VersionString":"U32 v2.00 (02/02/2019)"
            },
            "UefiClass":2
         },
         "CurrentPowerOnTimeSeconds":38039,
         "DeviceDiscoveryComplete":{ 
            "AMSDeviceDiscovery":"NoAMS",
            "DeviceDiscovery":"vMainDeviceDiscoveryComplete",
            "SmartArrayDiscovery":"Complete"
         },
         "ElapsedEraseTimeInMinutes":0,
         "EndOfPostDelaySeconds":null,
         "EstimatedEraseTimeInMinutes":0,
         "IntelligentProvisioningAlwaysOn":true,
         "IntelligentProvisioningIndex":9,
         "IntelligentProvisioningLocation":"System Board",
         "IntelligentProvisioningVersion":"3.20.154",
         "IsColdBooting":false,
         "Links":{ 
            "PCIDevices":{ 
               "@odata.id":"/redfish/v1/Systems/e24fb205-6669-4080-b53c-67d4923aa73e.1/PCIDevices"
            },
            "PCISlots":{ 
               "@odata.id":"/redfish/v1/Systems/e24fb205-6669-4080-b53c-67d4923aa73e.1/PCISlots"
            },
            "NetworkAdapters":{ 
               "@odata.id":"/redfish/v1/Systems/e24fb205-6669-4080-b53c-67d4923aa73e.1/BaseNetworkAdapters"
            },
            "SmartStorage":{ 
               "@odata.id":"/redfish/v1/Systems/e24fb205-6669-4080-b53c-67d4923aa73e.1/SmartStorage"
            },
            "USBPorts":{ 
               "@odata.id":"/redfish/v1/Systems/e24fb205-6669-4080-b53c-67d4923aa73e.1/USBPorts"
            },
            "USBDevices":{ 
               "@odata.id":"/redfish/v1/Systems/e24fb205-6669-4080-b53c-67d4923aa73e.1/USBDevices"
            },
            "EthernetInterfaces":{ 
               "@odata.id":"/redfish/v1/Systems/e24fb205-6669-4080-b53c-67d4923aa73e.1/EthernetInterfaces"
            },
            "WorkloadPerformanceAdvisor":{ 
               "@odata.id":"/redfish/v1/Systems/e24fb205-6669-4080-b53c-67d4923aa73e.1/WorkloadPerformanceAdvisor"
            }
         },
         "PCAPartNumber":"847479-001",
         "PCASerialNumber":"PVZEK0ARHBV392",
         "PostDiscoveryCompleteTimeStamp":"2020-02-23T23:09:45Z",
         "PostDiscoveryMode":null,
         "PostMode":null,
         "PostState":"InPostDiscoveryComplete",
         "PowerAllocationLimit":1000,
         "PowerAutoOn":"Restore",
         "PowerOnDelay":"Minimum",
         "PowerOnMinutes":463,
         "PowerRegulatorMode":"Dynamic",
         "PowerRegulatorModesSupported":[ 
            "OSControl",
            "Dynamic",
            "Max",
            "Min"
         ],
         "SMBIOS":{ 
            "extref":"/smbios"
         },
         "ServerFQDN":"",
         "SmartStorageConfig":[ 
            { 
               "@odata.id":"/redfish/v1/systems/e24fb205-6669-4080-b53c-67d4923aa73e.1/smartstorageconfig"
            }
         ],
         "SystemROMAndiLOEraseComponentStatus":{ 
            "BIOSSettingsEraseStatus":"Idle",
            "iLOSettingsEraseStatus":"Idle"
         },
         "SystemROMAndiLOEraseStatus":"Idle",
         "SystemUsage":{ 
            "AvgCPU0Freq":126,
            "AvgCPU1Freq":0,
            "CPU0Power":62,
            "CPU1Power":54,
            "CPUICUtil":0,
            "CPUUtil":2,
            "IOBusUtil":0,
            "JitterCount":0,
            "MemoryBusUtil":0
         },
         "UserDataEraseComponentStatus":{ 

         },
         "UserDataEraseStatus":"Idle",
         "VirtualProfile":"Inactive"
      }
   },
   "PCIeDevices":[
    {
    "@odata.id": "/redfish/v1/Systems/e24fb205-6669-4080-b53c-67d4923aa73e.1/PCIeDevices/1"
    },
    {
    "@odata.id": "/redfish/v1/Systems/e24fb205-6669-4080-b53c-67d4923aa73e.1/PCIeDevices/2"
    },
    {
    "@odata.id": "/redfish/v1/Systems/e24fb205-6669-4080-b53c-67d4923aa73e.1/PCIeDevices/3"
    },
    {
    "@odata.id": "/redfish/v1/Systems/e24fb205-6669-4080-b53c-67d4923aa73e.1/PCIeDevices/4"
    },
    {
    "@odata.id": "/redfish/v1/Systems/e24fb205-6669-4080-b53c-67d4923aa73e.1/PCIeDevices/5"
    },
    {
    "@odata.id": "/redfish/v1/Systems/e24fb205-6669-4080-b53c-67d4923aa73e.1/PCIeDevices/6"
    },
    {
    "@odata.id": "/redfish/v1/Systems/e24fb205-6669-4080-b53c-67d4923aa73e.1/PCIeDevices/7"
    },
    {
    "@odata.id": "/redfish/v1/Systems/e24fb205-6669-4080-b53c-67d4923aa73e.1/PCIeDevices/8"
    },
    {
    "@odata.id": "/redfish/v1/Systems/e24fb205-6669-4080-b53c-67d4923aa73e.1/PCIeDevices/9"
    },
    {
    "@odata.id": "/redfish/v1/Systems/e24fb205-6669-4080-b53c-67d4923aa73e.1/PCIeDevices/10"
    },
    {
    "@odata.id": "/redfish/v1/Systems/e24fb205-6669-4080-b53c-67d4923aa73e.1/PCIeDevices/11"
    }
   ],
   "PCIeDevices@odata.count": 11,
   "PowerState":"On",
   "ProcessorSummary":{ 
      "Count":2,
      "Model":"Intel(R) Xeon(R) Gold 6152 CPU @ 2.10GHz",
      "Status":{ 
         "HealthRollup":"OK"
      }
   },
   "Processors":{ 
      "@odata.id":"/redfish/v1/Systems/e24fb205-6669-4080-b53c-67d4923aa73e.1/Processors"
   },
   "SKU":"867959-B21",
   "SecureBoot":{ 
      "@odata.id":"/redfish/v1/Systems/e24fb205-6669-4080-b53c-67d4923aa73e.1/SecureBoot"
   },
   "SerialNumber":"MXQ91100T9",
   "Status":{ 
      "Health":"OK",
      "HealthRollup":"OK",
      "State":"Starting"
   },
   "Storage":{ 
      "@odata.id":"/redfish/v1/Systems/e24fb205-6669-4080-b53c-67d4923aa73e.1/Storage"
   },
   "SystemType":"Physical",
   "TrustedModules":[ 
      { 
         "Oem":{ 
            
         },
         "Status":{ 
            "State":"Absent"
         }
      }
   ],
   "UUID":"39373638-3935-584D-5139-313130305439"
```





 



##  Memory collection

|||
|---------|-------|
|**Method** |`GET` |
|**URI** |`/redfish/v1/Systems/{ComputerSystemId}/Memory` |
|**Description** |This operation lists all memory devices of a specific server.|
|**Returns** |List of memory resource endpoints.|
|**Response code** | `200 OK` |
|**Authentication** |Yes|

>**curl command**


```
curl -i GET \
         -H "X-Auth-Token:{X-Auth-Token}" \
              'https://{odimra_host}:{port}/redfish/v1/Systems/{ComputerSystemId}/Memory'


```





## Single memory


|||
|---------|-------|
|**Method** |GET|
|**URI** |`/redfish/v1/Systems/{ComputerSystemId}/Memory/{memoryId}` |
|**Description** |This endpoint retrieves configuration information of specific memory.|
|**Returns** |JSON schema representing this memory resource.|
|**Response code** |`200 OK` |
|**Authentication** |Yes|

>**curl command**


```
curl -i GET \
         -H "X-Auth-Token:{X-Auth-Token}" \
              'https://{odimra_host}:{port}/redfish/v1/Systems/{ComputerSystemId}/Memory/{memoryId}'


```

>**Sample response body** 

```
{ 
   "@odata.context":"/redfish/v1/$metadata#Memory.Memory",
   "@odata.etag":"W/\"E6EC3A2C\"",
   "@odata.id":"/redfish/v1/Systems/e24fb205-6669-4080-b53c-67d4923aa73e.1/Memory/proc1dimm1",
   "@odata.type":"#Memory.v1_7_1.Memory",
   "Id":"proc1dimm1",
   "BaseModuleType":"RDIMM",
   "BusWidthBits":72,
   "CacheSizeMiB":0,
   "CapacityMiB":32768,
   "DataWidthBits":64,
   "DeviceLocator":"PROC 1 DIMM 1",
   "ErrorCorrection":"MultiBitECC",
   "LogicalSizeMiB":0,
   "Manufacturer":"HPE",
   "MemoryDeviceType":"DDR4",
   "MemoryLocation":{ 
      "Channel":6,
      "MemoryController":2,
      "Slot":1,
      "Socket":1
   },
   "MemoryMedia":[ 
      "DRAM"
   ],
   "MemoryType":"DRAM",
   "Name":"proc1dimm1",
   "NonVolatileSizeMiB":0,
   "Oem":{ 
      
   },
   "OperatingMemoryModes":[ 
      "Volatile"
   ],
   "OperatingSpeedMhz":2666,
   "PartNumber":"840758-091",
   "PersistentRegionSizeLimitMiB":0,
   "RankCount":2,
   "SecurityCapabilities":{ 

   },
   "Status":{ 
      "Health":"OK",
      "State":"Enabled"
   },
   "VendorID":"52736",
   "VolatileRegionSizeLimitMiB":32768,
   "VolatileSizeMiB":32768
}
```





 




##  Memory domains

|||
|-------|-------|
|**Method** |`GET` |
|**URI** |`/redfish/v1/Systems/{ComputerSystemId}/MemoryDomains` |
|**Description** | This endpoint lists memory domains of a specific system.<br> Memory Domains indicate to the client which Memory \(DIMMs\) can be grouped in Memory Chunks to form interleave sets or otherwise grouped.<br> |
|**Returns** |List of memory domain endpoints.|
|**Response code** |`200 OK` |
|**Authentication** |Yes|

>**curl command**

```
curl -i GET \
         -H "X-Auth-Token:{X-Auth-Token}" \
              'https://{odimra_host}:{port}/redfish/v1/Systems/{ComputerSystemId}/MemoryDomains'


```




##  BIOS

|||
|---------|-------|
|**Method** |`GET` |
|**URI** |`/redfish/v1/Systems/{ComputerSystemId}/Bios` |
|**Description** | Use this endpoint to discover system-specific information about a BIOS resource and actions for changing to BIOS settings.<br>**NOTE:**<br> Changes to the BIOS typically require a system reset before they take effect.|
|**Returns** |<ul><li>Actions for changing password and resetting BIOS.</li><li>BIOS attributes.</li></ul> |
|**Response code** |`200 OK` |
|**Authentication** |Yes|


>**curl command**

```
curl -i GET \
         -H "X-Auth-Token:{X-Auth-Token}" \
              'https://{odimra_host}:{port}/redfish/v1/Systems/{ComputerSystemId}/Bios'


```





## Network interfaces

|||
|--------|---------|
|**Method** |`GET` |
|**URI** |`/redfish/v1/Systems/{ComputerSystemId}/NetworkInterfaces` |
|**Description** | This endpoint lists network interfaces of a specific system.<br> A network interface contains links to network adapter, network port, and network device function resources.<br> |
|**Returns** |List of network interface endpoints.|
|**Response code** |`200 OK` |
|**Authentication** |Yes|

>**curl command**

```
curl -i GET \
         -H "X-Auth-Token:{X-Auth-Token}" \
              'https://{odimra_host}:{port}/redfish/v1/Systems/{ComputerSystemId}/NetworkInterfaces'


```






##  Ethernet interfaces

|||
|---------|-------|
|**Method** |`GET` |
|**URI** |`/redfish/v1/Systems/{ComputerSystemId}/ EthernetInterfaces` |
|**Description** |This endpoint lists Ethernet interfaces or network interface controller \(NIC\) of a specific system.|
|**Returns** |List of Ethernet interface endpoints.|
|**Response Code** | `200 OK` |
|**Authentication** |Yes|


>**curl command**

```
curl -i GET \
             -H "X-Auth-Token:{X-Auth-Token}" \
              'https://{odimra_host}:{port}/redfish/v1/Systems/{ComputerSystemId}/EthernetInterfaces'


```




## Single Ethernet interface

|||
|-----------|----------|
|**Method** |`GET` |
|**URI** |`/redfish/v1/Systems/{ComputerSystemId}/ EthernetInterfaces/{ethernetInterfaceId}` |
|**Description** |This endpoint retrieves information on a single, logical Ethernet interface or network interface controller \(NIC\).|
|**Returns** |JSON schema representing this Ethernet interface.|
|**Response code** |`200 OK` |
|**Authentication** |Yes|


>**curl command**

```
curl -i GET \
             -H "X-Auth-Token:{X-Auth-Token}" \
              'https://{odimra_host}:{port}/redfish/v1/Systems/{ComputerSystemId}/EthernetInterfaces/{ethernetInterfaceId}'


```


>**Sample response body** 

```
{
	"@odata.context": "/redfish/v1/$metadata#EthernetInterface.EthernetInterface",
	"@odata.etag": "W/\"5DEAF04A\"",
	"@odata.id": "/redfish/v1/Systems/97d08f36-17f5-5918-8082-f5156618f58d.1/EthernetInterfaces/1",
	"@odata.type": "#EthernetInterface.v1_4_1.EthernetInterface",
	"Id": "1",
	"FullDuplex": true,
	"IPv4Addresses": [],
	"IPv4StaticAddresses": [],
	"IPv6AddressPolicyTable": [],
	"IPv6Addresses": [],
	"IPv6StaticAddresses": [],
	"IPv6StaticDefaultGateways": [],
	"LinkStatus": null,
	"MACAddress": "80:30:e0:32:0a:58",
	"Name": "",
	"NameServers": [],
	"SpeedMbps": null,
	"StaticNameServers": [],
	"Status": {
		"Health": null,
		"State": null
	},
	"UefiDevicePath": "PciRoot(0x3)/Pci(0x2,0x0)/Pci(0x0,0x0)"
}
```



##  PCIeDevice

|||
|---------|-------|
|**Method** | `GET` |
|**URI** |`/redfish/v1/Systems/{ComputerSystemId}/PCIeDevices/{PCIeDeviceId}` |
|**Description** | This operation fetches information about a specific PCIe device.<br> |
|**Returns** |Properties of a PCIe device attached to a computer system such as type, the version of the PCIe specification in use by this device, and more.|
|**Response code** |`200 OK` |
|**Authentication** |Yes|


>**curl command**

```
curl -i GET \
         -H "X-Auth-Token:{X-Auth-Token}" \
              'https://{odimra_host}:{port}/redfish/v1/Systems/{ComputerSystemId}/PCIeDevices/{PCIeDeviceId}'


```
> Sample response body

```
{
    "@odata.context": "/redfish/v1/$metadata#PCIeDevice.PCIeDevice",
    "@odata.etag": "W/\"33150E20\"",
    "@odata.id": "/redfish/v1/Systems/1b77fcdd-b6a2-44b4-83f9-cfb4926fcd79.1/PCIeDevices/1",
    "@odata.type": "#PCIeDevice.v1_5_0.PCIeDevice",
    "Id": "1",
    "Name": "HPE Ethernet 1Gb 4-port 331i Adapter - NIC",
    "Oem": {
        "Hpe": {
            "@odata.context": "/redfish/v1/$metadata#HpeServerPciDevice.HpeServerPciDevice",
            "@odata.etag": "W/\"33150E20\"",
            "@odata.id": "/redfish/v1/Systems/1b77fcdd-b6a2-44b4-83f9-cfb4926fcd79:1/PCIDevices/1",
            "@odata.type": "#HpeServerPciDevice.v2_0_0.HpeServerPciDevice",
            "BusNumber": 2,
            "ClassCode": 2,
            "DeviceID": 5719,
            "DeviceInstance": 1,
            "DeviceLocation": "Embedded",
            "DeviceNumber": 0,
            "DeviceSubInstance": 1,
            "DeviceType": "Embedded LOM",
            "FunctionNumber": 0,
            "Id": "1",
            "LocationString": "Embedded LOM 1",
            "Name": "HPE Ethernet 1Gb 4-port 331i Adapter - NIC",
            "SegmentNumber": 0,
            "StructuredName": "NIC.LOM.1.1",
            "SubclassCode": 0,
            "SubsystemDeviceID": 8894,
            "SubsystemVendorID": 4156,
            "UEFIDevicePath": "PciRoot(0x0)/Pci(0x1C,0x0)/Pci(0x0,0x0)",
            "VendorID": 5348
        }
    }
}

```





##  Storage

|||
|---------|-------|
|**Method** | `GET` |
|**URI** |`/redfish/v1/Systems/{ComputerSystemId}/Storage` |
|**Description** | This operation lists storage subsystems.<br> A storage subsystem is a set of storage controllers \(physical or virtual\) and the resources such as volumes that can be accessed from that subsystem.<br> |
|**Returns** |Links to storage subsystems.|
|**Response code** | `200 OK` |
|**Authentication** |Yes|


>**curl command**

```
curl -i GET \
         -H "X-Auth-Token:{X-Auth-Token}" \
              'https://{odimra_host}:{port}/redfish/v1/Systems/{ComputerSystemId}/Storage'


```



## StoragePools 

The StoragePools schema represents storage pools, allocated volumes and drives.

### StoragePools Collection

|                    |                                                              |
| ------------------ | ------------------------------------------------------------ |
| **Method**         | `GET`                                                        |
| **URI**            | `/redfish/v1/Systems/{ComputerSystemId}/Storage/{StorageControllerId}/StoragePools` |
| **Description**    | This operation returns a collection of StoragePool resource instances. |
| **Response code**  | `200 OK`                                                     |
| **Authentication** | Yes                                                          |

> **curl command**

```curl -i GET \
 curl -i GET \
         -H "X-Auth-Token:{X-Auth-Token}" \
              'https://{odimra_host}:{port}/redfish/v1/Systems/{ComputerSystemId}/Storage/{StorageControllerId}/StoragePools'

```

> **Sample response body**

```
{
	"@odata.etag": "\"2a840a57e9592422136\"",
	"@odata.id": "/redfish/v1/Systems/8b9da958-52d7-4f33-a01a-74b6ab4d3886.1/Storage/RAID_Slot4/StoragePools",
	"@odata.type": "#StoragePoolCollection.StoragePoolCollection",
	"Description": "A collection of StoragePool resource instances.",
	"Members": [{
		"@odata.id": "/redfish/v1/Systems/8b9da958-52d7-4f33-a01a-74b6ab4d3886.1/Storage/RAID_Slot4/StoragePools/Pool_1_27"
	}],
	"Members@odata.count": 1,
	"Name": "StoragePoolCollection"
}
```



### Single StoragePool

|                    |                                                              |
| ------------------ | ------------------------------------------------------------ |
| **Method**         | `GET`                                                        |
| **URI**            | `/redfish/v1/Systems/{ComputerSystemId}/Storage/{StorageControllerId}/StoragePools/{storagepool_Id}` |
| **Description**    | This operation represents a single StoragePool instance.     |
| **Response code**  | `200 OK`                                                     |
| **Authentication** | Yes                                                          |

> **curl command**

```curl -i GET \
 curl -i GET \
         -H "X-Auth-Token:{X-Auth-Token}" \
              'https://{odimra_host}:{port}/redfish/v1/Systems/{ComputerSystemId}/Storage/{StorageControllerId}/StoragePools/{storagepool_Id}'

```

> **Sample response body**

```
{
	"@odata.etag": "\"7a55c980802224f456c\"",
	"@odata.id": "/redfish/v1/Systems/8b9da958-52d7-4f33-a01a-74b6ab4d3886.1/Storage/RAID_Slot4/StoragePools/Pool_1_27",
	"@odata.type": "#StoragePool.v1_5_0.StoragePool",
	"AllocatedVolumes": {
		"@odata.id": "/redfish/v1/Systems/8b9da958-52d7-4f33-a01a-74b6ab4d3886.1/Storage/RAID_Slot4/StoragePools/Pool_1_27/AllocatedVolumes"
	},
	"Capacity": {
		"Data": {
			"AllocatedBytes": 998999326720,
			"ConsumedBytes": 998999326720
		},
		"Metadata": {},
		"Snapshot": {}
	},
	"CapacitySources": [{
		"@odata.etag": "\"31ecba89b48925a6bf3\"",
		"@odata.id": "/redfish/v1/Systems/8b9da958-52d7-4f33-a01a-74b6ab4d3886.1/Storage/RAID_Slot4/StoragePools/Pool_1_27/CapacitySources/1",
		"@odata.type": "#Capacity.v1_1_3.CapacitySource",
		"Description": "The resource is used to represent a capacity for a Redfish implementation.",
		"Id": "1",
		"Name": "CapacitySources_1",
		"ProvidingDrives": {
			"@odata.id": "/redfish/v1/Systems/8b9da958-52d7-4f33-a01a-74b6ab4d3886.1/Storage/RAID_Slot4/StoragePools/Pool_1_27/CapacitySources/1/ProvidingDrives"
		}
	}],
	"CapacitySources@odata.count": 1,
	"Description": "The resource is used to represent a storage pool for a Redfish implementation.",
	"Id": "Pool_1_27",
	"Name": "Pool_1_27",
	"Status": {
		"State": "Enabled"
	},
	"SupportedRAIDTypes": ["RAID0"]
}
```



### AllocatedVolumes Collection

|                    |                                                              |
| ------------------ | ------------------------------------------------------------ |
| **Method**         | `GET`                                                        |
| **URI**            | `/redfish/v1/Systems/{ComputerSystemId}/Storage/{StorageControllerId}/StoragePools/{storagepool_Id}/AllocatedVolumes` |
| **Description**    | This operation returns a collection of volume resource instances. |
| **Response code**  | `200 OK`                                                     |
| **Authentication** | Yes                                                          |

> **curl command**

```curl -i GET \
 curl -i GET \
         -H "X-Auth-Token:{X-Auth-Token}" \
              'https://{odimra_host}:{port}/redfish/v1/Systems/{ComputerSystemId}/Storage/{StorageControllerId}/StoragePools/{storagepool_Id}/AllocatedVolumes'

```

> **Sample response body**

```
{
   "@odata.etag":"\"2cbdffec21f02963c79\"",
   "@odata.id":"/redfish/v1/Systems/8b9da958-52d7-4f33-a01a-74b6ab4d3886.1/Storage/RAID_Slot4/StoragePools/Pool_1_27/AllocatedVolumes",
   "@odata.type":"#VolumeCollection.VolumeCollection",
   "Description":"A collection of volume resource instances.",
   "Members":[
      {
         "@odata.id":"/redfish/v1/Systems/8b9da958-52d7-4f33-a01a-74b6ab4d3886.1/Storage/RAID_Slot4/StoragePools/Pool_1_27/AllocatedVolumes/27"
      }
   ],
   "Members@odata.count":1,
   "Name":"VolumeCollection"
}
```



### Single AllocatedVolume

|                    |                                                              |
| ------------------ | ------------------------------------------------------------ |
| **Method**         | `GET`                                                        |
| **URI**            | `/redfish/v1/Systems/{ComputerSystemId}/Storage/{StorageControllerId}/StoragePools/{storagepool_Id}/AllocatedVolumes/{allocatedvolumes_Id}` |
| **Description**    | This operation represents a single volume instance.          |
| **Response code**  | `200 OK`                                                     |
| **Authentication** | Yes                                                          |

> **curl command**

```curl -i GET \
 curl -i GET \
         -H "X-Auth-Token:{X-Auth-Token}" \
              'https://{odimra_host}:{port}/redfish/v1/Systems/{ComputerSystemId}/Storage/{StorageControllerId}/StoragePools/{storagepool_Id}/AllocatedVolumes/{allocatedvolumes_Id}'

```

> **Sample response body**

```
{
   "@odata.etag":"\"915af5f726a127f66c2\"",
   "@odata.id":"/redfish/v1/Systems/8b9da958-52d7-4f33-a01a-74b6ab4d3886.1/Storage/RAID_Slot4/StoragePools/Pool_1_27/AllocatedVolumes/27",
   "@odata.type":"#Volume.v1_4_1.Volume",
   "AccessCapabilities":[
      
   ],
   "Actions":{
      "#Volume.Initialize":{
         "InitializeType@Redfish.AllowableValues":[
            "Fast"
         ],
         "target":"/redfish/v1/Systems/8b9da958-52d7-4f33-a01a-74b6ab4d3886.1/Storage/RAID_Slot4/StoragePools/Pool_1_27/AllocatedVolumes/27/Actions/Volume.Initialize",
         "title":"Initialize"
      }
   },
   "BlockSizeBytes":512,
   "Capacity":{
      "Data":{
         
      },
      "Metadata":{
         
      },
      "Snapshot":{
         
      }
   },
   "CapacityBytes":998999326720,
   "Description":"This resource is used to represent a volume for a Redfish implementation.",
   "DisplayName":"VD_1",
   "Id":"27",
   "Links":{
      "Drives":[
         {
            "@odata.id":"/redfish/v1/Systems/8b9da958-52d7-4f33-a01a-74b6ab4d3886.1/Storage/RAID_Slot4/Drives/Disk.0"
         }
      ]
   },
   "Name":"VD_1",
   "Oem":{
      "Lenovo":{
         "@odata.type":"#LenovoStorageVolume.v1_0_0.LenovoStorageVolume",
         "AccessPolicy":"",
         "Bootable":true,
         "DriveCachePolicy":"",
         "…"
      }
   },
   "RAIDType":"RAID0",
   "ReadCachePolicy":null,
   "ReadCachePolicy@Redfish.AllowableValues":[
      "Off",
      "ReadAhead"
   ],
   "Status":{
      "Health":"OK",
      "State":"Enabled"
   },
   "StripSizeBytes":0,
   "WriteCachePolicy":null,
   "WriteCachePolicy@Redfish.AllowableValues":[
      "WriteThrough",
      "UnprotectedWriteBack",
      "ProtectedWriteBack"
   ]
}
```



### ProvidingDrives Collection

|                    |                                                              |
| ------------------ | ------------------------------------------------------------ |
| **Method**         | `GET`                                                        |
| **URI**            | `/redfish/v1/Systems/{ComputerSystemId}/Storage/{StorageControllerId}/StoragePools/{storagepool_Id}/CapacitySources/{capacitysources_Id}/ProvidingDrives` |
| **Description**    | This operation returns a collection of drives.               |
| **Response code**  | `200 OK`                                                     |
| **Authentication** | Yes                                                          |

> **curl command**

```curl -i GET \
 curl -i GET \
         -H "X-Auth-Token:{X-Auth-Token}" \
              'https://{odimra_host}:{port}/redfish/v1/Systems/{ComputerSystemId}/Storage/{StorageControllerId}/StoragePools/{storagepool_Id}/CapacitySources/{capacitysources_Id}/ProvidingDrives'

```

> **Sample response body**

```
{
   "@odata.etag":"\"252e43d3e5862ae3d30\"",
   "@odata.id":"/redfish/v1/Systems/8b9da958-52d7-4f33-a01a-74b6ab4d3886.1/Storage/RAID_Slot4/StoragePools/Pool_1_27/CapacitySources/1/ProvidingDrives",
   "@odata.type":"#DriveCollection.DriveCollection",
   "Members":[
      {
         "@odata.id":"/redfish/v1/Systems/8b9da958-52d7-4f33-a01a-74b6ab4d3886.1/Storage/RAID_Slot4/Drives/Disk.0"
      }
   ],
   "Members@odata.count":1,
   "Name":"DriveCollection"
}
```



### Single ProvidingDrive

|                    |                                                              |
| ------------------ | ------------------------------------------------------------ |
| **Method**         | `GET`                                                        |
| **URI**            | `/redfish/v1/Systems/{ComputerSystemId}/Storage/{StorageControllerId}/StoragePools/{storagepool_Id}/CapacitySources/{capacitysources_Id}/ProvidingDrives/{providingdrives_id}` |
| **Description**    | This operation represents a single drive instance.           |
| **Response code**  | `200 OK`                                                     |
| **Authentication** | Yes                                                          |

> **curl command**

```curl -i GET \
 curl -i GET \
         -H "X-Auth-Token:{X-Auth-Token}" \
              'https://{odimra_host}:{port}/redfish/v1/Systems/{ComputerSystemId}/Storage/{StorageControllerId}/StoragePools/{storagepool_Id}/CapacitySources/{capacitysources_Id}/ProvidingDrives/{providingdrives_id}'
```

> **Sample response body**

```
{
   "@odata.etag":"\"a81c2a4f4e972e18b6306\"",
   "@odata.id":"/redfish/v1/Systems/8b9da958-52d7-4f33-a01a-74b6ab4d3886.1/Storage/RAID_Slot4/Drives/Disk.0",
   "@odata.type":"#Drive.v1_9_1.Drive",
   "AssetTag":"",
   "BlockSizeBytes":512,
   "CapableSpeedGbs":6,
   "CapacityBytes":1000204886016,
   "Description":"This resource is used to represent a drive for a Redfish implementation.",
   "EncryptionAbility":"None",
   "EncryptionStatus":"Unencrypted",
   "FailurePredicted":false,
   "HotspareType":"None",
   "Id":"Disk.0",
   "Identifiers":[
      {
         "DurableName":"",
         "DurableNameFormat":"UUID"
      }
   ],
   "Links":{
      "Chassis":{
         "@odata.id":"/redfish/v1/Chassis/8b9da958-52d7-4f33-a01a-74b6ab4d3886.1"
      },
      "PCIeFunctions":[
         
      ],
      "Volumes":[
         {
            "@odata.id":"/redfish/v1/Systems/8b9da958-52d7-4f33-a01a-74b6ab4d3886.1/Storage/RAID_Slot4/Volumes/27"
         }
      ]
   },
   "Manufacturer":"Seagate",
   "MediaType":"HDD",
   "Model":"ST1000NX0423",
   "Name":"1.00TB 7.2K 6Gbps SATA 2.5 HDD",
   "NegotiatedSpeedGbs":6,
   "Oem":{
      "Lenovo":{
         "@odata.type":"#LenovoDrive.v1_0_0.LenovoDrive",
         "DriveStatus":"Online",
         "Temperature":27
      }
   },
   "PartNumber":"D7A01874",
   "PhysicalLocation":{
      "Info":"Slot 0",
      "Info@Redfish.Deprecated":"The property is deprecated. Please use PartLocation instead.",
      "InfoFormat":"Slot Number",
      "InfoFormat@Redfish.Deprecated":"The property is deprecated. Please use PartLocation instead.",
      "PartLocation":{
         "LocationOrdinalValue":0,
         "LocationType":"Bay",
         "ServiceLabel":"Drive 0"
      }
   },
   "PredictedMediaLifeLeftPercent":null,
   "Protocol":"SATA",
   "Revision":"LEK9",
   "RotationSpeedRPM":7200,
   "SKU":"00YK025",
   "SerialNumber":"W473AMB3",
   "Status":{
      "Health":"OK",
      "State":"Enabled"
   },
   "StatusIndicator":null
}
```



##  Storage subsystem

|||
|---------|-------|
|**Method** | `GET` |
|**URI** |`/redfish/v1/Systems/{ComputerSystemId}/Storage/{storageSubsystemId}` |
|**Description** | This operation lists resources such as drives and storage controllers in a storage subsystem.<br> |
|**Returns** |Links to the drives and storage controllers of a storage subsystem.|
|**Response code** |`200 OK` |
|**Authentication** |Yes|


>**curl command**

```
curl -i GET \
         -H "X-Auth-Token:{X-Auth-Token}" \
              'https://{odimra_host}:{port}/redfish/v1/Systems/{ComputerSystemId}/Storage/{storageSubsystemId}'


```

> Sample response body 

```
{
    "@odata.context": "/redfish/v1/$metadata#Storage.Storage",
    "@odata.id": "/redfish/v1/Systems/49999b11-3e20-41e8-b6ca-2e466e6d8ccf.1/Storage/ArrayControllers-0",
    "@odata.type": "#Storage.v1_7_1.Storage",
    "Description": "HPE Smart Storage Array Controller View",
    "Drives": [
        {
            "@odata.id": "/redfish/v1/Systems/49999b11-3e20-41e8-b6ca-2e466e6d8ccf.1/Storage/ArrayControllers-0/Drives/0"
        },
        {
            "@odata.id": "/redfish/v1/Systems/49999b11-3e20-41e8-b6ca-2e466e6d8ccf.1/Storage/ArrayControllers-0/Drives/1"
        }
    ],
    "Id": "ArrayController-0",
    "Name": "HpeSmartStorageArrayController",
    "StorageControllers": [
        {
            "@odata.id": "/redfish/v1/Systems/49999b11-3e20-41e8-b6ca-2e466e6d8ccf.1/Storage/ArrayControllers-0#/StorageControllers/0",
            "FirmwareVersion": "1.98",
            "Manufacturer": "HPE",
            "MemberId": "0",
            "Model": "HPE Smart Array P408i-a SR Gen10",
            "Name": "HpeSmartStorageArrayController",
            "PartNumber": "836260-001",
            "PhysicalLocation": {
                "PartLocation": {
                    "LocationOrdinalValue": 0,
                    "LocationType": "Slot",
                    "ServiceLabel": "Slot=0"
                }
            },
            "SerialNumber": "PEYHC0DRHBV3CZ ",
            "Status": {
                "Health": "OK",
                "State": "Enabled"
            }
        }
    ],
    "Volumes": {
        "@odata.id": "/redfish/v1/Systems/49999b11-3e20-41e8-b6ca-2e466e6d8ccf.1/Storage/ArrayControllers-0/Volumes"
    }
}

```



## Drives

The drive schema represents a single physical drive for a system, including links to associated volumes.


###  Single drive

|||
|---------|-------|
|**Method** | `GET` |
|**URI** |`/redfish/v1/Systems/{ComputerSystemId}/Storage/{storageSubsystemId}/Drives/{driveId}` |
|**Description** | This operation retrieves information about a specific storage drive.<br> |
|**Returns** |JSON schema representing this drive.|
|**Response code** |`200 OK` |
|**Authentication** |Yes|

>**curl command**


```
curl -i GET \
         -H "X-Auth-Token:{X-Auth-Token}" \
              'https://{odimra_host}:{port}/redfish/v1/Systems/{ComputerSystemId}/Storage/{storageSubsystemId}/Drives/{driveId}'


```




## Volumes

The volume schema represents a volume, virtual disk, LUN, or other logical storage entity for any system.


### Collection of volumes

| | |
|----------|-----------|
|<strong>Method</strong> |`GET` |
|<strong>URI</strong>  |`/redfish/v1/Systems/{ComputerSystemId}/Storage/{storageSubsystemId}/Volumes` |
|<strong>Description</strong>  |This endpoint retrieves a collection of volumes in a specific storage subsystem.|
|<strong>Returns</strong> |A list of links to volumes.|
|<strong>Response code</strong> |On success, `200 OK` |
|<strong>Authentication</strong> |Yes|

 

>**curl command** 

```
curl -i GET \
             -H "X-Auth-Token:{X-Auth-Token}" \
              'https://{odim_host}:{port}/redfish/v1/Systems/{ComputerSystemId}/Storage/{storageSubsystemId}/Volumes'


```

>**Sample response body** 

```
{
      "@odata.context":"/redfish/v1/$metadata#VolumeCollection.VolumeCollection",
      "@odata.etag":"W/\"AA6D42B0\"",
      "@odata.id":"/redfish/v1/Systems/eb452cf4-306c-4b21-96fb-698a067da407.1/Storage/ArrayControllers-0/Volumes",
      "@odata.type":"#VolumeCollection.VolumeCollection",
      "Description":"Volume Collection view",
      "Members":[
            {
                  "@odata.id":"/redfish/v1/Systems/eb452cf4-306c-4b21-96fb-698a067da407.1/Storage/ArrayControllers-0/Volumes/1"         
      }      
   ],
      "Members@odata.count":1,
      "Name":"Volume Collection"   
}
```



### Single volume


| | |
|----------|-----------|
|<strong>Method</strong> |`GET` |
|<strong>URI</strong>   |`/redfish/v1/Systems/{ComputerSystemId}/Storage/{storageSubsystemId}/Volumes/{volumeId}` |
|<strong>Description</strong>   |This endpoint retrieves information about a specific volume in a storage subsystem.|
|<strong>Returns</strong>  |JSON schema representing this volume.|
|<strong>Response code</strong>  |On success, `200 OK` |
|<strong>Authentication</strong>  |Yes|


>**curl command**


```
curl -i GET \
             -H "X-Auth-Token:{X-Auth-Token}" \
              'https://{odim_host}:{port}/redfish/v1/Systems/{ComputerSystemId}/Storage/{storageSubsystemId}/{volumeId}'


```

>**Sample response body** 

```
{
   "@odata.context":"/redfish/v1/$metadata#Volume.Volume",
   "@odata.etag":"W/\"46916D5D\"",
   "@odata.id":"/redfish/v1/Systems/363bef34-7f89-48ac-8970-ee8955f1b56f.1/Storage/ArrayControllers-0/Volumes/1",
   "@odata.type":"#Volume.v1_4_1.Volume",
   "CapacityBytes":1200209526784,
   "Encrypted":false,
   "Id":"1",
   "Identifiers":[
      {
         "DurableName":"600508B1001C2AFE083D7F9026B2E994",
         "DurableNameFormat":"NAA"
      }
   ],
   "Links":{
      "Drives":[
         {
            "@odata.id":"/redfish/v1/Systems/363bef34-7f89-48ac-8970-ee8955f1b56f.1/Storage/ArrayControllers-0/Drives/0"
         }
      ]
   },
   "Name":"Drive_Volume_Link",
   "RAIDType":"RAID0",
   "Status":{
      "Health":"OK",
      "State":"Enabled"
   }
}
```


### Creating a volume

| | |
|----------|-----------|
|<strong>Method</strong> | `POST` |
|<strong>URI</strong>  |`/redfish/v1/Systems/{ComputerSystemId}/Storage/{storageSubsystemId}/Volumes` |
|<strong>Description</strong>| This operation creates a volume in a specific storage subsystem.|
|<strong>Response code</strong>   |On success, `200 Ok` |
|<strong>Authentication</strong>|Yes|

>**curl command**

```
curl -i -X POST \
   -H "X-Auth-Token:{X-Auth-Token}" \
   -H "Content-Type:application/json" \
   -d \
'{
   "Name":"Volume_Demo",
   "RAIDType":"RAID1",
   "Drives":[
      {
         "@odata.id":"/redfish/v1/Systems/{ComputerSystemId}/Storage/{storageSubsystemId}/Drives/0"
      },
      {
         "@odata.id":"/redfish/v1/Systems/{ComputerSystemId}/Storage/{storageSubsystemId}/Drives/1"
      }
   ],
   "@Redfish.OperationApplyTime":"OnReset"
}' \
 'https://{odim_host}:{port}/redfish/v1/Systems/{ComputerSystemId}/Storage/{storageSubsystemId}/Volumes'


```

>**Sample request body** 

```
{
   "Name":"Volume_Demo",
   "RAIDType":"RAID1",
   "Drives":[
      {
         "@odata.id":"/redfish/v1/Systems/363bef34-7f89-48ac-8970-ee8955f1b56f.1/Storage/ArrayControllers-0/Drives/0"
      },
      {
         "@odata.id":"/redfish/v1/Systems/363bef34-7f89-48ac-8970-ee8955f1b56f.1/Storage/ArrayControllers-0/Drives/1"
      }
   ],
   "@Redfish.OperationApplyTime":"OnReset"
}
```

**Request parameters** 

|Parameter|Type|Description|
|---------|----|-----------|
|Name|String \(required\)<br> |Name of the new volume.|
|RAIDType|String \(required\)<br> |The RAID type of the volume you want to create.|
|Drives\[\{|Array \(required\)<br> |An array of links to drive resources to contain the new volume.|
|@odata.id \}\]<br> |String|A link to a drive resource.|
|@Redfish.OperationApplyTimeSupport|Redfish annotation \(optional\)<br> | It enables you to control when the operation is carried out.<br> Supported values: `OnReset` and `Immediate`.<br> `OnReset` indicates that the new volume will be available only after you have successfully reset the system. To know how to reset a system, see [Resetting a computer system](#resetting-a-computer-system).<br>`Immediate` indicates that the created volume will be available in the system immediately after the operation is successfully completed.|

>**Sample response body** 

```
 {
      "error":{
            "@Message.ExtendedInfo":[
                  {
                        "MessageId":"iLO.2.13.SystemResetRequired"            
         }         
      ],
            "code":"iLO.0.10.ExtendedInfo",
            "message":"See @Message.ExtendedInfo for more information."      
   }   
}
```





### Deleting a volume


| | |
|----------|-----------|
|<strong>Method</strong>  | `DELETE` |
|<strong>URI</strong>   |`/redfish/v1/Systems/{ComputerSystemId}/Storage/{storageSubsystemId}/Volumes/{volumeId}` |
|<strong>Description</strong>  | This operation removes a volume in a specific storage subsystem.|
|<strong>Response code</strong>|On success, `204 No Content` |
|<strong>Authentication</strong>  |Yes|

>**curl command**

```
curl -i -X DELETE \
   -H "X-Auth-Token:{X-Auth-Token}" \
   -H "Content-Type:application/json" \
 'https://{odim_host}:{port}/redfish/v1/Systems/{ComputerSystemId}/Storage/{storageSubsystemId}/Volumes/{volumeId}'


```

>**Sample request body** 

```
{
  
   "@Redfish.OperationApplyTime":"OnReset"
}
```

**Request parameters**

|Parameter|Type|Description|
|---------|----|-----------|
|@Redfish.OperationApplyTimeSupport|Redfish annotation \(optional\)<br> | It enables you to control when the operation is carried out.<br> Supported values are: `OnReset` and `Immediate`. `OnReset` indicates that the volume will be deleted only after you have successfully reset the system.<br> `Immediate` indicates that the volume will be deleted immediatley after the operation is completed successfully.|




##  SecureBoot

|||
|---------|-------|
|**Method** |`GET` |
|**URI** |`/redfish/v1/Systems/{ComputerSystemId}/SecureBoot` |
|**Description** |Use this endpoint to discover information on `UEFI Secure Boot` and managing the `UEFI Secure Boot` functionality of a specific system.|
|**Returns** | <ul><li>Action for resetting keys.</li><li> `UEFI Secure Boot` properties.<br>**NOTE:**<br> Use URI in the Actions group to discover information about resetting keys.</li></ul>|
|**Response code** | `200 OK` |
|**Authentication** |Yes|

>**curl command**


```
curl -i GET \
         -H "X-Auth-Token:{X-Auth-Token}" \
              'https://{odimra_host}:{port}/redfish/v1/Systems/{ComputerSystemId}/SecureBoot'


```





##  Processors

|||
|---------|-------|
|**Method** |`GET` |
|**URI** |`/redfish/v1/Systems/{ComputerSystemId}/Processors` |
|**Description** |This endpoint lists processors of a specific system.|
|**Returns** |List of processor resource endpoints.|
|**Response code** |`200 OK` |
|**Authentication** |Yes|


>**curl command**


```
curl -i GET \
         -H "X-Auth-Token:{X-Auth-Token}" \
              'https://{odimra_host}:{port}/redfish/v1/Systems/{ComputerSystemId}/Processors'


```






##  Single processor

|||
|---------|-------|
|**Method** |`GET` |
|**URI** |`/redfish/v1/Systems/{ComputerSystemId}/Processors/{processoId}` |
|**Description** |This endpoint fetches information about the properties of a processor attached to a specific server.|
|**Returns** |JSON schema representing this processor.|
|**Response code** | `200 OK` |
|**Authentication** |Yes|

>**curl command**

```
curl -i GET \
         -H "X-Auth-Token:{X-Auth-Token}" \
              'https://{odimra_host}:{port}/redfish/v1/Systems/{ComputerSystemId}/Processors/{processoId}'


```


## Chassis

Chassis represents the physical components of a system—sheet-metal confined spaces, logical zones such as racks, enclosures, chassis and all other containers, and subsystems \(like sensors\).

To view, create, and manage racks or rack groups, ensure that the URP \(Unmanaged Rack Plugin\) is running and is added into the Resource Aggregator for ODIM framework. To know how to add a plugin, see [Adding a plugin as an aggregation source](#adding-a-plugin-as-an-aggregation-source).

>**NOTE:**
URP is installed automatically during the deployment of the resource aggregator.


### Collection of chassis

|||
|-------|-------|
|**Method** |`GET` |
|**URI** |`/redfish/v1/Chassis` |
|**Description** | This operation lists chassis instances available with Resource Aggregator for ODIM.<br> Chassis represents the physical components of a system - sheet-metal confined spaces, logical zones such as racks, enclosures, chassis and all other containers, and subsystems \(like sensors\).<br> |
|**Returns** |A collection of links to chassis instances.|
|**Response code** |`200 OK` |
|**Authentication** |Yes|


>**curl command**

```
curl -i GET \
   -H "X-Auth-Token:{X-Auth-Token}" \
 'https://{odimra_host}:{port}/redfish/v1/Chassis'

```

>**Sample response body** 

```
{ 
   "@odata.context":"/redfish/v1/$metadata#ChassisCollection.ChassisCollection",
   "@odata.id":"/redfish/v1/Chassis/",
   "@odata.type":"#ChassisCollection.ChassisCollection",
   "Description":"Computer System Chassis view",
   "Name":"Computer System Chassis",
   "Members":[ 
      { 
         "@odata.id":"/redfish/v1/Chassis/ba0a6871-7bc4-5f7a-903d-67f3c205b08c.1"
      },
      { 
         "@odata.id":"/redfish/v1/Chassis/7ff3bd97-c41c-5de0-937d-85d390691b73.1"
      }
   ],
   "Members@odata.count":2
}
```



 




>**Sample response body** 

```
{ 
   "@odata.context":"/redfish/v1/$metadata#ChassisCollection.ChassisCollection",
   "@odata.id":"/redfish/v1/Chassis/",
   "@odata.type":"#ChassisCollection.ChassisCollection",
   "Description":"Computer System Chassis view",
   "Name":"Computer System Chassis",
   "Members":[ 
      { 
         "@odata.id":"/redfish/v1/Chassis/ba0a6871-7bc4-5f7a-903d-67f3c205b08c.1"
      },
      { 
         "@odata.id":"/redfish/v1/Chassis/7ff3bd97-c41c-5de0-937d-85d390691b73.1"
      }
   ],
   "Members@odata.count":2
}
```





### Single chassis

|||
|---------|-------|
|**Method** |`GET` |
|**URI** |`/redfish/v1/Chassis/{ChassisId}` |
|**Description** |This operation fetches information on a specific computer system chassis, rack group, or a rack.|
|**Returns** |JSON schema representing this chassis instance.|
|**Response code** |On success, `200 OK` |
|**Authentication** |Yes|


>**curl command**

```
curl -i GET \
   -H "X-Auth-Token:{X-Auth-Token}" \
 'https://{odimra_host}:{port}/redfish/v1/Chassis/{ChassisId}'


```

>**Sample response body** 

1. **Computer system chassis**

```
{ 
   "@odata.context":"/redfish/v1/$metadata#Chassis.Chassis",
   "@odata.etag":"W/\"50540B90\"",

   "@odata.id":"/redfish/v1/Chassis/192083d2-c60a-4318-967b-cb5890c6dfe4.1",
   "@odata.type":"#Chassis.v1_6_0.Chassis",
   "Id":"192083d2-c60a-4318-967b-cb5890c6dfe4:1",
   "ChassisType":"RackMount",
   "Links":{ 
      "ManagedBy":[ 
         { 
            "@odata.id":"/redfish/v1/Managers/141cbba9-1e99-4272-b855-1781730bfe1c.1"
         }
      ],
      "ComputerSystems":[ 
         { 
            "@odata.id":"/redfish/v1/Systems/192083d2-c60a-4318-967b-cb5890c6dfe4.1"
         }
      ]
   },
   "Manufacturer":"HPE",
   "Model":"ProLiant DL380 Gen10",
   "Name":"Computer System Chassis",
   "NetworkAdapters":{ 
      "@odata.id":"/redfish/v1/Chassis/192083d2-c60a-4318-967b-cb5890c6dfe4.1/NetworkAdapters"
   },
   "Oem":{ 
      
         },
         "Firmware":{ 
            "PlatformDefinitionTable":{ 
               "Current":{ 
                  "VersionString":"8.9.0 Build 38"
               }
            },
            "PowerManagementController":{ 
               "Current":{ 
                  "VersionString":"1.0.4"
               }
            },
            "PowerManagementControllerBootloader":{ 
               "Current":{ 
                  "Family":"25",
                  "VersionString":"1.1"
               }
            },
            "SPSFirmwareVersionData":{ 
               "Current":{ 
                  "VersionString":"4.1.4.251"
               }
            },
            "SystemProgrammableLogicDevice":{ 
               "Current":{ 
                  "VersionString":"0x2A"
               }
            }
         },
         "Links":{ 
            "Devices":{ 
               "@odata.id":"/redfish/v1/Chassis/192083d2-c60a-4318-967b-cb5890c6dfe4.1/Devices"
            }
         },
         "MCTPEnabledOnServer":true,
         "SmartStorageBattery":[ 
            { 
               "ChargeLevelPercent":100,
               "FirmwareVersion":"0.70",
               "Index":1,
               "MaximumCapWatts":96,
               "Model":"875241-B21",
               "ProductName":"Smart Storage Battery ",
               "RemainingChargeTimeSeconds":7,
               "SerialNumber":"6WQXL0CB2BV63K",
               "SparePartNumber":"878643-001",
               "Status":{ 
                  "Health":"OK",
                  "State":"Enabled"
               }
            }
         ],
         "SystemMaintenanceSwitches":{ 
            "Sw1":"Off",
            "Sw10":"Off",
            "Sw11":"Off",
            "Sw12":"Off",
            "Sw2":"Off",
            "Sw3":"Off",
            "Sw4":"Off",
            "Sw5":"Off",
            "Sw6":"Off",
            "Sw7":"Off",
            "Sw8":"Off",
            "Sw9":"Off"
         }
      }
   },
   "Power":{ 
      "@odata.id":"/redfish/v1/Chassis/192083d2-c60a-4318-967b-cb5890c6dfe4.1/Power"
   },
   "SKU":"868704-B21",
   "SerialNumber":"2M291101JX",
   "Status":{ 
      "Health":"OK",
      "State":"Disabled"
   },
   "Thermal":{ 
      "@odata.id":"/redfish/v1/Chassis/192083d2-c60a-4318-967b-cb5890c6dfe4.1/Thermal"
   }
}
```

2. **Rack group chassis**

```
{
   "@odata.context":"/redfish/v1/$metadata#Chassis.Chassis",
   "@odata.id":"/redfish/v1/Chassis/f4e24c1c-dd2f-5a17-91b7-71620eb070df",
   "@odata.type":"#Chassis.v1_17_0.Chassis",
   "Id":"f4e24c1c-dd2f-5a17-91b7-71620eb070df",
   "Description":"My RackGroup",
   "Name":"RG8",
   "ChassisType":"RackGroup",
   "Links":{
      "ComputerSystems":[
         
      ],
      "ManagedBy":[
         {
            "@odata.id":"/redfish/v1/Managers/99999999-9999-9999-9999-999999999999"
         }
      ]
   },
   "PowerState":"On",
   "Status":{
      "Health":"OK",
      "State":"Enabled"
   }
}
```

3. **Rack chassis**

```
{
   "@odata.context":"/redfish/v1/$metadata#Chassis.Chassis",
   "@odata.id":"/redfish/v1/Chassis/b6766cb7-5721-5077-ae0e-3bf3683ad6e2",
   "@odata.type":"#Chassis.v1_17_0.Chassis",
   "Id":"b6766cb7-5721-5077-ae0e-3bf3683ad6e2",
   "Description":"rack no 1",
   "Name":"RACK#1",
   "ChassisType":"Rack",
   "Links":{
      "ComputerSystems":[
         
      ],
      "ManagedBy":[
         {
            "@odata.id":"/redfish/v1/Managers/99999999-9999-9999-9999-999999999999"
         }
      ],
      "ContainedBy":[
         {
            "@odata.id":"/redfish/v1/Chassis/c2459269-011c-58d3-a217-ef914c4c295d"
         }
      ]
   },
   "PowerState":"On",
   "Status":{
      "Health":"OK",
      "State":"Enabled"
   }
}
```



###  Thermal metrics

|||
|---------|-------|
|**Method** |`GET` |
|**URI** |`/redfish/v1/Chassis/{ChassisId}/Thermal` |
|**Description** |This operation discovers information on the temperature and cooling of a specific chassis.|
|**Returns** |<ul><li>List of links to Fans</li><li>List of links to Temperatures</li></ul>|
| **Response code** | `200 OK` |
|**Authentication** |Yes|


>**curl command**

```
curl -i GET \
   -H "X-Auth-Token:{X-Auth-Token}" \
 'https://{odimra_host}:{port}/redfish/v1/Chassis/{ChassisId}/Thermal'


```




### Collection of network adapters

|||
|---------|-------|
|**Method** |`GET` |
|**URI** |`/redfish/v1/Chassis/{ChassisId}/NetworkAdapters|
|**Description** | This endpoint lists network adapters contained in a chassis. A `NetworkAdapter` represents the physical network adapter capable of connecting to a computer network.<br> Some examples include Ethernet, fibre channel, and converged network adapters.|
|**Returns** |Links to network adapter instances available in this chassis.|
|**Response code** | `200 OK` |
|**Authentication** |Yes|


>**curl command**


```
curl -i GET \
   -H "X-Auth-Token:{X-Auth-Token}" \
 'https://{odimra_host}:{port}/redfish/v1/Chassis/{ChassisId}/NetworkAdapters'


```


### Single network adapter

|||
|---------|-------|
|**Method** |`GET` |
|**URI** |`/redfish/v1/Chassis/{ChassisId}/NetworkAdapters/{NetworkAdapterId}` |
|**Description** | This endpoint retrieves information on a specific network adapter.|
|**Returns** |JSON schema representing this network adapter.|
|**Response code** | `200 OK` |
|**Authentication** |Yes|



>**curl command**


```
curl -i GET \
   -H "X-Auth-Token:{X-Auth-Token}" \
 'https://{odimra_host}:{port}/redfish/v1/Chassis/{ChassisId}/NetworkAdapters/{NetworkAdapterId}'


```


>**Sample response body**

```

{
   "@odata.context":"/redfish/v1/$metadata#NetworkAdapter.NetworkAdapter",
   "@odata.etag":"W/\"F303ECE9\"",
   "@odata.id":"/redfish/v1/Chassis/a022faa5-107c-496d-874e-89c9f3e2df1c.1/NetworkAdapters/{rid}",
   "@odata.type":"#NetworkAdapter.v1_5_0.NetworkAdapter",
   "Description":"The network adapter resource instances available in this chassis.",
   "Name":"Network Adapter View",
   "Oem":{
      "Hpe":{
         "@odata.context":"/redfish/v1/$metadata#HpeBaseNetworkAdapter.HpeBaseNetworkAdapter",
         "@odata.etag":"W/\"7A9A9CE7\"",
         "@odata.id":"/redfish/v1/Systems/1/BaseNetworkAdapters/1/",
         "@odata.type":"#HpeBaseNetworkAdapter.v2_0_0.HpeBaseNetworkAdapter",
         "Id":"1",
         "FcPorts":[
            
         ],
         "Firmware":{
            "Current":{
               "VersionString":"20.14.54"
            }
         },
         "Name":"HPE Ethernet 1Gb 4-port 331i Adapter - NIC",
         "PhysicalPorts":[
            {
               "FullDuplex":true,
               "IPv4Addresses":[
                  
               ],
               "IPv6Addresses":[
                  
               ],
               "LinkStatus":null,
               "MacAddress":"80:30:e0:2c:92:a4",
               "Name":"",
               "Oem":{
                  "Hpe":{
                     "@odata.context":"/redfish/v1/$metadata#HpeBaseNetworkAdapterExt.HpeBaseNetworkAdapterExt",
                     "@odata.type":"#HpeBaseNetworkAdapterExt.v2_0_0.HpeBaseNetworkAdapterExt",
                     "BadReceives":0,
                     "BadTransmits":0,
                     "GoodReceives":0,
                     "GoodTransmits":0
                  }
               },
               "SpeedMbps":0
            },
            {
               "FullDuplex":true,
               "IPv4Addresses":[
                  
               ],
               "IPv6Addresses":[
                  
               ],
               "LinkStatus":null,
               "MacAddress":"80:30:e0:2c:92:a5",
               "Name":"",
               "Oem":{
                  "Hpe":{
                     "@odata.context":"/redfish/v1/$metadata#HpeBaseNetworkAdapterExt.HpeBaseNetworkAdapterExt",
                     "@odata.type":"#HpeBaseNetworkAdapterExt.v2_0_0.HpeBaseNetworkAdapterExt",
                     "BadReceives":0,
                     "BadTransmits":0,
                     "GoodReceives":0,
                     "GoodTransmits":0
                  }
               },
               "SpeedMbps":0
            },
            {
               "FullDuplex":true,
               "IPv4Addresses":[
                  
               ],
               "IPv6Addresses":[
                  
               ],
               "LinkStatus":null,
               "MacAddress":"80:30:e0:2c:92:a6",
               "Name":"",
               "Oem":{
                  "Hpe":{
                     "@odata.context":"/redfish/v1/$metadata#HpeBaseNetworkAdapterExt.HpeBaseNetworkAdapterExt",
                     "@odata.type":"#HpeBaseNetworkAdapterExt.v2_0_0.HpeBaseNetworkAdapterExt",
                     "BadReceives":0,
                     "BadTransmits":0,
                     "GoodReceives":0,
                     "GoodTransmits":0
                  }
               },
               "SpeedMbps":0
            },
            {
               "FullDuplex":true,
               "IPv4Addresses":[
                  
               ],
               "IPv6Addresses":[
                  
               ],
               "LinkStatus":null,
               "MacAddress":"80:30:e0:2c:92:a7",
               "Name":"",
               "Oem":{
                  "Hpe":{
                     "@odata.context":"/redfish/v1/$metadata#HpeBaseNetworkAdapterExt.HpeBaseNetworkAdapterExt",
                     "@odata.type":"#HpeBaseNetworkAdapterExt.v2_0_0.HpeBaseNetworkAdapterExt",
                     "BadReceives":0,
                     "BadTransmits":0,
                     "GoodReceives":0,
                     "GoodTransmits":0
                  }
               },
               "SpeedMbps":0
            }
         ],
         "Status":{
            "State":null
         },
         "StructuredName":"NIC.LOM.1.1",
         "UEFIDevicePath":"PciRoot(0x0)/Pci(0x1C,0x0)/Pci(0x0,0x0)"
      }
   }
}


```





###  Power

|||
|---------|-------|
|**Method** |`GET` |
|**URI** |`/redfish/v1/Chassis/{ChassisId}/Power` |
|**Description** |This operation retrieves power metrics specific to a server.|
|**Returns** |Information on power consumption and power limiting.|
|**Response code** | `200 OK` |
|**Authentication** |Yes|

>**curl command**


```
curl -i GET \
   -H "X-Auth-Token:{X-Auth-Token}" \
 'https://{odimra_host}:{port}/redfish/v1/Chassis/{ChassisId}/Power'


```

### Creating a rack group

|||
|---------|-------|
|Method | `POST` |
|URI |`/redfish/v1/Chassis`|
|Description |This operation creates a rack group.|
|Returns |<ul><li>`Location` header that contains a link to the created rack group \(highlighted in bold in the sample response header\).</li><li>JSON schema representing the created rack group.<br></li></ul>|
|Response code |On success, `201 Created`|
|Authentication |Yes|

 

>**curl command**

```
curl -i POST \
   -H 'Authorization:Basic {base64_encoded_string_of_[username:password]}' \
   -H "Content-Type:application/json" \
   -d \
'{
  "ChassisType": "RackGroup",
  "Description": "My RackGroup",
  "Links": {
    "ManagedBy": [
      {
        "@odata.id": "/redfish/v1/Managers/{managerId}"
      }
    ]
  },
  "Name": "RG5"
}
' \
 'https://{odim_host}:{port}/redfish/v1/Chassis'


```

>**Sample request body**

```
{
  "ChassisType": "RackGroup",
  "Description": "My RackGroup",
  "Links": {
    "ManagedBy": [
      {
        "@odata.id": "/redfish/v1/Managers/99999999-9999-9999-9999-999999999999"
      }
    ]
  },
  "Name": "RG5"
}
```

**Request parameters**

|Parameter|Type|Description|
|---------|----|-----------|
|ChassisType|String \(required\)<br> |The type of chassis. The type to be used to create a rack group is RackGroup.<br> |
|Description|String \(optional\)<br> |Description of this rack group.|
|Links\{|Object \(required\)<br> |Links to the resources that are related to this rack group.|
|ManagedBy \[\{<br> @odata.id<br> \}\]<br> \}<br> |Array \(required\)<br> |An array of links to the manager resources that manage this chassis. The manager resource for racks and rack groups is the URP \(Unmanaged Rack Plugin\) manager. Provide the link to the URP manager.<br> |
|Name|String \(required\)<br> |Name for this rack group.|


>**Sample response header**

```
Connection:keep-alive
Content-Type:application/json; charset=UTF-8
Date:Wed,06 Jan 2021 09:37:43 GMT+15m 26s
**Location:/redfish/v1/Chassis/c2459269-011c-58d3-a217-ef914c4c295d**
Odata-Version:4.0
X-Frame-Options:sameorigin
Content-Length:462 bytes
```

>**Sample response body**

```
{
   "@odata.context":"/redfish/v1/$metadata#Chassis.Chassis",
   "@odata.id":"/redfish/v1/Chassis/c2459269-011c-58d3-a217-ef914c4c295d",
   "@odata.type":"#Chassis.v1_17_0.Chassis",
   "Id":"c2459269-011c-58d3-a217-ef914c4c295d",
   "Description":"My RackGroup",
   "Name":"RG5",
   "ChassisType":"RackGroup",
   "Links":{
      "ComputerSystems":[
         
      ],
      "ManagedBy":[
         {
            "@odata.id":"/redfish/v1/Managers/99999999-9999-9999-9999-999999999999"
         }
      ]
   },
   "PowerState":"On",
   "Status":{
      "Health":"OK",
      "State":"Enabled"
   }
}
```


### Creating a rack

|||
|---------|-------|
|**Method** | `POST` |
|**URI** |`/redfish/v1/Chassis`|
|**Description**|This operation creates a rack.|
|**Returns** |<ul><li>`Location` header that contains a link to the created rack \(highlighted in bold in the sample response header\).</li><li>JSON schema representing the created rack.<br></li></ul>|
|**Response code** |On success, `201 Created`|
|**Authentication** |Yes|

 

>**curl command**

```
curl -i POST \
   -H 'Authorization:Basic {base64_encoded_string_of_[username:password]}' \
   -H "Content-Type:application/json" \
   -d \
'{
  "ChassisType": "Rack",
  "Description": "rack number one",
  "Links": {
    "ManagedBy": [
      {
        "@odata.id": "/redfish/v1/Managers/{managerId}"
      }
    ],
    "ContainedBy": [
      {
	    "@odata.id":"/redfish/v1/Chassis/{chassisId}"
	  }
    ]
  },
  "Name": "RACK#1"
}
' \
 'https://{odim_host}:{port}/redfish/v1/Chassis'


```

>**Sample request body**

```
{
  "ChassisType": "Rack",
  "Description": "rack number one",
  "Links": {
    "ManagedBy": [
      {
        "@odata.id": "/redfish/v1/Managers/675560ae-e903-41d9-bfb2-561951999999"
      }
    ],
    "ContainedBy": [
      {
	    "@odata.id":"/redfish/v1/Chassis/1be678f0-86dd-58ac-ac38-16bf0f6dafee"
	  }
    ]
  },
  "Name": "RACK#1"
}
```

**Request parameters**

|Parameter|Type|Description|
|---------|----|-----------|
|ChassisType|String \(required\)<br> |The type of chassis. The type to be used to create a rack is Rack.<br> |
|Description|String \(optional\)<br> |Description of this rack.|
|Links\{|Object \(required\)<br> |Links to the resources that are related to this rack.|
|ManagedBy \[\{<br> @odata.id<br> \}\]<br> |Array \(required\)<br> |An array of links to the manager resources that manage this chassis. The manager resource for racks and rack groups is the URP \(Unmanaged Rack Plugin\) manager. Provide the link to the URP manager.<br> |
|ContainedBy \[\{<br> @odata.id<br> \}\]<br> \}<br> |Array \(required\)<br> |An array of links to the rack groups for containing this rack.|
|Name|String \(required\)<br> |Name for this rack group.|


>**Sample response header**

```
Connection:keep-alive
Content-Type:application/json; charset=UTF-8
Date:Wed,06 Jan 2021 09:37:43 GMT+15m 26s
**Location:/redfish/v1/Chassis/b6766cb7-5721-5077-ae0e-3bf3683ad6e2**
Odata-Version:4.0
X-Frame-Options:sameorigin
Content-Length:462 bytes
```

>**Sample response body**

```
{
   "@odata.context":"/redfish/v1/$metadata#Chassis.Chassis",
   "@odata.id":"/redfish/v1/Chassis/b6766cb7-5721-5077-ae0e-3bf3683ad6e2",
   "@odata.type":"#Chassis.v1_17_0.Chassis",
   "Id":"b6766cb7-5721-5077-ae0e-3bf3683ad6e2",
   "Description":"rack no 1",
   "Name":"RACK#1",
   "ChassisType":"Rack",
   "Links":{
      "ComputerSystems":[
         
      ],
      "ManagedBy":[
         {
            "@odata.id":"/redfish/v1/Managers/99999999-9999-9999-9999-999999999999"
         }
      ],
      "ContainedBy":[
         {
            "@odata.id":"/redfish/v1/Chassis/c2459269-011c-58d3-a217-ef914c4c295d"
         }
      ]
   },
   "PowerState":"On",
   "Status":{
      "Health":"OK",
      "State":"Enabled"
   }
}
```



### Attaching chassis to a rack

|||
|---------|-------|
|**Method** | `PATCH` |
|**URI** |`/redfish/v1/Chassis/{rackId}`|
|**Description** |This operation attaches chassis to a specific rack.|
|**Returns** |JSON schema for the modified rack having links to the attached chassis.|
|**Response code** |On success, `200 Ok`|
|**Authentication** |Yes|

 

>**curl command**

```
curl -i PATCH \
   -H 'Authorization:Basic {base64_encoded_string_of_[username:password]}' \
   -H "Content-Type:application/json" \
   -d \
'{
  "Links": {
    "Contains": [
      {
        "@odata.id": "/redfish/v1/Chassis/{chassisId}"
      }
    ]
  }
}
' \
 'https://{odim_host}:{port}/redfish/v1/Chassis/{rackId}'


```

>**Sample request body**

```
{
  "Links": {
    "Contains": [
      {
        "@odata.id": "/redfish/v1/Chassis/46db63a9-2dcb-43b3-bdf2-54ce9c42e9d9:1"
      }
    ]
  }
}
```

**Request parameters**

|Parameter|Type|Description|
|---------|----|-----------|
|Links\{|Object \(required\)<br> |Links to the resources that are related to this rack.|
|Contains \[\{<br> @odata.id<br> \}\]<br> \}<br> |Array \(required\)<br> |An array of links to the computer system chassis resources to be attached to this rack.|




>**Sample response body**

```
{
   "@odata.context":"/redfish/v1/$metadata#Chassis.Chassis",
   "@odata.id":"/redfish/v1/Chassis/b6766cb7-5721-5077-ae0e-3bf3683ad6e2",
   "@odata.type":"#Chassis.v1_17_0.Chassis",
   "Id":"b6766cb7-5721-5077-ae0e-3bf3683ad6e2",
   "Description":"rack no 1",
   "Name":"RACK#1",
   "ChassisType":"Rack",
   "Links":{
      "ComputerSystems":[
         
      ],
      "ManagedBy":[
         {
            "@odata.id":"/redfish/v1/Managers/99999999-9999-9999-9999-999999999999"
         }
      ],
      "Contains":[
         {
            "@odata.id":"/redfish/v1/Chassis/4159c951-d0d0-4263-858b-0294f5be6377.1"
         }
      ],
      "ContainedBy":[
         {
            "@odata.id":"/redfish/v1/Chassis/c2459269-011c-58d3-a217-ef914c4c295d"
         }
      ]
   },
   "PowerState":"On",
   "Status":{
      "Health":"OK",
      "State":"Enabled"
   }
}
```


### Detaching chassis from a rack

|||
|---------|-------|
|**Method** | `PATCH` |
|**URI** |`/redfish/v1/Chassis/{rackId}`|
|**Description** |This operation detaches chassis from a specific rack.|
|**Returns** |JSON schema representing the modified rack.|
|**Response code** |On success, `200 Ok`|
|**Authentication** |Yes|

 

>**curl command**

```
curl -i PATCH \
   -H 'Authorization:Basic {base64_encoded_string_of_[username:password]}' \
   -H "Content-Type:application/json" \
   -d \
'{
  "Links": {
    "Contains": []
  }
}
' \
 'https://{odim_host}:{port}/redfish/v1/Chassis/{rackId}'


```

>**Sample request body**

```
{
  "Links": {
    "Contains": []
  }
}
```

**Request parameters**

|Parameter|Type|Description|
|---------|----|-----------|
|Links\{|Object \(required\)<br> |Links to the resources that are related to this rack.|
|Contains \[\{<br> @odata.id<br> \}\]<br> \}<br> |Array \(required\)<br> |An array of links to the computer system chassis resources to be attached to this rack. To detach chassis from this rack, provide an empty array as value.|




>**Sample response body**

```
{
   "@odata.context":"/redfish/v1/$metadata#Chassis.Chassis",
   "@odata.id":"/redfish/v1/Chassis/b6766cb7-5721-5077-ae0e-3bf3683ad6e2",
   "@odata.type":"#Chassis.v1_17_0.Chassis",
   "Id":"b6766cb7-5721-5077-ae0e-3bf3683ad6e2",
   "Description":"rack no 1",
   "Name":"RACK#1",
   "ChassisType":"Rack",
   "Links":{
      "ComputerSystems":[
         
      ],
      "ManagedBy":[
         {
            "@odata.id":"/redfish/v1/Managers/99999999-9999-9999-9999-999999999999"
         }
      ],
      "ContainedBy":[
         {
            "@odata.id":"/redfish/v1/Chassis/c2459269-011c-58d3-a217-ef914c4c295d"
         }
      ]
   },
   "PowerState":"On",
   "Status":{
      "Health":"OK",
      "State":"Enabled"
   }
}
```

### Deleting a rack

|||
|---------|-------|
|**Method** | `DELETE` |
|**URI** |`/redfish/v1/Chassis/{rackId}`|
|**Description** |This operation deletes a specific rack.<br>**IMPORTANT:**<br> If you try to delete a nonempty rack, you will receive an HTTP `409 Conflict` error. Ensure to detach the chassis attached to a rack before deleting it.<br>|
|**Response code** |On success, `204 No Content`|
|**Authentication** |Yes|

 

>**curl command**

```
curl -i DELETE \
   -H 'Authorization:Basic {base64_encoded_string_of_[username:password]}' \
   'https://{odim_host}:{port}/redfish/v1/Chassis/{rackId}'
```


>**Sample request body**

None.

### Deleting a rack group

|||
|---------|-------|
|**Method**| `DELETE` |
|**URI**|`/redfish/v1/Chassis/{rackGroupId}``|
|**Description**|This operation deletes a specific rack group.<br>**IMPORTANT:**<br>If you try to delete a nonempty rack group, you will receive an HTTP `409 Conflict` error. Ensure to remove all the racks contained in a rack group before deleting it.<br>|
|**Response code**|On success, `204 No Content`|
|**Authentication**|Yes|

 

>**curl command**

```
curl -i DELETE \
   -H 'Authorization:Basic {base64_encoded_string_of_[username:password]}' \
   'https://{odim_host}:{port}/redfish/v1/Chassis/{rackGroupId}'
```


>**Sample request body**

None.



##  Searching the inventory

|||
|---------|-------|
|**Method** |`GET` |
|**URI** |`/redfish/v1/Systems?$filter={searchKeys}%20{conditionKeys}%20{value}` |
|**Description** | Use this endpoint to search servers based on a filter - combination of a keyword, a condition, and a value.<br> Two ore more filters can be combined in a single request with the help of logical operands.<br>**NOTE:**<br> Only a user with `Login` privilege can perform this operation.|
|**Returns** |Server endpoints based on the specified filter.|
|**Response code** |`200 OK` |
|**Authentication** |Yes|

>**curl command**


```
curl -i GET \
   -H "X-Auth-Token:{X-Auth-Token}" \
 'https://{odimra_host}:{port}/redfish/v1/Systems?$filter={searchKeys}%20{conditionKeys}%20{value/regular_expression}%20{logicalOperand}%20{searchKeys}%20{conditionKeys}%20{value}'

```



> Sample usage 

```
curl -i GET \
      -H "X-Auth-Token:{X-Auth-Token}" \
    'http://{odimra_host}:{port}/redfish/v1/Systems?$filter=MemorySummary/TotalSystemMemoryGiB%20eq%20384'

```

### Request URI parameters

-  `{searchkeys}` refers to `ComputerSystem` parameters. Following are the allowed search keys:

       -    `ProcessorSummary/Count` 
        
       -   `ProcessorSummary/Model` 
        
       -   `ProcessorSummary/sockets` 
        
       -    `SystemType` 
        
       -   `MemorySummary/TotalSystemMemoryGiB` 
        
       -   `FirmwareVersion` 
        
       -   `Storage/Drives/Quantity` 
        
       -   `Storage/Drives/Capacity` 
        
       -   `Storage/Drives/Type` 
	
-  `{conditionKeys}` refers to Redfish-specified conditions. Following are the allowed condition keys:

    |Condition Key|Meaning|Supported data type|
    |-------------|-------|-------------------|
    |"eq"|Equal to|All data types|
    |"ne"|Not equal to|All data types|
    |"gt"|Greater than|All numeric data types|
    |"ge"|Greater than or equal to|All numeric data types|
    |"le"|Lesser than or equal to|All numeric data types|
    |"lt"|Lesser than|All numeric data types|

     

- `{value}` refers to the actual value of the search parameter or a regular expression. Allowed regular expressions are as follows:

    `*, ?, ., $,%,^,&, /,!` 

      Examples:

         1. `$filter=TotalSystemMemoryGiB%20eq%20**384**` 
        
         2. `$filter=ProcessorSummary/Model%20eq%20**int\***` 
        
         3. `$filter=Storage/Drives/Type%20eq%20HDD` 

-  `{logicalOperands}` refers to the logical operands that are used to combine two or more filters in a request. Allowed logical operands are `and`, `or`, and `not`.



**Sample filters**

**Simple filter examples:**


1. `$filter=TotalSystemMemoryGiB%20eq%20384`
   
	This filter searches a server having total physical memory of 384 GB.



2. `$filter=ProcessorSummary/Model%20eq%20int*`

    This filter searches a server whose processor model name starts with `int` and ends with any combination of letters/numbers/special characters.

  


**Compound filter example:**


`$filter=(ProcessorSummary/Count%20eq%202%20and%20ProcessorSummary/Model%20eq%20intel)%20and%20(TotalSystemMemoryGiB%20eq%20384)`

This filter searches a server having total physical memory of 384 GB and two Intel processors.




>**Sample response body**

```
{ 
   "@odata.context":"/redfish/v1/$metadata#ComputerSystemCollection.ComputerSystemCollection",
   "@odata.id":"/redfish/v1/Systems/",
   "@odata.type":"#ComputerSystemCollection.ComputerSystemCollection",
   "Description":"Computer Systems view",
   "Name":"Computer Systems",
   "Members":[ 
      { 
         "@odata.id":"/redfish/v1/Systems/7ff3bd97-c41c-5de0-937d-85d390691b73:1"
      }
   ],
   "Members@odata.count":1
}
```




# Actions on a computer system



##  Resetting a computer system

|||
|---------|-------|
|**Method** | `POST` |
|**URI** |`/redfish/v1/Systems/{ComputerSystemId}/Actions/ComputerSystem.Reset` |
|**Description** |This action shuts down, powers up, and restarts a specific system.<br>**NOTE:**<br> To reset an aggregate of systems, use this URI:<br>`/redfish/v1/AggregationService/Actions/AggregationService.Reset` <br> See [Resetting servers](#resetting-servers).|
|**Returns** |Message Id of the actual message in the JSON response body. To get the complete message, look up the specified registry file \(registry file name can be obtained by concatenating `RegistryPrefix` and version number present in the Message Id. Example registry file name: Base.1.4\). See [Message Registries](#message-registries).|
|**Response code** | `200 OK` |
|**Authentication** |Yes|


>**curl command**

```
 curl -i POST \
   -H "X-Auth-Token:{X-Auth-Token}" \
   -H "Content-Type:application/json" \
   -d \
'{
  "ResetType":"ForceRestart"
}
' \
 'https://{odimra_host}:{port}/redfish/v1/Systems/{ComputerSystemId}/Actions/ComputerSystem.Reset'

```



>**Sample request body**

```
{
  "ResetType":"ForceRestart"
}
```

**Request parameters**

Refer to [Resetting Servers](#resetting-servers) to know about `ResetType.` 



>**Sample response body**

```
{
	"error": {
		"@Message.ExtendedInfo": [{
			"MessageId": "Base.1.4.Success"
		}],
		"code": "iLO.0.10.ExtendedInfo",
		"message": "See @Message.ExtendedInfo for more information."
	}
}
```



##  Changing the boot order of a computer system to default settings

|||
|--------|------|
|**Method** |`POST` |
|**URI** |`/redfish/v1/Systems/{ComputerSystemId}/Actions/ComputerSystem.SetDefaultBootOrder` |
|**Description** |This action changes the boot order of a specific system to default settings.<br>**NOTE:**<br> To change the boot order of an aggregate of systems, use this URI:<br> `/redfish/v1/AggregationService/Actions/AggregationService.SetDefaultBootOrder` <br> See [Changing the Boot Order of Servers to Default Settings](#changing-the-boot-order-of-servers-to-default-settings).|
|**Returns** |Message Id of the actual message in the JSON response body. To get the complete message, look up the specified registry file \(registry file name can be obtained by concatenating `RegistryPrefix` and version number present in the Message Id. Example registry file name: Base.1.4\). See [Message Registries](#message-registries).|
|**Response code** |`200 OK` |
|**Authentication** |Yes|

>**curl command**

```
 curl -i POST \
   -H "X-Auth-Token:{X-Auth-Token}" \
   -H "Content-Type:application/json" \
   -d \
'' \
 'https://{odimra_host}:{port}/redfish/v1/Systems/{ComputerSystemId}/Actions/ComputerSystem.SetDefaultBootOrder'

```

>**Sample response body**

```
{
	"error": {
		"@Message.ExtendedInfo": [{
			"MessageId": "Base.1.4.Success"
		}],
		"code": "iLO.0.10.ExtendedInfo",
		"message": "See @Message.ExtendedInfo for more information."
	}
}
```






##  Changing BIOS settings

|||
|-------|-------|
|**Method** |`PATCH` |
|**URI** |`/redfish/v1/Systems/{ComputerSystemId}/Bios/Settings` |
|**Description** |This action changes BIOS configuration.<br>**NOTE:**<br> Any change in BIOS configuration will be reflected only after the system resets. To see the change, [reset the computer system](#resetting-a-computer-system).|
|**Returns** |Message Id of the actual message in the JSON response body. To get the complete message, look up the specified registry file \(registry file name can be obtained by concatenating `RegistryPrefix` and version number present in the Message Id\). See [Message registries](#message-registries). For example,`MessageId` in the sample response body is `iLO.2.8.SystemResetRequired`. The registry to look up is `iLO.2.8`.<br> |
|**Response code** | `200 OK` |
|**Authentication** |Yes|


>**curl command**

```
 curl -i -X PATCH \
   -H "X-Auth-Token:{X-Auth-Token}" \
   -H "Content-Type:application/json" \
   -d \
'{"Attributes": {"BootMode": "LegacyBios"}}' \
 'https://{odimra_host}:{port}/redfish/v1/Systems/{system_id}/Bios/Settings'

```




>**Sample request body**

```
{
	"Attributes": {
		"BootMode": "LegacyBios"
	}
}
```

**Request parameters**

`Attributes` are the list of BIOS attributes specific to the manufacturer or provider. To get a full list of attributes, perform `GET` on:


`https://{odimra_host}:{port}/redfish/v1/Systems/1/Bios/Settings`. 




>**Sample response body**

```
{ 
   "error":{ 
      "@Message.ExtendedInfo":[ 
         { 
            "MessageId":"iLO.2.8.SystemResetRequired"
         }
      ],
      "code":"iLO.0.10.ExtendedInfo",
      "message":"See @Message.ExtendedInfo for more information."
   }
}
```




## Changing the boot settings

|||
|---------|-------|
|**Method** |`PATCH` |
|**URI** |`/redfish/v1/Systems/{ComputerSystemId}` |
|**Description** |This action changes the boot settings of a specific system such as boot source override target, boot order, and more.<br>**IMPORTANT**<br><ul><li>Ensure that the system is powered off before changing the boot order.</li><li>Power on the system once the operation is successful. The changes will be seen in the system only after a successful reset.</li></ul><br> To know how to power off, power on, or restart a system, see [Resetting a computer system](#resetting-a-computer-system).|
|**Returns** |Message Id of the actual message in the JSON response body. To get the complete message, look up the specified registry file \(registry file name can be obtained by concatenating `RegistryPrefix` and version number present in the Message Id\). See [Message Registries](#message-registries). For example,`MessageId` in the sample response body is `Base.1.0.Success`. The registry to look up is `Base.1.0`.<br> |
|**Response code** |`200 OK`|
|**Authentication** |Yes|

>**curl command**


```
 curl -i -X PATCH \
   -H "X-Auth-Token:{X-Auth-Token}" \
   -H "Content-Type:application/json" \
   -d \
'{ 
   "Boot":{ 
      "BootSourceOverrideTarget":"UefiHttp"
   }
}' \
 'https://{odimra_host}:{port}/redfish/v1/Systems/{ComputerSystemId}}'

```




>**Sample request body**

```
{ 
   "Boot":{ 
      "BootSourceOverrideTarget":"UefiHttp"
   }
}
```

**Request parameters**

To get a full list of boot attributes that you can update, perform `GET` on:


`https://{odimra_host}:{port}/redfish/v1/Systems/{ComputerSystemId}`.


Check attributes under `Boot` in the JSON response. 

Some of the attributes include:

-   `BootSourceOverrideTarget` 

-   `UefiTargetBootSourceOverride` 

-   `Bootorder`


For possible values, see values listed under `{attribute}.AllowableValues`. 

> Example:

```
BootSourceOverrideTarget@Redfish.AllowableValues":[
"None",
"Cd",
"Hdd",
"Usb",
"SDCard",
"Utilities",
"Diags",
"BiosSetup",
"Pxe",
"UefiShell",
"UefiHttp",
"UefiTarget"
],
"UefiTargetBootSourceOverride@Redfish.AllowableValues":[
"HD(1,GPT,A6AC4D57-9D6D-46C8-8533-E7787450280D,0x800,0x4E2000)/\\EFI\\redhat\\shimx64.efi",
"PciRoot(0x3)/Pci(0x0,0x0)/Pci(0x0,0x0)/Scsi(0x0,0x0)",
"PciRoot(0x3)/Pci(0x2,0x0)/Pci(0x0,0x0)/MAC(ECEBB89E9928,0x1)/IPv4(0.0.0.0)",
"UsbClass(0xFFFF,0xFFFF,0xFF,0xFF,0xFF)",
"PciRoot(0x0)/Pci(0x14,0x0)/USB(0x13,0x0)",
"PciRoot(0x1)/Pci(0x0,0x0)/Pci(0x0,0x0)/MAC(48DF374FA220,0x1)/IPv4(0.0.0.0)/Uri()",
"PciRoot(0x1)/Pci(0x0,0x0)/Pci(0x0,0x0)/MAC(48DF374FA220,0x1)/IPv4(0.0.0.0)",
"PciRoot(0x1)/Pci(0x0,0x0)/Pci(0x0,0x0)/MAC(48DF374FA220,0x1)/IPv6(0000:0000:0000:0000:0000:0000:0000:0000)/Uri()",
"PciRoot(0x1)/Pci(0x0,0x0)/Pci(0x0,0x0)/MAC(48DF374FA220,0x1)/IPv6(0000:0000:0000:0000:0000:0000:0000:0000)",
"PciRoot(0x3)/Pci(0x2,0x0)/Pci(0x0,0x0)/MAC(ECEBB89E9928,0x1)/IPv4(0.0.0.0)/Uri()",
"PciRoot(0x3)/Pci(0x2,0x0)/Pci(0x0,0x0)/MAC(ECEBB89E9928,0x1)/IPv6(0000:0000:0000:0000:0000:0000:0000:0000)/Uri()",
"PciRoot(0x3)/Pci(0x2,0x0)/Pci(0x0,0x0)/MAC(ECEBB89E9928,0x1)/IPv6(0000:0000:0000:0000:0000:0000:0000:0000)",
"HD(1,GPT,F998DA94-45F7-4877-B907-10EDB6E65B07,0x800,0x64000)/\\EFI\\ubuntu\\shimx64.efi",
"HD(2,GPT,0AF5A707-BBEB-4D8A-8016-D840C2516753,0x40800,0x7700000)/\\EFI\\Microsoft\\Boot\\bootmgfw.efi"
]
}
```


**NOTE:**

If you attempt to update `BootSourceOverrideTarget` to `UefiTarget`, when `UefiTargetBootSourceOverride` is set to `None`, you will receive an HTTP `400 Bad Request` error. Update `UefiTargetBootSourceOverride` before setting `BootSourceOverrideTarget` to `UefiTarget`.



>**Sample response body**

```
{ 
   "error":{ 
      "@Message.ExtendedInfo":[ 
         { 
            "MessageId":"Base.1.0.Success"
         }
      ],
      "code":"iLO.0.10.ExtendedInfo",
      "message":"See @Message.ExtendedInfo for more information."
   }
```










# Managers

Resource Aggregator for ODIM exposes APIs to retrieve information about managers. Examples of managers include:

-   Resource Aggregator for ODIM itself

-   Baseboard Management Controllers \(BMC\)

-   Enclosure Managers

-   Management Controller

-   Other subsystems like plugins


**Supported endpoints**


|||
|-------|--------------------|
|/redfish/v1/Managers|`GET`|
|/redfish/v1/Managers/\{managerId\}|`GET`|
|/redfish/v1/Managers/\{managerId\}/EthernetInterfaces|`GET`|
|/redfish/v1/Managers/\{managerId\}/HostInterfaces|`GET`|
|/redfish/v1/Managers/\{managerId\}/LogServices|`GET`|
|/redfish/v1/Managers/\{managerId\}/NetworkProtocol|`GET`|
|/redfish/v1/Managers/\{managerId\}/VirtualMedia|`GET`|




##  Collection of managers

|||
|---------|-------|
|**Method** |`GET` |
|**URI** |`/redfish/v1/Managers` |
|**Description** |A collection of managers.|
|**Returns** |Links to the manager instances. This collection includes a manager for Resource Aggregator for ODIM itself and other managers.|
|**Response code** | `200 OK` |
|**Authentication** |Yes|


>**curl command**

```
curl -i GET \
   -H "X-Auth-Token:{X-Auth-Token}" \
 'https://{odimra_host}:{port}/redfish/v1/Managers'

```


>**Sample response body** 

```
{
   "@odata.context":"/redfish/v1/$metadata#ManagerCollection.ManagerCollection",
   "@odata.id":"/redfish/v1/Managers",
   "@odata.type":"#ManagerCollection.ManagerCollection",
   "Description":"Managers view",
   "Name":"Managers",
   "Members":[
      {
         "@odata.id":"/redfish/v1/Managers/a64fc187-e0e9-4f68-82a8-67a616b84b1d"
      },
      {
         "@odata.id":"/redfish/v1/Managers/141cbba9-1e99-4272-b855-1781730bfe1c.1"
      },
      {
         "@odata.id":"/redfish/v1/Managers/536cee48-84b2-43dd-b6e2-2459ac0eeac6"
      },
      {
         "@odata.id":"/redfish/v1/Managers/0e778112-4684-433d-9998-ca6f399c031f.1"
      },
      {
         "@odata.id":"/redfish/v1/Managers/a9cf0e1e-c36d-4d5b-9a31-cc07b611c01b"
      },
      {
         "@odata.id":"/redfish/v1/Managers/a6ddc4c0-2568-4e16-975d-fa771b0be853"
      }
   ],
   "Members@odata.count":6
}


```









##  Single manager

|||
|---------|-------|
|**Method** |`GET` |
|**URI** |`/redfish/v1/Managers/{managerId}` |
|**Description** |A single manager.|
|**Returns** |Information about a specific management control system or a plugin or Resource Aggregator for ODIM itself. In the JSON schema representing a system \(BMC\) manager, there are links to the managers for:<ul><li>EthernetInterfaces:<br>`/redfish/v1/Managers/{managerId}/EthernetInterfaces`</li><li>HostInterfaces:<br>`/redfish/v1/Managers/{managerId}/HostInterfaces` </li><li>LogServices:<br>`/redfish/v1/Managers/{managerId}/LogServices` </li><li>NetworkProtocol:<br>`/redfish/v1/Managers/{managerId}/NetworkProtocol` <br> To know more about each manager, perform HTTP `GET` on these links.</li></ul>|
|**Response code** | `200 OK` |
|**Authentication** |Yes|


>**curl command**

```
curl -i GET \
   -H "X-Auth-Token:{X-Auth-Token}" \
 'https://{odimra_host}:{port}/redfish/v1/Managers/{managerId}'

```



>**Sample response body for a system \(BMC\) manager** 

```
{ 
   "@odata.context":"/redfish/v1/$metadata#Manager.Manager",
   "@odata.etag":"W/\"2D2866FD\"",
   "@odata.id":"/redfish/v1/Managers/88b36c7c-d708-4a4a-8af5-5d58779d377c:1",
   "@odata.type":"#Manager.v1_13_0.Manager",
   "Actions":{ 
      "#Manager.Reset":{ 
         "target":"/redfish/v1/Managers/88b36c7c-d708-4a4a-8af5-5d58779d377c.1/Actions/Manager.Reset"
      }
   },
   "CommandShell":{ 
      "ConnectTypesSupported":[ 
         "SSH",
         "Oem"
      ],
      "MaxConcurrentSessions":9,
      "ServiceEnabled":true
   },
   "EthernetInterfaces":{ 
      "@odata.id":"/redfish/v1/Managers/88b36c7c-d708-4a4a-8af5-5d58779d377c.1/EthernetInterfaces"
   },
   "FirmwareVersion":"iLO 5 v1.40",
   "GraphicalConsole":{ 
      "ConnectTypesSupported":[ 
         "KVMIP"
      ],
      "MaxConcurrentSessions":10,
      "ServiceEnabled":true
   },
   "HostInterfaces":{ 
      "@odata.id":"/redfish/v1/Managers/88b36c7c-d708-4a4a-8af5-5d58779d377c.1/HostInterfaces"
   },
   "Id":"1",
   "Links":{ 
      "ManagerForChassis":[ 
         { 
            "@odata.id":"/redfish/v1/Chassis/88b36c7c-d708-4a4a-8af5-5d58779d377c.1"
         }
      ],
      "ManagerForServers":[ 
         { 
            "@odata.id":"/redfish/v1/Systems/88b36c7c-d708-4a4a-8af5-5d58779d377c.1"
         }
      ],
      "ManagerInChassis":{ 
         "@odata.id":"/redfish/v1/Chassis/88b36c7c-d708-4a4a-8af5-5d58779d377c.1"
      }
   },
   "LogServices":{ 
      "@odata.id":"/redfish/v1/Managers/88b36c7c-d708-4a4a-8af5-5d58779d377c.1/LogServices"
   },
   "ManagerType":"BMC",
   "Name":"Manager",
   "NetworkProtocol":{ 
      "@odata.id":"/redfish/v1/Managers/88b36c7c-d708-4a4a-8af5-5d58779d377c.1/NetworkProtocol"
   },
   "Oem":{},
      
   "SerialConsole":{ 
      "ConnectTypesSupported":[ 
         "SSH",
         "IPMI",
         "Oem"
      ],
      "MaxConcurrentSessions":13,
      "ServiceEnabled":true
   },
   "Status":{ 
      "State":"Absent"
   },
   "UUID":"a964d6a9-a45c-57aa-90ec-08b38850b2f3",
   "VirtualMedia":{ 
      "@odata.id":"/redfish/v1/Managers/88b36c7c-d708-4a4a-8af5-5d58779d377c.1/VirtualMedia"
   }
}
```

>**Sample response body for Resource Aggregator for ODIM manager**

```
{
   "@odata.context":"/redfish/v1/$metadata#Manager.Manager",
   "@odata.id":"/redfish/v1/Managers/a64fc187-e0e9-4f68-82a8-67a616b84b1d",
   "@odata.type":"#Manager.v1_13_0.Manager",
   "Name":"ODIMRA",
   "ManagerType":"Service",
   "Id":"a64fc187-e0e9-4f68-82a8-67a616b84b1d",
   "UUID":"a64fc187-e0e9-4f68-82a8-67a616b84b1d",
   "FirmwareVersion":"1.0",
   "Status":{
      "State":"Enabled"
   }
}
```

>**Sample response body for a plugin manager**

```
{
   "@odata.context":"/redfish/v1/$metadata#Manager.Manager",
   "@odata.etag":"W/\"AA6D42B0\"",
   "@odata.id":"/redfish/v1/Managers/536cee48-84b2-43dd-b6e2-2459ac0eeac6",
   "@odata.type":"#Manager.v1_13_0.Manager",
   "FirmwareVersion":"v1.0.0",
   "Id":"a9cf0e1e-c36d-4d5b-9a31-cc07b611c01b",
   "ManagerType":"Service",
   "Name":"GRF",
   "Status":{
      "Health":"OK",
      "State":"Enabled"
   },
   "UUID":"a9cf0e1e-c36d-4d5b-9a31-cc07b611c01b"
}
```

## VirtualMedia

VirtualMedia enables you to connect remote storage media (such as CD-ROM, USB mass storage, ISO image, and floppy disk) to a target server on a network. The target server can access the remote media, read from and write to it as if it were physically connected to the server USB port.

Resource Aggregator for ODIM exposes Redfish `VirtualMedia` APIs to connect the remote storage media to your servers.

**Supported APIs**:

| API URI                                                      | Operation Applicable | Required privileges   |
| ------------------------------------------------------------ | -------------------- | --------------------- |
| /redfish/v1/Managers/{ManagerId}/VirtualMedia                | GET                  | `Login`               |
| /redfish/v1/Managers/{ManagerId}/VirtualMedia/{VirtualMediaID} | GET                  | `Login`               |
| /redfish/v1/Managers/{ManagerId}/VirtualMedia/{VirtualMediaID}/Actions/VirtualMedia.InsertMedia | POST                 | `ConfigureComponents` |
| /redfish/v1/Managers/{ManagerId}/VirtualMedia/{VirtualMediaID}/Actions/VirtualMedia.EjectMedia | POST                 | `ConfigureComponents` |

>**NOTE:**
>Before accessing these endpoints, ensure that the user has the required privileges. If you access these endpoints without necessary privileges, you will receive an HTTP `403 Forbidden` error.

### Viewing the VirtualMedia collection

| **Method**         | `GET`                                                        |
| ------------------ | ------------------------------------------------------------ |
| **URI**            | `/redfish/v1/Managers/{ManagerId}/VirtualMedia`              |
| **Description**    | This operation lists all virtualmedia collections available in Resource Aggregator for ODIM. |
| **Returns**        | A list of links to all the available virtualmedia collections. |
| **Response Code**  | `200 OK`                                                     |
| **Authentication** | Yes                                                          |

>**curl command**

```
curl -i GET \
   -H 'Authorization:Basic {base64_encoded_string_of_[username:password]}' \
 'https://{odim_host}:{port}/redfish/v1/Managers/{ManagerId}/VirtualMedia'
```

>**Sample response body**

```
{
  "@odata.context":"/redfish/v1/$metadata#VirtualMediaCollection.VirtualMediaCollection",
   "@odata.id":"/redfish/v1/Managers/1/VirtualMedia/",
   "@odata.type":"#VirtualMediaCollection.VirtualMediaCollection",
   "Description":"Virtual Media Services Settings",
   "Name":"Virtual Media Services",
   "Members":[
      {
         "@odata.id":"/redfish/v1/Managers/1/VirtualMedia/1/"
      },
      {
         "@odata.id":"/redfish/v1/Managers/1/VirtualMedia/2/"
      }
   ],
   "Members@odata.count":2
}
```

### Viewing a VirtualMedia Instance

| <strong>Method</strong>         | `GET`                                                        |
| ------------------------------- | ------------------------------------------------------------ |
| <strong>URI</strong>            | `/redfish/v1/Managers/{ManagerId}/VirtualMedia/{VirtualMediaID}` |
| <strong>Description</strong>    | This action retrieves information about a specific virtualmedia instance. |
| <strong>Returns</strong>        | JSON schema representing this virtualmedia instance.         |
| <strong>Response Code</strong>  | On success, `200 Ok`                                         |
| <strong>Authentication</strong> | Yes                                                          |

>**curl command**

```
curl -i GET \
   -H 'Authorization:Basic {base64_encoded_string_of_[username:password]}' \
 'https://{odim_host}:{port}/redfish/v1/Managers/{ManagerId}/VirtualMedia/{VirtualMediaID}'
```


>**Sample response body**

```
{
    "error": {
        "@Message.ExtendedInfo": [
            {
                "MessageId": "Base.1.4.Success"
            }
        ],
        "code": "iLO.0.10.ExtendedInfo",
        "message": "See @Message.ExtendedInfo for more information."
    }
}
```

## Inserting VirtualMedia

| **Method**         | `POST`                                                       |
| ------------------ | ------------------------------------------------------------ |
| **URI**            | `/redfish/v1/Managers/{ManagerId}/VirtualMedia/{VirtualMediaID}/Actions/VirtualMedia.InsertMedia` |
| **Description**    | This operation inserts the virtual media on to the manager.  |
| **Returns**        | A message stating the virtual media insertion was successful. |
| **Response Code**  | `200 OK`                                                     |
| **Authentication** | Yes                                                          |

>**curl command**

```
curl -i POST \
   -H 'Authorization:Basic {base64_encoded_string_of_[username:password]}' \
   -H "Content-Type:application/json" \
   -d \
	'{
  "Image":"http://<ip address>/<image path>",
  "Inserted":true,
  "WriteProtected":true
}' \
 'https://{odimra_host}:{port}/redfish/v1/Managers/{ManagerId}/VirtualMedia/{VirtualMediaID}/Actions/VirtualMedia.InsertMedia'

```

>**Sample response body**

```
{
    "error": {
        "@Message.ExtendedInfo": [
            {
                "MessageId": "Base.1.4.Success"
            }
        ],
        "code": "iLO.0.10.ExtendedInfo",
        "message": "See @Message.ExtendedInfo for more information."
    }
}
 
```

## Ejecting VirtualMedia

| **Method**         | `POST`                                                       |
| ------------------ | ------------------------------------------------------------ |
| **URI**            | `/redfish/v1/Managers/{ManagerId}/VirtualMedia/{VirtualMediaID}/Actions/VirtualMedia.EjectMedia` |
| **Description**    | This operation ejects the virtual media from the manager.    |
| **Returns**        | A message stating the virtual media ejection was successful. |
| **Response Code**  | `200 OK`                                                     |
| **Authentication** | Yes                                                          |

>**curl command**

```
curl -i POST \
   -H 'Authorization:Basic {base64_encoded_string_of_[username:password]}' \
   -H "Content-Type:application/json" \
   
 'https://{odimra_host}:{port}/redfish/v1/Managers/{ManagerId}/VirtualMedia/{VirtualMediaID}/Actions/VirtualMedia.EjectMedia'
```

<blockquote>NOTE: No payload is required for this operation. </blockquote>

>**Sample response body**


```
{
    "error": {
        "@Message.ExtendedInfo": [
            {
                "MessageId": "Base.1.4.Success"
            }
        ],
        "code": "iLO.0.10.ExtendedInfo",
        "message": "See @Message.ExtendedInfo for more information."
    }
}
 
```

**Request parameters**

| Parameter      | Type               | Description           |
| -------------- | ------------------ | --------------------- |
| Image          | String (Required)  | Image path            |
| Inserted       | Boolean (Optional) | Default value is true |
| WriteProtected | Boolean (Optional) | Default value is true |



# Software and firmware inventory

The resource aggregator exposes Redfish update service endpoints. Use these endpoints to access and update the software components of a system such as BIOS and firmware. Using these endpoints, you can also upgrade or downgrade firmware of other components such as system drivers and provider software.

The `UpdateService` schema describes the update service and the properties for the service itself. It exposes the firmware and software inventory resources and provides links to access them.


**Supported endpoints**

|API URI|Operation Applicable|Required privileges|
|-------|--------------------|-------------------|
|/redfish/v1/UpdateService|GET|`Login` |
|/redfish/v1/UpdateService/FirmwareInventory|GET|`Login` |
|/redfish/v1/UpdateService/FirmwareInventory/\{inventoryId\}|GET|`Login` |
|/redfish/v1/UpdateService/SoftwareInventory|GET|`Login` |
|/redfish/v1/UpdateService/SoftwareInventory/\{inventoryId\}|GET|`Login` |
|/redfish/v1/UpdateService/Actions/UpdateService.SimpleUpdate|POST|`ConfigureComponents` |
|/redfish/v1/UpdateService/Actions/UpdateService.StartUpdate|POST|`ConfigureComponents` |

<blockquote>
NOTE:

Before accessing these endpoints, ensure that the user account has the required privileges. If you access these endpoints without necessary privileges, you will receive an HTTP `403 Forbidden` error.

</blockquote>

## Viewing the update service root

| | |
|-----|------|
|<strong>Method</strong> | `GET` |
|<strong>URI</strong> |`/redfish/v1/UpdateService` |
|<strong>Description</strong> |This operation retrieves JSON schema representing the `UpdateService` root.|
|<strong>Returns</strong> |Properties for the service and a list of actions you can perform using this service.|
|<strong>Response code</strong> |On success, `200 Ok` |
|<strong>Authentication</strong> |Yes|

>**curl command**

```
curl -i GET \
   -H 'Authorization:Basic {base64_encoded_string_of_[username:password]}' \
 'https://{odim_host}:{port}/redfish/v1/UpdateService'


```

>**Sample response body**

```
{
    "@odata.type": "#UpdateService.v1_10_0.UpdateService",
    "@odata.id": "/redfish/v1/UpdateService",
    "@odata.context": "/redfish/v1/$metadata#UpdateService.UpdateService",
    "Id": "UpdateService",
    "Name": "Update Service",
    "Status": {
        "State": "Enabled",
        "Health": "OK",
        "HealthRollup": "OK"
    },
    "ServiceEnabled": true,
    "HttpPushUri": "",
    "FirmwareInventory": {
        "@odata.id": "/redfish/v1/UpdateService/FirmwareInventory"
    },
    "SoftwareInventory": {
        "@odata.id": "/redfish/v1/UpdateService/SoftwareInventory"
    },
    "Actions": {
        "#UpdateService.SimpleUpdate": {
            "target": "/redfish/v1/UpdateService/Actions/UpdateService.SimpleUpdate",
            "@Redfish.OperationApplyTimeSupport": {
                "@odata.type": "#Settings.v1_3_3.OperationApplyTimeSupport",
                "SupportedValues": [
                    "OnStartUpdateRequest"
                ]
            }
        },
        "#UpdateService.StartUpdate": {
            "target": "/redfish/v1/UpdateService/Actions/UpdateService.StartUpdate"
        }
    }
}
```

## Viewing the firmware inventory

| |  |
|-------|---------|
|<strong>Method</strong> | `GET` |
|<strong>URI</strong> |`/redfish/v1/UpdateService/FirmwareInventory` |
|<strong>Description</strong> |This operation lists firmware of all the resources available in Resource Aggregator for ODIM.|
|<strong>Returns</strong> |A collection of links to firmware resources.|
|<strong>Response code</strong> |On success, `200 Ok` |
|<strong>Authentication</strong> |Yes|

>**curl command**

```
curl -i GET \
   -H 'Authorization:Basic {base64_encoded_string_of_[username:password]}' \
 'https://{odim_host}:{port}/redfish/v1/UpdateService/FirmwareInventory'


```

>**Sample response body**

```
{
   ​   "@odata.context":"/redfish/v1/$metadata#FirmwareInventoryCollection.FirmwareCollection",
   ​   "@odata.id":"/redfish/v1/UpdateService/FirmwareInventory",
   ​   "@odata.type":"#FirmwareInventoryCollection.FirmwareInventoryCollection",
   ​   "Description":"FirmwareInventory view",
   ​   "Name":"FirmwareInventory",
   ​   "Members":​[
      ​      {
         ​         "@odata.id":"/redfish/v1/UpdateService/FirmwareInventory/4c12d2f7-a8e2-430f-bff2-737a80e73803.10"         ​
      },
      ​      {
         ​         "@odata.id":"/redfish/v1/UpdateService/FirmwareInventory/4c12d2f7-a8e2-430f-bff2-737a80e73803.9"         ​
      },
      ​      {
         ​         "@odata.id":"/redfish/v1/UpdateService/FirmwareInventory/4c12d2f7-a8e2-430f-bff2-737a80e73803.6"         ​
      },
      ​      {
         ​         "@odata.id":"/redfish/v1/UpdateService/FirmwareInventory/4c12d2f7-a8e2-430f-bff2-737a80e73803.17"         ​
      },
      ​      {
         ​         "@odata.id":"/redfish/v1/UpdateService/FirmwareInventory/4c12d2f7-a8e2-430f-bff2-737a80e73803.13"         ​
      },
      ​      {
         ​         "@odata.id":"/redfish/v1/UpdateService/FirmwareInventory/4c12d2f7-a8e2-430f-bff2-737a80e73803.5"         ​
      },
      ​      {
         ​         "@odata.id":"/redfish/v1/UpdateService/FirmwareInventory/4c12d2f7-a8e2-430f-bff2-737a80e73803.8"         ​
      },
      ​      {
         ​         "@odata.id":"/redfish/v1/UpdateService/FirmwareInventory/4c12d2f7-a8e2-430f-bff2-737a80e73803.12"         ​
      }      ​
   ],
   ​   "Members@odata.count":8​
}​
```



## Viewing a specific firmware resource

| | |
|-------|-----------|
|<strong>Method</strong> | `GET` |
|<strong>URI</strong> |`/redfish/v1/UpdateService/FirmwareInventory/{inventoryId}` |
|<strong>Description</strong> |This operation retrieves information about a specific firmware resource.|
|<strong>Returns</strong> |JSON schema representing this firmware.|
|<strong>Response code</strong> |On success, `200 Ok` |
|<strong>Authentication</strong> |Yes|

>**curl command**

```
curl -i GET \
   -H 'Authorization:Basic {base64_encoded_string_of_[username:password]}' \
 'https://{odim_host}:{port}/redfish/v1/UpdateService/FirmwareInventory/{inventoryId}'


```

>**Sample response body**

```
{
   "@odata.context":"/redfish/v1/$metadata#SoftwareInventory.SoftwareInventory",
   "@odata.etag":"W/\"0539D502\"",
   "@odata.id":"/redfish/v1/UpdateService/FirmwareInventory/3",
   "@odata.type":"#SoftwareInventory.v1_5_0.SoftwareInventory",
   "Description":"PlatformDefinitionTable",
   "Id":"3",
   "Name":"Intelligent Platform Abstraction Data",
   "Oem":{
      "Hpe":{
         "@odata.context":"/redfish/v1/$metadata#HpeiLOSoftwareInventory.HpeiLOSoftwareInventory",
         "@odata.type":"#HpeiLOSoftwareInventory.v2_0_0.HpeiLOSoftwareInventory",
         "DeviceClass":"b8f46d06-85db-465c-94fb-d106e61378ed",
         "DeviceContext":"System Board",
         "Targets":[
            "00000000-0000-0000-0000-000000000204",
            "00000000-0000-0000-0000-000001553332"
         ]
      }
   },
   "Version":"8.5.0 Build 15"
}
```



## Viewing the software inventory

| | |
|-------|-----------|
|<strong>Method</strong> | `GET` |
|<strong>URI</strong> |`/redfish/v1/UpdateService/SoftwareInventory` |
|<strong>Description</strong> |This operation lists software of all the resources available in Resource Aggregator for ODIM.|
|<strong>Returns</strong> |A collection of links to software resources.|
|<strong>Response code</strong> |On success, `200 Ok` |
|<strong>Authentication</strong> |Yes|

>**curl command**

```
curl -i GET \
   -H 'Authorization:Basic {base64_encoded_string_of_[username:password]}' \
 'https://{odim_host}:{port}/redfish/v1/UpdateService/SoftwareInventory'


```

>**Sample response body**

```
{
   ​   "@odata.context":"/redfish/v1/$metadata#SoftwareInventoryCollection.SoftwareCollection",
   ​   "@odata.id":"/redfish/v1/UpdateService/SoftwareInventory",
   ​   "@odata.type":"#SoftwareInventoryCollection.SoftwareInventoryCollection",
   ​   "Description":"SoftwareInventory view",
   ​   "Name":"SoftwareInventory",
   ​   "Members":null,
   ​   "Members@odata.count":0​
}
```


## Viewing a specific software resource

| | |
|-------|-----------|
|<strong>Method</strong> | `GET` |
|<strong>URI</strong> |`/redfish/v1/UpdateService/SoftwareInventory/{inventoryId}` |
|<strong>Description</strong> |This operation retrieves information about a specific software resource.|
|<strong>Returns</strong> |JSON schema representing this software.|
|<strong>Response code</strong> |On success, `200 Ok` |
|<strong>Authentication</strong> |Yes|

>**curl command**

```
curl -i GET \
   -H 'Authorization:Basic {base64_encoded_string_of_[username:password]}' \
 'https://{odim_host}:{port}/redfish/v1/UpdateService/SoftwareInventory/{inventoryId}'


```

>**Sample response body**

```
{
   "@odata.context":"/redfish/v1/$metadata#SoftwareInventory.SoftwareInventory",
   "@odata.etag":"W/\"0539D502\"",
   "@odata.id":"/redfish/v1/UpdateService/SoftwareInventory/3",
   "@odata.type":"#SoftwareInventory.v1_5_0.SoftwareInventory",
   "Description":"PlatformDefinitionTable",
   "Id":"3",
   "Name":"Intelligent Platform Abstraction Data",
   "Oem":{
      "Hpe":{
         "@odata.context":"/redfish/v1/$metadata#HpeiLOSoftwareInventory.HpeiLOSoftwareInventory",
         "@odata.type":"#HpeiLOSoftwareInventory.v2_0_0.HpeiLOSoftwareInventory",
         "DeviceClass":"b8f46d06-85db-465c-94fb-d106e61378ed",
         "DeviceContext":"System Board",
         "Targets":[
            "00000000-0000-0000-0000-000000000204",
            "00000000-0000-0000-0000-000001553332"
         ]
      }
   },
   "Version":"8.5.0 Build 15"
}
```


## Actions

### Simple update

| | |
|-------|-----------|
|<strong>Method</strong> | `POST` |
|<strong>URI</strong> |`/redfish/v1/UpdateService/Actions/UpdateService.SimpleUpdate` |
|<strong>Description</strong> |This operation creates an update request for updating a software or a firmware component or directly updates a software or a firmware component. The first example in "Sample request body" is used to create an update request and the second one is used to directly update a software or a firmware component of servers.<br>It is performed in the background as a Redfish task. |
|<strong>Response code</strong> |On success, `200 Ok` |
|<strong>Authentication</strong> |Yes|

**Usage information** 
To know the progress of this action, perform HTTP `GET` on the [task monitor](#viewing-a-task-monitor) returned in the response header \(until the task is complete\).

> **curl command**

```
curl -i POST \
   -H "X-Auth-Token:{X-Auth-Token}" \
   -H "Content-Type:application/json" \
   -d \
'{
"ImageURI": "<URI_of_the_firmware_image>",
"Password": "<password>",
"Targets": ["/redfish/v1/Systems/{ComputerSystemId}"],
"@Redfish.OperationApplyTime": "OnStartUpdateRequest"
"TransferProtocol": "",
"Username": "<username>"
}' \
 'https://{odim_host}:{port}/redfish/v1/UpdateService/Actions/UpdateService.SimpleUpdate'


```

> Sample request body

**Example 1:** 

```
{
  "ImageURI":"http://{IP_address}/ISO/resource.bin",
  "Targets": ["/redfish/v1/Systems/65d01621-4f88-49de-98bc-fcd1419bff3a.1"]
}
```

**Example 2:** 

```
{
  "ImageURI":"http://{IP_address}/ISO/resource.bin",
  "Targets": ["/redfish/v1/Systems/65d01621-4f88-49de-98bc-fcd1419bff3a.1"],
  "@Redfish.OperationApplyTime": "OnStartUpdateRequest"
}
```

#### Request parameters

|Parameter|Type|Description|
|---------|----|-----------|
|ImageURI|String \(required\)<br> |The URI of the software or firmware image to install. It is the location address of the software or firmware image you want to install.|
|Password|String \(optional\)<br> |The password to access the URI specified by the Image URI parameter.|
|Targets\[\]|Array \(required\)<br> |An array of URIs that indicate where to apply the update image.|
|TransferProtocol|String \(optional\)<br> | The network protocol that the update service uses to retrieve the software or the firmware image file at the URI provided in the `ImageURI` parameter, if the URI does not contain a scheme.<br> For the possible property values, see "Transfer protocol" table.<br> |
|Username|String \(optional\)<br> |The user name to access the URI specified by the Image URI parameter.|
|@Redfish.OperationApplyTimeSupport|Redfish annotation \(optional\)<br> | It enables you to control when the update is carried out.<br> Supported value is: `OnStartUpdate`. It indicates that the update will be carried out only after you perform HTTP POST on:<br> `/redfish/v1/UpdateService/Actions/UpdateService.StartUpdate`.<br> |

|String|Description|
|------|-----------|
|CIFS|Common Internet File System.|
|FTP|File Transfer Protocol.|
|HTTP|Hypertext Transfer Protocol.|
|HTTPS|Hypertext Transfer Protocol Secure.|
| NFS \(v1.3+\)<br> |Network File System.|
| NSF \(deprecated v1.3\)<br> | Network File System.<br> This value has been deprecated in favor of NFS.<br> |
|OEM|A manufacturer-defined protocol.|
|SCP|Secure Copy Protocol.|
| SFTP \(v1.1+\)<br> |Secure File Transfer Protocol.|
|TFTP|Trivial File Transfer Protocol.|


>**Sample response header \(HTTP 202 status\)**

```
Connection:keep-alive
Content-Type:application/json; charset=utf-8
Location:/taskmon/task4aac9e1e-df58-4fff-b781-52373fcb5699
Odata-Version:4.0
X-Frame-Options:sameorigin
Date:Sun,17 May 2020 14:35:32 GMT+5m 13s
Content-Length:491 bytes

```

>**Sample response body \(HTTP 202 status\)**

```
{
   "@odata.type":"#Task.v1_5_1.Task",
   "@odata.id":"/redfish/v1/TaskService/Tasks/task4aac9e1e-df58-4fff-b781-52373fcb5699",
   "@odata.context":"/redfish/v1/$metadata#Task.Task",
   "Id":"task4aac9e1e-df58-4fff-b781-52373fcb5699",
   "Name":"Task task4aac9e1e-df58-4fff-b781-52373fcb5699",
   "Message":"The task with id task4aac9e1e-df58-4fff-b781-52373fcb5699 has started.",
   "MessageId":"TaskEvent.1.0.1.TaskStarted",
   "MessageArgs":[
      "task4aac9e1e-df58-4fff-b781-52373fcb5699"
   ],
   "NumberOfArgs":1,
   "Severity":"OK"
}
```

>**Sample response body \(HTTP 200 status\)**

```
{
   "error":{
      "@Message.ExtendedInfo":[
         {
            "MessageId":"Base.1.4.Success"
         }
      ],
      "code":"iLO.0.10.ExtendedInfo",
      "message":"See @Message.ExtendedInfo for more information."
   }
```


### Start update

| | |
|-------|-----------|
|<strong>Method</strong> | `POST` |
|<strong>URI</strong> |`/redfish/v1/UpdateService/Actions/UpdateService.StartUpdate` |
|<strong>Description</strong> |This operation starts updating software or firmware components for which an update request has been created.<br>It is performed in the background as a Redfish task.<br><blockquote>IMPORTANT:<br>Before performing this operation, ensure that you have created an update request first. To know how to create an update request, see [Simple update](#Simple update).<br></blockquote>|
|<strong>Response code</strong> |On success, `200 Ok` |
|<strong>Authentication</strong> |Yes|

**Usage information** 
To know the progress of this action, perform HTTP `GET` on the [task monitor](#viewing-a-task-monitor) returned in the response header \(until the task is complete\).


```
curl -i POST \
   -H "X-Auth-Token:{X-Auth-Token}" \
   -H "Content-Type:application/json" \
 'https://{odim_host}:{port}/redfish/v1/UpdateService/Actions/UpdateService.StartUpdate'
```

> Sample request body

None

>**Sample response header \(HTTP 202 status\)**

```
Connection:keep-alive
Content-Type:application/json; charset=utf-8
Location:/taskmon/task4aac9e1e-df58-4fff-b781-52373fcb5699
Odata-Version:4.0
X-Frame-Options:sameorigin
Date:Sun,17 May 2020 14:35:32 GMT+5m 13s
Content-Length:491 bytes

```

>**Sample response body \(HTTP 202 status\)**

```
{
   "@odata.type":"#Task.v1_5_1.Task",
   "@odata.id":"/redfish/v1/TaskService/Tasks/task4aac9e1e-df58-4fff-b781-52373fcb5699",
   "@odata.context":"/redfish/v1/$metadata#Task.Task",
   "Id":"task4aac9e1e-df58-4fff-b781-52373fcb5699",
   "Name":"Task task4aac9e1e-df58-4fff-b781-52373fcb5699",
   "Message":"The task with id task4aac9e1e-df58-4fff-b781-52373fcb5699 has started.",
   "MessageId":"TaskEvent.1.0.1.TaskStarted",
   "MessageArgs":[
      "task4aac9e1e-df58-4fff-b781-52373fcb5699"
   ],
   "NumberOfArgs":1,
   "Severity":"OK"
}
```

>**Sample response body \(HTTP 200 status\)**

```
{
   "error":{
      "@Message.ExtendedInfo":[
         {
            "MessageId":"Base.1.4.Success"
         }
      ],
      "code":"iLO.0.10.ExtendedInfo",
      "message":"See @Message.ExtendedInfo for more information."
```




#  Host to fabric networking

Resource Aggregator for ODIM exposes Redfish APIs to view and manage simple fabrics. A fabric is a network topology consisting of entities such as interconnecting switches, zones, endpoints, and address pools. The Redfish `Fabrics` APIs allow you to create and remove these entities in a fabric.

When creating fabric entities, ensure to create them in the following order:

1.  Zone-specific address pools

2.  Address pools for zone of zones

3.  Zone of zones

4.  Endpoints

5.  Zone of endpoints


When deleting fabric entities, ensure to delete them in the following order:

1.  Zone of endpoints

2.  Endpoints

3.  Zone of zones

4.  Address pools for zone of zones

5.  Zone-specific address pools


<blockquote>
IMPORTANT:

Before using the `Fabrics` APIs, ensure that the fabric manager is installed, its plugin is deployed, and added into the Resource Aggregator for ODIM framework.

</blockquote>


**Supported endpoints**


|API URI|Operation Applicable|Required privileges|
|-------|--------------------|-------------------|
|/redfish/v1/Fabrics|GET|`Login` |
|/redfish/v1/Fabrics/\{fabricId\}|GET|`Login` |
|/redfish/v1/Fabrics/\{fabricId\}/Switches|GET|`Login` |
|/redfish/v1/Fabrics/\{fabricId\}/Switches/\{switchId\}|GET|`Login` |
| /redfish/v1/Fabrics/\{fabricId\}/Switches/\{switchId\}/Ports<br> |GET|`Login` |
| /redfish/v1/Fabrics/\{fabricId\} /Switches/\{switchId\}/Ports/\{portid\}<br> |GET|`Login` |
|/redfish/v1/Fabrics/\{fabricId\}/Zones|GET, POST|`Login`, `ConfigureComponents` |
|/redfish/v1/Fabrics/\{fabricId\}/Zones/\{zoneId\}|GET, PATCH, DELETE|`Login`, `ConfigureComponents` |
|/redfish/v1/Fabrics/\{fabricId\}/AddressPools|GET, POST|`Login`, `ConfigureComponents` |
|/redfish/v1/Fabrics/\{fabricId\}/AddressPools/\{addresspoolid\}|GET, DELETE|`Login`, `ConfigureComponents` |
|/redfish/v1/Fabrics/\{fabricId\}/Endpoints|GET, POST|`Login`, `ConfigureComponents` |
|/redfish/v1/Fabrics/\{fabricId\}/Endpoints/\{endpointId\}|GET, DELETE|`Login`, `ConfigureComponents` |




##  Collection of fabrics

|||
|---------------|---------------|
|**Method** | `GET` |
|**URI** |`/redfish/v1/Fabrics` |
|**Description** |A collection of simple fabrics.|
|**Returns** |Links to the fabric instances.|
|**Response code** |`200 OK` |
|**Authentication** |Yes|

>**curl command**

```
curl -i GET \
   -H "X-Auth-Token:{X-Auth-Token}" \
 'https://{odimra_host}:{port}/redfish/v1/Fabrics'

```

>**Sample response body**

```
{ 
   "@odata.id":"/redfish/v1/Fabrics",
   "Id":"FabricCollection",
   "Members":[ 
      { 
         "@odata.id":"/redfish/v1/Fabrics/77205057-3ef1-4c18-945c-2bf7893ea4a6"
      }
   ],
   "Members@odata.count":1,
   "Name":"Fabric Collection",
   "RedfishVersion":"1.8.0",
   "@odata.type":"#FabricCollection.FabricCollection"
}
```




## Single fabric

|||
|---------------|---------------|
|**Method** |`GET` |
|**URI** |`/redfish/v1/Fabrics/{fabricID}` |
|**Description** |Schema representing a specific fabric.|
|**Returns** |Links to various components contained in this fabric instance - address pools, endpoints, switches, and zones.|
|**Response code** |`200 OK` |
|**Authentication** |Yes|

>**curl command**

```
curl -i GET \
   -H "X-Auth-Token:{X-Auth-Token}" \
 'https://{odimra_host}:{port}/redfish/v1/Fabrics/{fabricID}'


```



>**Sample response body**

```
{ 
   "@odata.id":"/redfish/v1/Fabrics/f4d1578a-d16f-43f2-bb81-cd6db8866db5",
   "@odata.type":"#Fabric.v1_2_2.Fabric",
   "AddressPools":{ 
      "@odata.id":"/redfish/v1/Fabrics/f4d1578a-d16f-43f2-bb81-cd6db8866db5/AddressPools"
   },
   "Description":"test",
   "Endpoints":{ 
      "@odata.id":"/redfish/v1/Fabrics/f4d1578a-d16f-43f2-bb81-cd6db8866db5/Endpoints"
   },
   "FabricType":"Ethernet",
   "Id":"f4d1578a-d16f-43f2-bb81-cd6db8866db5",
   "Name":"cfm-test",
   "Status":{ 
      "Health":"OK",
      "State":"Enabled"
   },
   "Switches":{ 
      "@odata.id":"/redfish/v1/Fabrics/f4d1578a-d16f-43f2-bb81-cd6db8866db5/Switches"
   },
   "Zones":{ 
      "@odata.id":"/redfish/v1/Fabrics/f4d1578a-d16f-43f2-bb81-cd6db8866db5/Zones"
   }
}
```







## Collection of switches

|||
|------------------|----------------|
|**Method** |`GET` |
|**URI** |`/redfish/v1/Fabrics/{fabricID}/Switches` |
|**Description** |A collection of switches located in this fabric.|
|**Returns** |Links to the switch instances.|
|**Response code** | `200 OK` |
|**Authentication** |Yes|

>**curl command**


```
curl -i GET \
   -H "X-Auth-Token:{X-Auth-Token}" \
 'https://{odimra_host}:{port}/redfish/v1/Fabrics/{fabricID}/Switches'

```

>**Sample response body**

```
{ 
   "@odata.id":"/redfish/v1/Fabrics/77205057-3ef1-4c18-945c-2bf7893ea4a6/Switches",
   "Id":"SwitchCollection",
   "Members":[ 
      { 
         "@odata.id":"/redfish/v1/Fabrics/77205057-3ef1-4c18-945c-2bf7893ea4a6/Switches/fb7dc9fd-d0f1-474e-b849-77262f5d73b7"
      },
      { 
         "@odata.id":"/redfish/v1/Fabrics/77205057-3ef1-4c18-945c-2bf7893ea4a6/Switches/e97a3f0b-cc89-40d8-af3f-9b9bdd793d73"
      },
      { 
         "@odata.id":"/redfish/v1/Fabrics/77205057-3ef1-4c18-945c-2bf7893ea4a6/Switches/a4ca3161-db95-487d-a930-1b13dc697ed0"
      },
      { 
         "@odata.id":"/redfish/v1/Fabrics/77205057-3ef1-4c18-945c-2bf7893ea4a6/Switches/bc95a9aa-8447-4b89-a99d-25235f7bae92"
      }
   ],
   "Members@odata.count":4,
   "Name":"Switch Collection",
   "@odata.type":"#SwitchCollection.SwitchCollection"
}
```



## Single switch

|||
|---------------|---------------|
|**Method** |`GET` |
|**URI** |`/redfish/v1/Fabrics/{fabricID}/Switches/{switchID}` |
|**Description** |JSON schema representing a particular fabric switch.|
|**Returns** |Details of this switch and links to its ports.|
|**Response code** | `200 OK` |
|**Authentication** |Yes|

>**curl command**


```
curl -i GET \
   -H "X-Auth-Token:{X-Auth-Token}" \
 'https://{odimra_host}:{port}/redfish/v1/Fabrics/{fabricID}/Switches/{switchID}'

```

>**Sample response body**

```
{ 
   "@odata.id":"/redfish/v1/Fabrics/77205057-3ef1-4c18-945c-2bf7893ea4a6/Switches/fb7dc9fd-d0f1-474e-b849-77262f5d73b7",
   "@odata.type":"#Switch.v1_6_0.Switch",
   "Id":"fb7dc9fd-d0f1-474e-b849-77262f5d73b7",
   "Manufacturer":"Aruba",
   "Model":"Aruba 8325",
   "Name":"Switch_172.10.20.1",
   "PartNumber":"JL636A",
   "Ports":{ 
      "@odata.id":"/redfish/v1/Fabrics/77205057-3ef1-4c18-945c-2bf7893ea4a6/Switches/fb7dc9fd-d0f1-474e-b849-77262f5d73b7/Ports"
   },
   "SerialNumber":"TW8BKM302H",
   "Status":{ 
      "Health":"Ok",
      "State":"Enabled"
   },
   "SwitchType":"Ethernet"
}
```




## Collection of ports

|||
|---------------|---------------|
|**Method** |`GET` |
|**URI** |``/redfish/v1/Fabrics/{fabricID}/Switches/{switchID}/Ports`` |
|**Description** |A collection of ports of this switch.|
|**Returns** |Links to the port instances.|
|**Response code** |`200 OK` |
|**Authentication** |Yes|


>**curl command**

```
curl -i GET \
   -H "X-Auth-Token:{X-Auth-Token}" \
 'https://{odimra_host}:{port}/redfish/v1/Fabrics/{fabricID}/Switches/{switchID}/Ports'

```

>**Sample response body**

```
{ 
   "@odata.id":"/redfish/v1/Fabrics/f4d1578a-d16f-43f2-bb81-cd6db8866db5/Switches/c1b0ac48-e003-4d70-a707-450b128977d9/Ports",
   "Id":"PortCollection",
   "Members":[ 
      "/redfish/v1/Fabrics/f4d1578a-d16f-43f2-bb81-cd6db8866db5/Switches/c1b0ac48-e003-4d70-a707-450b128977d9/Ports/0cb2ff96-b7a7-4627-a7b4-274d915f2524",
      "/redfish/v1/Fabrics/f4d1578a-d16f-43f2-bb81-cd6db8866db5/Switches/c1b0ac48-e003-4d70-a707-450b128977d9/Ports/54096ea1-cfb8-4a6c-b7a3-d6263db729a6",
      "/redfish/v1/Fabrics/f4d1578a-d16f-43f2-bb81-cd6db8866db5/Switches/c1b0ac48-e003-4d70-a707-450b128977d9/Ports/699b8f82-a6bf-47fa-a594-d73c95a8f81e",
      "/redfish/v1/Fabrics/f4d1578a-d16f-43f2-bb81-cd6db8866db5/Switches/c1b0ac48-e003-4d70-a707-450b128977d9/Ports/7dd6b8c6-de72-4499-98dc-568a16e28a88",
      "/redfish/v1/Fabrics/f4d1578a-d16f-43f2-bb81-cd6db8866db5/Switches/c1b0ac48-e003-4d70-a707-450b128977d9/Ports/9d097004-e034-4772-98c5-fa695688cc4d",
      "/redfish/v1/Fabrics/f4d1578a-d16f-43f2-bb81-cd6db8866db5/Switches/c1b0ac48-e003-4d70-a707-450b128977d9/Ports/b82e663b-6d1e-43c9-9d49-63b68b2a5b06"
   ],
   "Members@odata.count":6,
   "Name":"PortCollection",
   "@odata.type":"#PortCollection.PortCollection"
}
	
```




## Single port

|||
|---------------|---------------|
|**Method** |`GET` |
|**URI** |`/redfish/v1/Fabrics/{fabricID}/Switches/{switchID}/Ports/{portid}` |
|**Description** |JSON schema representing a specific switch port.|
|**Returns** |Properties of this port.|
|**Response code** | `200 OK` |
|**Authentication** |Yes|


>**curl command**

```
curl -i GET \
   -H "X-Auth-Token:{X-Auth-Token}" \
 'https://{odimra_host}:{port}/redfish/v1/Fabrics/{fabricID}/Switches/{switchID}/Ports/{portid}'

```

>**Sample response body**

```
{ 
   "@odata.id":"/redfish/v1/Fabrics/77205057-3ef1-4c18-945c-2bf7893ea4a6/Switches/a4ca3161-db95-487d-a930-1b13dc697ed0/Ports/80b5f999-25e9-4b37-992c-de2f065ee0e3",
   "@odata.type":"#Port.v1_5_0.Port",
   "CurrentSpeedGbps":0,
   "Description":"single port",
   "Id":"80b5f999-25e9-4b37-992c-de2f065ee0e3",
   "Links":{ 
      "ConnectedPorts":[ 
         { 
            "@odata.id":"/redfish/v1/Systems/768f9da7-56fc-4f13-b6f8-a1cd241e2313:1/EthernetInterfaces/3"
         }
      ],
      "ConnectedSwitches":[ 

      ]
   },
   "MaxSpeedGbps":25,
   "Name":"1/1/3",
   "PortId":"1/1/3",
   "PortProtocol":"Ethernet",
   "PortType":"UpstreamPort",
   "Status":{ 
      "Health":"Ok",
      "State":"Enabled"
   },
   "Width":1
}
```



## Collection of address pools

|||
|---------------|---------------|
|**Method** |`GET` |
|**URI** |``/redfish/v1/Fabrics/{fabricID}/AddressPools`` |
|**Description** |A collection of address pools.|
|**Returns** |Links to the address pool instances.|
|**Response code** |`200 OK` |
|**Authentication** |Yes|

>**curl command**


```
curl -i GET \
   -H "X-Auth-Token:{X-Auth-Token}" \
 'https://{odimra_host}:{port}/redfish/v1/Fabrics/{fabricID}/AddressPools'

```


>**Sample response body**

```
{
	"@odata.id": "/redfish/v1/Fabrics/edbd1da7-7e2c-4ad0-aa9e-930292619d5f/AddressPools",
	"Id": "AddressPool Collection",
	"Members": [{
			"@odata.id": "/redfish/v1/Fabrics/edbd1da7-7e2c-4ad0-aa9e-930292619d5f/AddressPools/54a6d41b-6ed2-460b-90c7-cc5fdd74e6ad"
		},
		{
			"@odata.id": "/redfish/v1/Fabrics/edbd1da7-7e2c-4ad0-aa9e-930292619d5f/AddressPools/f936ba02-fa82-456b-a7d7-3d006228f63c"
		},
		{
			"@odata.id": "/redfish/v1/Fabrics/edbd1da7-7e2c-4ad0-aa9e-930292619d5f/AddressPools/95dec77a-c393-4391-8943-29e3ce03c6ca"
		},
		{
			"@odata.id": "/redfish/v1/Fabrics/edbd1da7-7e2c-4ad0-aa9e-930292619d5f/AddressPools/21d4c00e-0c7c-4af3-af76-fd66df5d5831"
		},
		{
			"@odata.id": "/redfish/v1/Fabrics/edbd1da7-7e2c-4ad0-aa9e-930292619d5f/AddressPools/35698e79-a765-4052-86ed-e290d7b6fd01"
		},
		{
			"@odata.id": "/redfish/v1/Fabrics/edbd1da7-7e2c-4ad0-aa9e-930292619d5f/AddressPools/612aeda9-5cca-4f51-b755-b90008467bad"
		},
		{
			"@odata.id": "/redfish/v1/Fabrics/edbd1da7-7e2c-4ad0-aa9e-930292619d5f/AddressPools/470515c8-6089-4d97-ba4f-e7dabc9d7e6a"
		},
		{
			"@odata.id": "/redfish/v1/Fabrics/edbd1da7-7e2c-4ad0-aa9e-930292619d5f/AddressPools/062f6464-4f0e-4a6b-bb6b-c1857bba1533"
		},
		{
			"@odata.id": "/redfish/v1/Fabrics/edbd1da7-7e2c-4ad0-aa9e-930292619d5f/AddressPools/7b740372-2f88-46d8-af84-7b66fee87695"
		},
		{
			"@odata.id": "/redfish/v1/Fabrics/edbd1da7-7e2c-4ad0-aa9e-930292619d5f/AddressPools/7a98eb5d-99e9-4924-b647-057e3ad772bf"
		},
		{
			"@odata.id": "/redfish/v1/Fabrics/edbd1da7-7e2c-4ad0-aa9e-930292619d5f/AddressPools/9f33f532-0796-42fc-819c-7938a4d6de7c"
		},
		{
			"@odata.id": "/redfish/v1/Fabrics/edbd1da7-7e2c-4ad0-aa9e-930292619d5f/AddressPools/3a821e9d-901a-4469-913b-917351d6eef7"
		}
	],
	"Members@odata.count": 12,
	"Name": "AddressPool Collection",
	"RedfishVersion": "1.0.4",
	"@odata.type": "#AddressPoolCollection.AddressPoolCollection"
}
	
```




## Single address pool

|||
|---------------|---------------|
|**Method** |`GET` |
|**URI** |``/redfish/v1/Fabrics/{fabricID}/AddressPools/{addresspoolid}`` |
|**Description** |JSON schema representing a specific address pool.|
|**Returns** |Properties of this address pool.|
|**Response code** |`200 OK` |
|**Authentication** |Yes|


>**curl command**


```
curl -i GET \
   -H "X-Auth-Token:{X-Auth-Token}" \
 'https://{odimra_host}:{port}/redfish/v1/Fabrics/{fabricID}/AddressPools/{addresspoolid}'

```


>**Sample response body**

```
{ 
   "@odata.id":"/redfish/v1/Fabrics/77205057-3ef1-4c18-945c-2bf7893ea4a6/AddressPools/44c44b52-a784-48e5-9f26-b833d42cf455",
   "@odata.type":"#AddressPool.vxx.AddressPool",
   "BgpEvpn":{ 
      "BgpEvpnEviNumberLowerAddress":200,
      "BgpEvpnEviNumberUpperAddress":220
   },
   "Description":"",
   "ExternalBgp":{ 
      "EbgpAsNumberLowerAddress":65000,
      "EbgpAsNumberUpperAddress":65100
   },
   "IPv4":{ 
      "IPv4FabricLinkLowerAddress":"172.10.20.1",
      "IPv4FabricLinkUpperAddress":"172.10.20.10",
      "IPv4GatewayAddress":"",
      "IPv4HostLowerAddress":"",
      "IPv4HostUpperAddress":"",
      "IPv4LoopbackLowerAddress":"172.10.20.1",
      "IPv4LoopbackUpperAddress":"172.10.20.10",
      "NativeVlan":0,
      "VlanIdentifierLowerAddress":0,
      "VlanIdentifierUpperAddress":0
   },
   "Id":"44c44b52-a784-48e5-9f26-b833d42cf455",
   "Links":{ 
      "Zones":[ 

      ]
   },
   "MultiProtocolIbgp":{ 
      "MPIbgpAsNumberLowerAddress":1,
      "MPIbgpAsNumberUpperAddress":1
   },
   "Name":""
}
	
```






## Collection of endpoints


|||
|---------------|---------------|
|**Method** |`GET` |
|**URI** |``/redfish/v1/Fabrics/{fabricID}/Endpoints`` |
|**Description** |A collection of fabric endpoints.|
|**Returns** |Links to the endpoint instances.|
|**Response code** | `200 OK` |
|**Authentication** |Yes|

>**curl command**


```
curl -i GET \
   -H "X-Auth-Token:{X-Auth-Token}" \
 'https://{odimra_host}:{port}/redfish/v1/Fabrics/{fabricID}/Endpoints'

```



>**Sample response body**

```
{
	"@odata.id": "/redfish/v1/Fabrics/edbd1da7-7e2c-4ad0-aa9e-930292619d5f/Endpoints",
 "@odata.type": "#EndpointCollection.EndpointCollection",
	"Members": [{
			"@odata.id": "/redfish/v1/Fabrics/edbd1da7-7e2c-4ad0-aa9e-930292619d5f/Endpoints/f59d59f3-d2ec-4cc1-9255-f35b5b09a31a"
		},
		{
			"@odata.id": "/redfish/v1/Fabrics/edbd1da7-7e2c-4ad0-aa9e-930292619d5f/Endpoints/952f0049-d639-4a00-820a-353a95564d37"
		},
		{
			"@odata.id": "/redfish/v1/Fabrics/edbd1da7-7e2c-4ad0-aa9e-930292619d5f/Endpoints/8a9c27b0-d4d7-4eef-a731-f92aedc49c69"
		}
	],
	"Members@odata.count": 3,
	"Name": "Endpoint Collection"
	
}
	
```



##  Single endpoint

|||
|---------------|---------------|
|**Method** |`GET` |
|**URI** |`/redfish/v1/Fabrics/{fabricID}/Endpoints/{endpointId}` |
|**Description** |JSON schema representing a specific fabric endpoint.|
|**Returns** |Details of this endpoint.|
|**Response code** |`200 OK` |
|**Authentication** |Yes|

>**curl command**


```
curl -i GET \
   -H "X-Auth-Token:{X-Auth-Token}" \
 'https://{odimra_host}:{port}/redfish/v1/Fabrics/{fabricID}/Endpoints/{endpointId}'

```

>**Sample response body**

```
{ 
   "@odata.id":"/redfish/v1/Fabrics/8f6d8828-a21a-464f-abf9-ed062fa08cd9/Endpoints/b21f3e57-e46d-4a8e-92c8-8658edd107cb",
   "@odata.type":"#Endpoint.v1_6_1.Endpoint",
   "Description":"NK Endpoint Collection Description",
   "EndpointProtocol":"Ethernet",
   "Id":"b21f3e57-e46d-4a8e-92c8-8658edd107cb",
   "Links":{ 
      "ConnectedPorts":[ 
         { 
            "@odata.id":"/redfish/v1/Fabrics/8f6d8828-a21a-464f-abf9-ed062fa08cd9/Switches/3f4ac957-90ec-4676-91b9-90f9d78ef56c/Ports/7f708d4f-795d-401d-8bc1-c797fb3ce20b"
         }
      ],
      "Zones":[ 

      ]
   },
   "Name":"NK Endpoint Collection1",
   "Redundancy":[ 
      { 
         "MaxNumSupported":2,
         "MemberId":"Bond0",
         "MinNumNeeded":1,
         "Mode":"",
         "RedundancySet":[ 
            [ 

            ]
         ],
         "Status":{ 
            "Health":"",
            "State":""
         }
      }
   ]
}
```




## Collection of zones

|||
|---------------|---------------|
|**Method** |`GET` |
|**URI** |``/redfish/v1/Fabrics/{fabricID}/Zones`` |
|**Description** |A collection of fabric zones.|
|**Returns** |Links to the zone instances.|
|**Response code** | `200 OK` |
|**Authentication** |Yes|


>**curl command**


```
curl -i GET \
   -H "X-Auth-Token:{X-Auth-Token}" \
 'https://{odimra_host}:{port}/redfish/v1/Fabrics/{fabricID}/Zones'

```


>**Sample response body**

```
{ 
   "@odata.id":"/redfish/v1/Fabrics/77205057-3ef1-4c18-945c-2bf7893ea4a6/Zones",
   "Members":[ 
      { 
         "@odata.id":"/redfish/v1/Fabrics/77205057-3ef1-4c18-945c-2bf7893ea4a6/Zones/afa007b7-7ea6-4ab3-b5f1-ad37c8aebed7"
      },
      { 
         "@odata.id":"/redfish/v1/Fabrics/77205057-3ef1-4c18-945c-2bf7893ea4a6/Zones/85462c4f-028d-45d6-99d8-73c7889ea263"
      },
      { 
         "@odata.id":"/redfish/v1/Fabrics/77205057-3ef1-4c18-945c-2bf7893ea4a6/Zones/e906a6ab-18ef-4617-a151-420265e7d0f9"
      },
      { 
         "@odata.id":"/redfish/v1/Fabrics/77205057-3ef1-4c18-945c-2bf7893ea4a6/Zones/f310bf40-5163-4cbf-be5b-ac574fe87863"
      },
      { 
         "@odata.id":"/redfish/v1/Fabrics/77205057-3ef1-4c18-945c-2bf7893ea4a6/Zones/5c0b60a0-55f7-43f0-9b23-bfbba9130743"
      },
      { 
         "@odata.id":"/redfish/v1/Fabrics/77205057-3ef1-4c18-945c-2bf7893ea4a6/Zones/ac424042-7524-4c04-acbd-2d1af0a4832f"
      }
   ],
   "Members@odata.count":6,
   "Name":"Zone Collection",
   "@odata.type":"#ZoneCollection.ZoneCollection"
	
```




## Single zone


|||
|---------------|---------------|
|**Method** |`GET` |
|**URI** |`/redfish/v1/Fabrics/{fabricID}/Zones/{zoneId}` |
|**Description** |JSON schema representing a specific fabric zone.|
|**Returns** |Details of this zone.|
|**Response code** |`200 OK` |
|**Authentication** |Yes|

>**curl command**


```
curl -i GET \
   -H "X-Auth-Token:{X-Auth-Token}" \
 'https://{odimra_host}:{port}/redfish/v1/Fabrics/{fabricID}/Zones/{zoneId}'

```

>**Sample response body**

```
{ 
   "@odata.id":"/redfish/v1/Fabrics/77205057-3ef1-4c18-945c-2bf7893ea4a6/Zones/f310bf40-5163-4cbf-be5b-ac574fe87863",
   "@odata.type":"#Zone.v1_6_1.Zone",
   "DefaultRoutingEnabled":false,
   "Description":"",
   "Id":"f310bf40-5163-4cbf-be5b-ac574fe87863",
   "Links":{ 
      "AddressPools":[ 
         { 
            "@odata.id":"/redfish/v1/Fabrics/77205057-3ef1-4c18-945c-2bf7893ea4a6/AddressPools/e8edcc87-81f9-43a9-b1ce-20a895a60014"
         }
      ],
      "ContainedByZones":[ 
         { 
            "@odata.id":"/redfish/v1/Fabrics/77205057-3ef1-4c18-945c-2bf7893ea4a6/Zones/ac424042-7524-4c04-acbd-2d1af0a4832f"
         }
      ],
      "ContainsZones":[ 

      ],
      "Endpoints":[ 
         { 
            "@odata.id":"/redfish/v1/Fabrics/77205057-3ef1-4c18-945c-2bf7893ea4a6/Endpoints/a9a41a01-ac4c-460d-923e-98ad9cc7abef"
         }
      ],
      "InvolvedSwitches":[ 

      ]
   },
   "Name":"NK Zone 1",
   "ZoneType":"ZoneOfEndpoints"
}
```



## Creating a zone-specific address pool

|||
|---------------|---------------|
|**Method** |`POST` |
|**URI** |`/redfish/v1/Fabrics/{fabricID}/AddressPools` |
|**Description** |This operation creates an address pool that can be used by a zone of endpoints.|
|**Returns** |<ul><li>Link to the created address pool in the `Location` header.</li><li>JSON schema representing the created address pool.</li></ul>|
|**Response code** |`201 Created` |
|**Authentication** |Yes|


>**curl command**


```
curl -i POST \
   -H "X-Auth-Token:{X-Auth-Token}" \
    -d \
'{
   "Name":"FC 18 vlan_102 - AddressPools",
   "Description":"vlan_102",
   "IPv4":{
      "VlanIdentifierAddressRange":{
         "Lower":102,
         "Upper":102
      }
   },
   "BgpEvpn":{
      "GatewayIPAddressList":[
         "10.18.102.2/24",
         "10.18.102.3/24"
      ],
      "AnycastGatewayIPAddress":"10.18.102.1"
   }
}
'
 'https://{odimra_host}:{port}/redfish/v1/Fabrics/{fabricID}/AddressPools'

```



>**Sample request body**

```
{
   "Name":"FC 18 vlan_102 - AddressPools",
   "Description":"vlan_102",
   "IPv4":{
      "VlanIdentifierAddressRange":{
         "Lower":102,
         "Upper":102
      }
   },
   "BgpEvpn":{
      "GatewayIPAddressList":[
         "10.18.102.2/24",
         "10.18.102.3/24"
      ],
      "AnycastGatewayIPAddress":"10.18.102.1"
   }
}
```

**Request parameters**

|Parameter|Type|Description|
|---------|----|-----------|
|Name|String \(optional\)<br> |Name for the address pool.|
|Description|String \(optional\)<br> |Description for the address pool.|
|IPv4\{| \(required\)<br> | |
|VlanIdentifierAddressRange\{| \(optional\)<br> | A single VLAN to assign on the ports or lags.<br> |
|Lower|Integer \(required\)<br> |VLAN lower address.|
|Upper\}\}|Integer \(required\)<br> |VLAN upper address.<br>**NOTE:**<br> `Lower` and `Upper` must have the same value. Ensure that IP range is accurate and it does not overlap with other pools.|
|BgpEvpn\{| \(required\)<br> | |
|GatewayIPAddressList|Array \(required\)<br> | IP pool to assign IPv4 address to the IP interface for VLAN per switch.<br> |
|AnycastGatewayIPAddress\}|String \(required\)<br> | A single active gateway IP address for the IP interface.<br> |
| | | |



>**Sample response header**

```
HTTP/1.1 201 Created
Allow:"GET", "PUT", "POST", "PATCH", "DELETE"
Cache-Control:no-cache
Connection:keep-alive
Content-Type:application/json; charset=utf-8
Location:/redfish/v1/Fabrics/995c85a6-3de7-477f-af6f-b52de671abd5/AddressPools/e2ec196d-4b55-44b3-b928-8273de9fb8bf
Odata-Version:4.0
X-Frame-Options:sameorigin
Date:Thu, 14 May 2020 16:18:54 GMT
Transfer-Encoding:chunked

```

>- **Sample response body**

```
{
  "@odata.id": "/redfish/v1/Fabrics/995c85a6-3de7-477f-af6f-b52de671abd5/AddressPools/e2ec196d-4b55-44b3-b928-8273de9fb8bf",
  "@odata.type": "#AddressPool.v1_2_0.AddressPool",
  "BgpEvpn": {
    "AnycastGatewayIPAddress": "10.18.102.1",
    "AnycastGatewayMACAddress": "",
    "GatewayIPAddressList": [
      "10.18.102.2/24",
      "10.18.102.3/24"
    ],
    "RouteDistinguisherList": "",
    "RouteTargetList": [
      
    ]
  },
  "Description": "vlan_102",
  "Ebgp": {
    
  },
  "IPv4": {
    "EbgpAddressRange": {
      "Lower": "",
      "Upper": ""
    },
    "FabricLinkAddressRange": {
      "Lower": "",
      "Upper": ""
    },
    "IbgpAddressRange": {
      "Lower": "",
      "Upper": ""
    },
    "LoopbackAddressRange": {
      "Lower": "",
      "Upper": ""
    },
    "NativeVlan": 0,
    "VlanIdentifierAddressRange": {
      "Lower": 102,
      "Upper": 102
    }
  },
  "Id": "e2ec196d-4b55-44b3-b928-8273de9fb8bf",
  "Links": {
    "Zones": [
      
    ]
  },
  "Name": "FC 18 vlan_102 - AddressPools"
}

```




## Creating an address pool for zone of zones

|||
|---------------|---------------|
|**Method** |`POST` |
|**URI** |`/redfish/v1/Fabrics/{fabricID}/AddressPools` |
|**Description** |This operation creates an address pool for a zone of zones in a specific fabric.|
|**Returns** |- Link to the created address pool in the `Location` header.<br />- JSON schema representing the created address pool.|
|**Response code** | `201 Created` |
|**Authentication** |Yes|


>**curl command**


```
curl -i POST \
   -H "X-Auth-Token:{X-Auth-Token}" \
    -d \
'{
  "Name": "AddressPool for ZoneOfZones - Vlan3002",
  "IPv4": {  
    "VlanIdentifierAddressRange": {
        "Lower": 3002,
        "Upper": 3002
    },
    "IbgpAddressRange": {
              "Lower": "192.12.1.10",
              "Upper": "192.12.1.15"
    },
    "EbgpAddressRange": {
              "Lower": "172.12.1.10",
              "Upper": "172.12.1.15"
    }
  },
  "Ebgp": {
    "AsNumberRange": {
              "Lower": 65120,
              "Upper": 65125
    }
  },
  "BgpEvpn": {
    "RouteDistinguisherList": ["65002:102"],  
    "RouteTargetList": ["65002:102", "65002:102"],
    "GatewayIPAddressList": ["192.168.18.122/31", "192.168.18.123/31"]
  }
}'
 'https://{odimra_host}:{port}/redfish/v1/Fabrics/{fabricID}/AddressPools'

```



>**Sample request body**

```
{
  "Name": "AddressPool for ZoneOfZones - Vlan3002",
  "IPv4": {  
    "VlanIdentifierAddressRange": {
        "Lower": 3002,
        "Upper": 3002
    },
    "IbgpAddressRange": {
              "Lower": "192.12.1.10",
              "Upper": "192.12.1.15"
    },
    "EbgpAddressRange": {
              "Lower": "172.12.1.10",
              "Upper": "172.12.1.15"
    }
  },
  "Ebgp": {
    "AsNumberRange": {
              "Lower": 65120,
              "Upper": 65125
    }
  },
  "BgpEvpn": {
    "RouteDistinguisherList": ["65002:102"],  
    "RouteTargetList": ["65002:102", "65002:102"],
    "GatewayIPAddressList": ["192.168.18.122/31", "192.168.18.123/31"]
  }
}

```

**Request parameters**

|Parameter|Type|Description|
|---------|----|-----------|
|Name|String|Name for the address pool.|
|Description|String \(optional\)<br> |Description for the address pool.|
|IPv4\{| \(required\)<br> | |
|VlanIdentifierAddressRange\{| \(required\)<br> | A single VLAN \(virtual LAN\) used for creating the IP interface for the user Virtual Routing and Forwarding \(VRF\).<br> |
|Lower|Integer \(required\)<br> |VLAN lower address|
|Upper\}|Integer \(required\)<br> |VLAN upper address|
|IbgpAddressRange\{| \(required\)<br> | IPv4 address used as the Router Id for the VRF per switch.<br> |
|Lower|String \(required\)<br> |IPv4 lower address|
|Upper\}|String \(required\)<br> |IPv4 upper address|
|EbgpAddressRange\{| \(optional\)<br> |External neighbor IPv4 addresses.|
|Lower|String \(required\)<br> |IPv4 lower address|
|Upper\} \}|String \(required\)<br> |IPv4 upper address|
|Ebgp\{| \(optional\)<br> | |
|AsNumberRange\{| \(optional\)<br> |External neighbor ASN.<br>**NOTE:**<br> `EbgpAddressRange` and `AsNumberRange` values should be a matching sequence and should be of same length.|
|Lower|Integer \(optional\)<br> | |
|Upper\} \}|Integer \(optional\)<br> | |
|BgpEvpn\{| \(required\)<br> | |
|RouteDistinguisherList|Array \(required\)<br> | Single route distinguisher value for the VRF.<br> |
|RouteTargetList|Array \(optional\)<br> | Route targets. By default, the route targets will be configured as both import and export.<br> |
|GatewayIPAddressList\}|Array \(required\)<br> | IP pool to assign IPv4 address to the IP interface used by the VRF per switch.<br> |

>**Sample response header** 

```
HTTP/1.1 201 Created
Allow:"GET", "PUT", "POST", "PATCH", "DELETE"
Cache-Control:no-cache
Connection:keep-alive
Content-Type:application/json; charset=utf-8
Location:/redfish/v1/Fabrics/995c85a6-3de7-477f-af6f-b52de671abd5/AddressPools/84766158-cbac-4f69-8ed5-fa5f2b331b9d
Odata-Version:4.0
X-Frame-Options:sameorigin
Date:Thu, 14 May 2020 16:18:58 GMT
Transfer-Encoding:chunked

```

>**Sample response body**

```
{
   "@odata.id":"/redfish/v1/Fabrics/995c85a6-3de7-477f-af6f-b52de671abd5/AddressPools/84766158-cbac-4f69-8ed5-fa5f2b331b9d",
   "@odata.type":"#AddressPool.v1_2_0.AddressPool",
   "BgpEvpn":{
      "AnycastGatewayIPAddress":"",
      "AnycastGatewayMACAddress":"",
      "GatewayIPAddressList":[
         "192.168.18.122/31",
         "192.168.18.123/31"
      ],
      "RouteDistinguisherList":[
         "65002:102"
      ],
      "RouteTargetList":[
         "65002:102",
         "65002:102"
      ]
   },
   "Description":"",
   "Ebgp":{
      "AsNumberRange":{
         "Lower":65120,
         "Upper":65125
      }
   },
   "IPv4":{
      "EbgpAddressRange":{
         "Lower":"172.12.1.10",
         "Upper":"172.12.1.15"
      },
      "FabricLinkAddressRange":{
         "Lower":"",
         "Upper":""
      },
      "IbgpAddressRange":{
         "Lower":"192.12.1.10",
         "Upper":"192.12.1.15"
      },
      "LoopbackAddressRange":{
         "Lower":"",
         "Upper":""
      },
      "NativeVlan":0,
      "VlanIdentifierAddressRange":{
         "Lower":3002,
         "Upper":3002
      }
   },
   "Id":"84766158-cbac-4f69-8ed5-fa5f2b331b9d",
   "Links":{
      "Zones":[

      ]
   },
   "Name":"AddressPool for ZoneOfZones - Vlan3002"
}
```


##  Adding a zone of zones



|||
|---------------|---------------|
|**Method** |`POST` |
|**URI** |`/redfish/v1/Fabrics/{fabricID}/Zones` |
|**Description** |This operation creates an empty container zone for all the other zones in a specific fabric. To assign address pools, endpoints, other zones, or switches to this zone, perform HTTP `PATCH` on this zone. See [Updating a Zone](#updating-a-zone).|
|**Returns** |JSON schema representing the created zone.|
|**Response code** |`201 Created` |
|**Authentication** |Yes|


>**curl command**


```
curl -i POST \
   -H "X-Auth-Token:{X-Auth-Token}" \
    -d \
'{
   "Name":"Fabric Zone of Zones:",
   "ZoneType":"ZoneOfZones",
   "Links":{
      "AddressPools":[
         {
            "@odata.id":"/redfish/v1/Fabrics/995c85a6-3de7-477f-af6f-b52de671abd5/AddressPools/84766158-cbac-4f69-8ed5-fa5f2b331b9d"
         }
      ]
   }
}
'
 'https://{odimra_host}:{port}/redfish/v1/Fabrics/{fabricID}/Zones'

```

>**Sample request body**

```
{
   "Name":"Fabric Zone of Zones:",
   "ZoneType":"ZoneOfZones",
   "Links":{
      "AddressPools":[
         {
            "@odata.id":"/redfish/v1/Fabrics/995c85a6-3de7-477f-af6f-b52de671abd5/AddressPools/84766158-cbac-4f69-8ed5-fa5f2b331b9d"
         }
      ]
   }
}
```

**Request parameters**

|Parameter|Value|Description|
|---------|-----|-----------|
|Name|String \(optional\)<br> |Name for the zone.|
|Description|String \(optional\)<br> |Description for the zone.|
|ZoneType|String|The type of the zone to be created. Options include: `ZoneofZones` and `ZoneofEndpoints`<br> The type of the zone for a zone of zones is `ZoneofZones`.<br> |
|Links\{| \(optional\)<br> | |
|AddressPools|Array \(optional\)<br> | `AddressPool` links supported for the Zone of Zones \(`AddressPool` links created for `ZoneofZones`\).<br> |


>**Sample response header**

```
HTTP/1.1 201 Created
Allow:"GET", "PUT", "POST", "PATCH", "DELETE"
Cache-Control:no-cache
Connection:keep-alive
Content-Type:application/json; charset=utf-8
Location:/redfish/v1/Fabrics/995c85a6-3de7-477f-af6f-b52de671abd5/Zones/a2dc8760-ea05-4cab-8f95-866c1c380f98
Odata-Version:4.0
X-Frame-Options:sameorigin
Date:Thu, 14 May 2020 16:19:00 GMT
Transfer-Encoding:chunked
```

>**Sample response body**

```
{
   "@odata.id":"/redfish/v1/Fabrics/995c85a6-3de7-477f-af6f-b52de671abd5/Zones/a2dc8760-ea05-4cab-8f95-866c1c380f98",
   "@odata.type":"#Zone.v1_6_1.Zone",
   "Description":"",
   "Id":"a2dc8760-ea05-4cab-8f95-866c1c380f98",
   "Links":{
      "AddressPools":[
         {
            "@odata.id":"/redfish/v1/Fabrics/995c85a6-3de7-477f-af6f-b52de671abd5/AddressPools/84766158-cbac-4f69-8ed5-fa5f2b331b9d"
         }
      ],
      "ContainedByZones":[

      ],
      "ContainsZones":[

      ],
      "Endpoints":[

      ],
      "InvolvedSwitches":[

      ]
   },
   "Name":"Fabric Zone of Zones:",
   "ZoneType":"ZoneOfZones"
}
```


## Adding an endpoint


|||
|---------------|---------------|
|**Method** |`POST` |
|**URI** |`/redfish/v1/Fabrics/{fabricID}/Endpoints` |
|**Description** |This operation creates an endpoint in a specific fabric.|
|**Returns** | <ul><li>Link to the created endpoint in the `Location` header.</li><li>JSON schema representing the created endpoint.</li></ul>|
|**Response code** | `201 Created` |
|**Authentication** |Yes|


>**curl command**


```
curl -i POST \
   -H "X-Auth-Token:{X-Auth-Token}" \
    -d \
'{
   "Name":"Host 2 Endpoint 1 Collection",
   "Description":"Host 2 Endpoint 1 Collection Description",
   "Redundancy":[
      {
         "Mode":"Sharing",
         "RedundancySet":[
            {
               "@odata.id":"/redfish/v1/Fabrics/995c85a6-3de7-477f-af6f-b52de671abd5/Switches/81f5ed9a-a4a1-4383-a450-a7f98b792ca2/Ports/29f077b0-e7a5-495f-a3d2-643937f600de"
            },
            {
               "@odata.id":"/redfish/v1/Fabrics/995c85a6-3de7-477f-af6f-b52de671abd5/Switches/b7ba4ece-1716-4d8d-af2c-7aea1682bf91/Ports/62a32f83-c7b1-4cb7-9b47-2f444588d29b"
            }
         ]
      }
   ]
}
'
 'https://{odimra_host}:{port}/redfish/v1/Fabrics/{fabricID}/Endpoints'

```

>**Sample request body** for a single endpoint

```
{
   "Name":"NK Endpoint Collection",
   "Description":"NK Endpoint Collection Description",
   "Links":{
      "ConnectedPorts":[
         {
            "@odata.id":"/redfish/v1/Fabrics/113a30e3-f312-4221-8f7f-49943c5ff07d/Switches/f4a37f55-be1e-400b-93be-7d7c0afd4cbd/Ports/0d22b201-30d5-43e8-90ab-277c87624c05"
         }
      ]
   }
}
```

>**Sample request body** for a redundant endpoint

```
{
   "Name":"Host 2 Endpoint 1 Collection",
   "Description":"Host 2 Endpoint 1 Collection Description",
   "Redundancy":[
      {
         "Mode":"Sharing",
         "RedundancySet":[
            {
               "@odata.id":"/redfish/v1/Fabrics/995c85a6-3de7-477f-af6f-b52de671abd5/Switches/81f5ed9a-a4a1-4383-a450-a7f98b792ca2/Ports/29f077b0-e7a5-495f-a3d2-643937f600de"
            },
            {
               "@odata.id":"/redfish/v1/Fabrics/995c85a6-3de7-477f-af6f-b52de671abd5/Switches/b7ba4ece-1716-4d8d-af2c-7aea1682bf91/Ports/62a32f83-c7b1-4cb7-9b47-2f444588d29b"
            }
         ]
      }
   ]
}
```

**Request parameters**

|Parameter|Value|Description|
|---------|-----|-----------|
|Name|String \(optional\)<br> |Name for the endpoint.|
|Description|String \(optional\)<br> |Description for the endpoint.|
|Links\{| \(required\)<br> | |
|ConnectedPorts|Array \(required\)<br> | Switch port connected to the switch.<br>  <br> |
|Zones\}|Array \(optional\)<br> | Endpoint is part of `ZoneofEndpoints` and only one zone is permitted in the zones list.<br> |
|Redundancy\[|Array| |
|Mode|String|Redundancy mode.|
|RedundancySet\]|Array| Set of redundancy ports connected to the switches.<br> |

>**Sample response header**

```
HTTP/1.1 201 Created
Allow:"GET", "PUT", "POST", "PATCH", "DELETE"
Cache-Control:no-cache
Connection:keep-alive
Content-Type:application/json; charset=utf-8
Location:/redfish/v1/Fabrics/995c85a6-3de7-477f-af6f-b52de671abd5/Endpoints/fe34aff2-e81f-4167-a0c3-9bf5a67e2a97
Odata-Version:4.0
X-Frame-Options:sameorigin
Date:Thu, 14 May 2020 16:19:02 GMT
Transfer-Encoding:chunked

```

>**Sample response body**

```
{
   "@odata.id":"/redfish/v1/Fabrics/995c85a6-3de7-477f-af6f-b52de671abd5/Endpoints/fe34aff2-e81f-4167-a0c3-9bf5a67e2a97",
   "@odata.type":"#Endpoint.v1_6_1.Endpoint",
   "Description":"Host 2 Endpoint 1 Collection Description",
   "EndpointProtocol":"Ethernet",
   "Id":"fe34aff2-e81f-4167-a0c3-9bf5a67e2a97",
   "Links":{
      "ConnectedPorts":[

      ],
      "Zones":[

      ]
   },
   "Name":"Host 2 Endpoint 1 Collection",
   "Redundancy":[
      {
         "MaxNumSupported":2,
         "MemberId":"Bond0",
         "MinNumNeeded":1,
         "Mode":"Sharing",
         "RedundancySet":[
            {
               "@odata.id":"/redfish/v1/Fabrics/995c85a6-3de7-477f-af6f-b52de671abd5/Switches/81f5ed9a-a4a1-4383-a450-a7f98b792ca2/Ports/29f077b0-e7a5-495f-a3d2-643937f600de"
            },
            {
               "@odata.id":"/redfish/v1/Fabrics/995c85a6-3de7-477f-af6f-b52de671abd5/Switches/b7ba4ece-1716-4d8d-af2c-7aea1682bf91/Ports/62a32f83-c7b1-4cb7-9b47-2f444588d29b"
            }
         ],
         "Status":{
            "Health":"",
            "State":""
         }
      }
   ]
}
```






## Creating a zone of endpoints

|||
|---------------|---------------|
|**Method** |`POST` |
|**URI** |`/redfish/v1/Fabrics/{fabricID}/Zones` |
|**Description** |This operation creates a zone of endpoints in a specific fabric.<br>**NOTE:**<br> Ensure that the endpoints are created first before assigning them to the zone of endpoints.|
|**Returns** |JSON schema representing the created zone.|
|**Response code** | `201 Created` |
|**Authentication** |Yes|


>**curl command**


```
curl -i POST \
   -H "X-Auth-Token:{X-Auth-Token}" \
    -d \
'{
   "Name":"Fabric ZoneofEndpoint",
   "ZoneType":"ZoneOfEndpoints",
   "Links":{
      "ContainedByZones":[
         {
            "@odata.id":"/redfish/v1/Fabrics/995c85a6-3de7-477f-af6f-b52de671abd5/Zones/a2dc8760-ea05-4cab-8f95-866c1c380f98"
         }
      ],
      "AddressPools":[
         {
            "@odata.id":"/redfish/v1/Fabrics/995c85a6-3de7-477f-af6f-b52de671abd5/AddressPools/e2ec196d-4b55-44b3-b928-8273de9fb8bf"
         }
      ],
      "Endpoints":[
         {
            "@odata.id":"/redfish/v1/Fabrics/995c85a6-3de7-477f-af6f-b52de671abd5/Endpoints/fe34aff2-e81f-4167-a0c3-9bf5a67e2a97"
         }
      ]
   }
}
'
 'https://{odimra_host}:{port}/redfish/v1/Fabrics/{fabricID}/Zones'

```






>**Sample request body**

```
{
   "Name":"Fabric ZoneofEndpoint",
   "ZoneType":"ZoneOfEndpoints",
   "Links":{
      "ContainedByZones":[
         {
            "@odata.id":"/redfish/v1/Fabrics/995c85a6-3de7-477f-af6f-b52de671abd5/Zones/a2dc8760-ea05-4cab-8f95-866c1c380f98"
         }
      ],
      "AddressPools":[
         {
            "@odata.id":"/redfish/v1/Fabrics/995c85a6-3de7-477f-af6f-b52de671abd5/AddressPools/e2ec196d-4b55-44b3-b928-8273de9fb8bf"
         }
      ],
      "Endpoints":[
         {
            "@odata.id":"/redfish/v1/Fabrics/995c85a6-3de7-477f-af6f-b52de671abd5/Endpoints/fe34aff2-e81f-4167-a0c3-9bf5a67e2a97"
         }
      ]
   }
}
```


**Request parameters**

|Parameter|Value|Description|
|---------|-----|-----------|
|Name|String \(optional\)<br> |The name for the zone.|
|Description|String \(optional\)<br> |The description for the zone.|
|DefaultRoutingEnabled|Boolean \(required\)<br> |Set to `false`.|
|ZoneType|String \(required\)<br> |The type of the zone to be created. Options include: `ZoneofZones`and `ZoneofEndpoints`<br> The type of the zone for a zone of endpoints is `ZoneofEndpoints`.<br> |
|Links\{|Object \(optional\)<br> |Contains references to other resources that are related to the zone.|
|ContainedByZones \[\{|Array \(optional\)<br> |Represents an array of `ZoneofZones` for the zone being created \(applicable when creating a zone of endpoints\).|
|@odata.id \}\]|String|Link to a Zone of zones.|
|AddressPools \[\{|Array \(optional\)<br> |Represents an array of address pools linked with the zone \(zone-specific address pools\).|
|@odata.id \}\]|String|Link to an address pool.|
|Endpoints \[\{|Array \(optional\)<br> |Represents an array of endpoints to be included in the zone.|
|@odata.id \}\]|String|Link to an endpoint.|



>**Sample response header**

```
HTTP/1.1 201 Created
Allow: "GET", "PUT", "POST", "PATCH", "DELETE"
Cache-Control: no-cache
Connection: keep-alive
Content-Type: application/json; charset=utf-8
Location: /redfish/v1/Fabrics/995c85a6-3de7-477f-af6f-b52de671abd5/Zones/06d344bb-cce1-4b0c-8414-6f6df1ea373f
Odata-Version: 4.0
X-Frame-Options: sameorigin
Date: Thu, 14 May 2020 16:19:37 GMT
Transfer-Encoding: chunked

```

>**Sample response body**

```
{
   "@odata.id":"/redfish/v1/Fabrics/995c85a6-3de7-477f-af6f-b52de671abd5/Zones/06d344bb-cce1-4b0c-8414-6f6df1ea373f",
   "@odata.type":"#Zone.v1_6_1.Zone",
   "Description":"",
   "Id":"06d344bb-cce1-4b0c-8414-6f6df1ea373f",
   "Links":{
      "AddressPools":[
         {
            "@odata.id":"/redfish/v1/Fabrics/995c85a6-3de7-477f-af6f-b52de671abd5/AddressPools/e2ec196d-4b55-44b3-b928-8273de9fb8bf"
         }
      ],
      "ContainedByZones":[
         {
            "@odata.id":"/redfish/v1/Fabrics/995c85a6-3de7-477f-af6f-b52de671abd5/Zones/a2dc8760-ea05-4cab-8f95-866c1c380f98"
         }
      ],
      "ContainsZones":[

      ],
      "Endpoints":[
         {
            "@odata.id":"/redfish/v1/Fabrics/995c85a6-3de7-477f-af6f-b52de671abd5/Endpoints/fe34aff2-e81f-4167-a0c3-9bf5a67e2a97"
         }
      ],
      "InvolvedSwitches":[

      ]
   },
   "Name":"Fabric ZoneofEndpoint",
   "ZoneType":"ZoneOfEndpoints"
}
```



##  Updating a zone

|||
|---------------|---------------|
|**Method** |`PATCH` |
|**URI** |`/redfish/v1/Fabrics/{fabricID}/Zones/{zoneId}` |
|**Description** |This operation assigns or unassigns a collection of endpoints, address pools, zone of zones, or switches to a zone of endpoints or a collection of address pools to a zone of zones in a specific fabric.|
|**Returns** |JSON schema representing an updated zone.|
|**Response code** | `200 OK` |
|**Authentication** |Yes|

>**curl command**


```
curl -i -X PATCH \
   -H "X-Auth-Token:{X-Auth-Token}" \
    -d \
'{
	"Links": {
		"Endpoints": [{
			"@odata.id": "/redfish/v1/Fabrics/d76f4c66-aa60-4693-bea1-feac44fb9f81/Endpoints/a9d7f926-fc3c-465f-9724-928ba9becdb2"
		}]
	}
}
'
 'https://{odimra_host}:{port}/redfish/v1/Fabrics/{fabricID}/Zones/{zoneId}'

```




>**Sample request body** \(assigning links for a zone of endpoints\)

```
{
	"Links": {
		"Endpoints": [{
			"@odata.id": "/redfish/v1/Fabrics/d76f4c66-aa60-4693-bea1-feac44fb9f81/Endpoints/a9d7f926-fc3c-465f-9724-928ba9becdb2"
		}]
	}
}
```

>**Sample request body** \(unassigning links for a zone of endpoints\)

```
{
	"Links": {
		"Endpoints": []
	}
}
```

>**Sample request body** \(assigning links for a zone of zone\)

```
{
   "Links":{
      "AddressPools":[
        "@odata.id":"/redfish/v1/Fabrics/995c85a6-3de7-477f-af6f-b52de671abd5/AddressPools/84766158-cbac-4f69-8ed5-fa5f2b331b9d"
      ]
   }
}
```

>**Sample request body** \(unassigning links for a zone of zone\)

```
{
   "Links":{
      "AddressPools":[

      ]
   }
}
```

>**Sample response body** \(assigned links in a zone of endpoints\)

```
{ 
   "@odata.id":"/redfish/v1/Fabrics/143476dc-0ac1-4352-96f3-e0782aeed84a/Zones/57c325f0-eda4-4754-b8da-826d5e266c04",
   "@odata.type":"#Zone.v1_6_1.Zone",
   "Description":"NK Zone Collection Description",
   "Id":"57c325f0-eda4-4754-b8da-826d5e266c04",
   "Links":{ 
      "AddressPools":[ 

      ],
      "ContainedByZones":[ 

      ],
      "ContainsZones":[ 

      ],
      "Endpoints":[ 
         { 
            "@odata.id":"/redfish/v1/Fabrics/77205057-3ef1-4c18-945c-2bf7893ea4a6/Endpoints/e8edcc87-81f9-43a9-b1ce-20a895a60014"
         }
      ],
      "InvolvedSwitches":[ 

      ]
   },
   "Name":"SS Zone Collection default",
   "ZoneType":"ZoneOfEndpoints"
}
```


>**Sample response body** \(unassigned links in a zone of endpoints\)

```
{ 
   "@odata.id":"/redfish/v1/Fabrics/143476dc-0ac1-4352-96f3-e0782aeed84a/Zones/57c325f0-eda4-4754-b8da-826d5e266c04",
   "@odata.type":"#Zone.v1_6_1.Zone",
   "Description":"NK Zone Collection Description",
   "Id":"57c325f0-eda4-4754-b8da-826d5e266c04",
   "Links":{ 
      "AddressPools":[ 

      ],
      "ContainedByZones":[ 

      ],
      "ContainsZones":[ 

      ],
      "Endpoints":[ 

      ],
      "InvolvedSwitches":[ 

      ]
   },
   "Name":"SS Zone Collection default",
   "ZoneType":"ZoneOfEndpoints"
}
```


## Deleting a zone

|||
|---------------|---------------|
|**Method** |`DELETE` |
|**URI** |`/redfish/v1/Fabrics/{fabricID}/Zones/{zoneId}` |
|**Description** |This operation deletes a zone in a specific fabric.<br>**NOTE:**<br> If you delete a non-empty zone \(a zone which contains links to address pools, other zones, endpoints, or switches\), you will receive an HTTP `400` error. Before attempting to delete, unassign all links in the zone. See [updating a zone](#updating-a-zone).|
|**Response code** | `200 OK` |
|**Authentication** |Yes|


>**curl command**


```
curl -i -X DELETE \
   -H "X-Auth-Token:{X-Auth-Token}" \
 'https://{odimra_host}:{port}/redfish/v1/Fabrics/{fabricID}/Zones/{zoneId}'

```



## Deleting an endpoint

|||
|---------------|---------------|
|**Method** |`DELETE` |
|**URI** |`/redfish/v1/Fabrics/{fabricID}/Endpoints/{endpointId}` |
|**Description** |This operation deletes an endpoint in a specific fabric.|
|**Response code** |`200 OK` |
|**Authentication** |Yes|


>**curl command**

```
curl -i DELETE \
   -H "X-Auth-Token:{X-Auth-Token}" \
 'https://{odim_hosts}:{port}/redfish/v1/Fabrics/{fabricID}/Endpoints/{endpointId}'

```




## Deleting an address pool

|||
|---------------|---------------|
|**Method** |`DELETE` |
|**URI** |`/redfish/v1/Fabrics/{fabricID}/AddressPools/{addresspoolid}` |
|**Description** |This operation deletes an address pool in a specific fabric.<br>**NOTE:**<br> If you delete an address pool that is being used in any zone, you will receive an HTTP `400` error. Before attempting to delete, ensure that the address pool you want to delete is not present in any zone. To get the list of address pools in a zone, see links to `addresspools` in the sample response body for a [single zone](#single-zone).|
|**Response code** | `200 OK` |
|**Authentication** |Yes|

>**curl command**


```
curl -i -X DELETE \
   -H "X-Auth-Token:{X-Auth-Token}" \
 'https://{odimra_host}:{port}/redfish/v1/Fabrics/{fabricID}/AddressPools/{addresspo'

```


# Tasks

A task represents an operation that takes more time than a user typically wants to wait and is carried out asynchronously.

An example of a task is resetting an aggregate of servers. Resetting all the servers in a group is a time-consuming operation; the user waiting for the result would be blocked from performing other operations. Resource Aggregator for ODIM creates Redfish tasks for such long-duration operations and exposes Redfish `TaskService` APIs and `Task monitor` API. Use these APIs to manage and monitor the tasks until their completion, while performing other operations.

**Supported endpoints**

|API URI|Operation Applicable|Required privileges|
|-------|--------------------|-------------------|
|/redfish/v1/TaskService|GET|`Login` |
|/redfish/v1/TaskService/Tasks|GET|`Login` |
|/redfish/v1/TaskService/Tasks/\{taskId\}|GET, DELETE|`Login`, `ConfigureManager` |
| /redfish/v1/ TaskService/Tasks/\{taskId\}/SubTasks<br> |GET|`Login` |
| /redfish/v1/ TaskService/Tasks/\{taskId\}/SubTasks/ \{subTaskId\}<br> |GET|`Login` |
|/taskmon/\{taskId\}|GET|`Login` |


>**NOTE:**
To view the tasks and the task monitor, ensure that the user has `Login` privilege at the minimum. If you access these endpoints without necessary privileges, you will receive an HTTP `403 Forbidden` error.




##  Viewing the task service root

|||
|-----------|----------|
|**Method** | `GET` |
|**URI** |`/redfish/v1/TaskService` |
|**Description** |This endpoint retrieves JSON schema for the Redfish `TaskService` root.|
|**Returns** |<ul><li> Links to tasks</li><li>Properties of `TaskService`.<br> Following are a few important properties of `TaskService` returned in the JSON response:<br><ul><li>`CompletedTaskOverWritePolicy` : This property indicates the overwrite policy for completed tasks and is set to `oldest` by default - Older completed tasks will be removed automatically.</li><li>`LifeCycleEventOnTaskStateChange`: This property indicates if the task state change event will be sent to the clients who have subscribed to it. It is set to `true` by default.</li></ul></li></ul> |
|**Response code** | `200 OK` |
|**Authentication** |Yes|

>**curl command**

```
curl -i GET \
   -H "X-Auth-Token:{X-Auth-Token}" \
 'https://{odimra_host}:{port}/redfish/v1/TaskService'


```

 

>**Sample response header** 

```
Allow:GET
Cache-Control:no-cache
Connection:keep-alive
Content-Type:application/json; charset=utf-8
Date:Sun,17 May 2020 15:11:12 GMT+5m 13s
Link:</redfish/v1/SchemaStore/en/TaskService.json>; rel=describedby
Odata-Version:4.0
X-Frame-Options:sameorigin
Transfer-Encoding":chunked
```

 

>**Sample response body** 

```
{
   "@odata.type":"#TaskService.v1_2_0.TaskService",
   "@odata.id":"/redfish/v1/TaskService",
   "@odata.context":"/redfish/v1/$metadata#TaskService.TaskService",
   "Description":"TaskService",
   "Id":"TaskService",
   "Name":"TaskService",
   "CompletedTaskOverWritePolicy":"Oldest",
   "DateTime":"2020-04-17T09:42:04.547136227Z",
   "LifeCycleEventOnTaskStateChange":true,
   "ServiceEnabled":true,
   "Status":{
      "Health":"OK",
      "HealthRollup":"OK",
      "Oem":{

      },
      "State":"Enabled"
   },
   "Tasks":{
      "@odata.id":"/redfish/v1/TaskService/Tasks"
   }
}
```



## Viewing a collection of tasks

|||
|-----------|----------|
|**Method** |**GET** |
|**URI** |`/redfish/v1/TaskService/Tasks` |
|**Description** |This endpoint retrieves a list of tasks scheduled by or being executed by Redfish `TaskService`.<br>**NOTE:**<br>Only an admin or a user with `ConfigureUsers` privilege can view all the running and scheduled tasks in Resource Aggregator for ODIM at any given time. Other users can view tasks created only for their operations with `Login` privilege.<br></blockquote>|
|**Returns** |A list of task endpoints with task Ids.|
|**Response code** |`200 OK` |
|**Authentication** |Yes|


>**curl command**


```
curl -i GET \
   -H "X-Auth-Token:{X-Auth-Token}" \
 'https://{odimra_host}:{port}/redfish/v1/TaskService/Tasks'

```

>**Sample response body** 

```
{ 
   "@odata.type":"#TaskCollection.TaskCollection",
   "@odata.id":"/redfish/v1/TaskService/Tasks",
   "@odata.context":"/redfish/v1/$metadata#TaskCollection.TaskCollection",
   "Name":"Task Collection",
   "Members@odata.count":3,
   "Members":[ 
      { 
         "@odata.id":"/redfish/v1/TaskService/Tasks/taskc8cf2e2e-6cb2-4e24-8512-247fa5d606b0"
      },
      { 
         "@odata.id":"/redfish/v1/TaskService/Tasks/taskc15aca5a-30a6-4618-adca-c25c889dc409"
      },
      { 
         "@odata.id":"/redfish/v1/TaskService/Tasks/task38d6df20-989f-4c05-ad0e-5939774bab7c"
      }
   ]
}
```



## Viewing information about a specific task

|||
|-----------|----------|
|**Method** | `GET` |
|**URI** |`/redfish/v1/TaskService/Tasks/{TaskID}` |
|**Description** |This endpoint retrieves information about a specific task scheduled by or being executed by Redfish `TaskService`.|
|**Returns** |JSON schema having the details of this task - task Id, name, state of the task, start time and end time of this task, completion percentage, URI of the task monitor associated with this task, subtasks if any. The sample response body given in this section is a JSON response for a task which adds a server.<br> |
|**Response code** | `200 OK` |
|**Authentication** |Yes|

>**curl command**

```
curl -i GET \
   -H "X-Auth-Token:{X-Auth-Token}" \
 'https://{odimra_host}:{port}/redfish/v1/TaskService/Tasks/{TaskID}'


```


>**Sample response body** 

```
{
   "@odata.type":"#Task.v1_5_1.Task",
   "@odata.id":"/redfish/v1/TaskService/Tasks/task2e4b6684-5c6b-4872-bb64-72cf27f3a78f",
   "@odata.context":"/redfish/v1/$metadata#Task.Task",
   "Id":"task2e4b6684-5c6b-4872-bb64-72cf27f3a78f",
   "Name":"Task task2e4b6684-5c6b-4872-bb64-72cf27f3a78f",
   "TaskState":"Completed",
   "StartTime":"2021-01-21T07:09:03.366954469Z",
   "EndTime":"2021-01-21T07:10:30.311241695Z",
   "TaskStatus":"OK",
   "SubTasks":"",
   "TaskMonitor":"/taskmon/task2e4b6684-5c6b-4872-bb64-72cf27f3a78f",
   "PercentComplete":100,
   "Payload":{
      "HttpHeaders":[
         "Transfer-Encoding: chunked",
         "Cache-Control: no-cache",
         "Connection: keep-alive",
         "Content-type: application/json; charset=utf-8",
         "Link: </redfish/v1/AggregationService/AggregationSources/7b08ecbd-d23e-4dd5-ad99-58ac2be7576d.1/>; rel=describedby",
         "Location: /redfish/v1/AggregationService/AggregationSources/7b08ecbd-d23e-4dd5-ad99-58ac2be7576d.1",
         "OData-Version: 4.0"
      ],
      "HttpOperation":"POST",
      "JsonBody":"{\"HostName\":\"10.24.0.4\",\"Links\":{\"ConnectionMethod\":{\"@odata.id\":\"/redfish/v1/AggregationService/ConnectionMethods/c31a079c-4b69-4b78-b7d5-41d64bed8ea8\",\"Password\":\"HP1nvent\",\"UserName\":\"admin\"}",
      "TargetUri":"/redfish/v1/AggregationService/AggregationSources"
   },
   "Messages":[
      
   ]
}
```




##  Viewing a task monitor

|||
|-----------|----------|
|**Method** | `GET` |
|**URI** |`/taskmon/{TaskID}` |
|**Description** |This endpoint retrieves the task monitor associated with a specific task. A task monitor allows for polling a specific task for its completion. Perform `GET` on a task monitor URI to view the progress of a specific task \(until it is complete\).|
|**Returns** |<ul><li>Details of the task and its progress in the JSON response such as:<br> Link to the task,<br>Id of the task,<br>Task state and status,<br>Percentage of completion,<br>Start time and end time,<br>Link to subtasks \(if any\).<br>To know the status of a subtask, perform `GET` on the respective subtask link.<br>**NOTE:**<br><ul><li>Note down the task Id. If the task completes with an error, it is required to know which subtask has failed.To get the list of subtasks, perform HTTP `GET` on `/redfish/v1/TaskService/Tasks/{taskId}`.</li><li>`EndTime` of an ongoing task has `0001-01-01T00:00:00Z` as value, which is equivalent to zero time stamp value. It is updated only after the completion of the task.</li></ul></li><li>On failure, an error message. See "Sample error response".<br> To get the list of subtasks, perform `GET` on the task URI having the Id of the failed task. To know which subtasks have failed, perform `GET` on subtask links individually.</li><li>On successful completion, result of the operation carried out by the task. See "Sample response body \(completed task\)".</li></ul>|
|**Response code** | <ul><li>`202 Accepted` until the task is complete.</li><li>`200 OK`, `201 Created` on success.</li></ul>|
|**Authentication** |Yes|


>**curl command**


```
curl -i GET \
   -H "X-Auth-Token:{X-Auth-Token}" \
   -H "Content-Type:application/json" \
 'https://{odimra_host}:{port}/taskmon/{TaskID}'

```


>**Sample response header**

```
Connection:keep-alive
Content-Type:application/json; charset=utf-8
Location:/taskmon/taskfbd5cdb0-5d33-4ad4-8682-cab90534ba70
Odata-Version:4.0
X-Frame-Options:sameorigin
Date:Sun,17 May 2020 14:35:32 GMT+5m 13s
Content-Length:491 bytes
```


>**Sample response body** \(ongoing task\)

```
{
   "@odata.type":"#Task.v1_5_1.Task",
   "@odata.id":"/redfish/v1/TaskService/Tasks/taskfbd5cdb0-5d33-4ad4-8682-cab90534ba70",
   "@odata.context":"/redfish/v1/$metadata#Task.Task",
   "Id":"taskfbd5cdb0-5d33-4ad4-8682-cab90534ba70",
   "Name":"Task taskfbd5cdb0-5d33-4ad4-8682-cab90534ba70",
   "Message":"The task with id taskfbd5cdb0-5d33-4ad4-8682-cab90534ba70 has started.",
   "MessageId":"TaskEvent.1.0.1.TaskStarted",
   "MessageArgs":[
      "taskfbd5cdb0-5d33-4ad4-8682-cab90534ba70"
   ],
   "NumberOfArgs":1,
   "Severity":"OK",
   "TaskState":"Running",
   "StartTime":"2020-04-17T09:39:22.713860589Z",
   "EndTime":"0001-01-01T00:00:00Z",
   "TaskStatus":"OK",
   "SubTasks":"/redfish/v1/Tasks/taskfbd5cdb0-5d33-4ad4-8682-cab90534ba70/SubTasks",
   "TaskMonitor":"/taskmon/taskfbd5cdb0-5d33-4ad4-8682-cab90534ba70",
   "PercentComplete":8,
   "Payload":{
      "HttpHeaders":null,
      "HttpOperation":"",
      "JsonBody":null,
      "TargetUri":""
   },
   "Messages":[

   ]
}
```

>**Sample response body** \(completed task\)

```
{
"code": "Base.1.6.1.Success",
"message": "Request completed successfully."
}
```

>  Sample error response

```
{ 
   "error":{ 
      "code":"Base.1.6.1.GeneralError",
      "message":"one or more of the reset actions failed, check sub tasks for more info."
   }
```



## Deleting a task

|||
|-----------|----------|
|**Method** | `DELETE` |
|**URI** |`/redfish/v1/TaskService/Tasks/{TaskID}` |
|**Description** |This operation deletes a specific task. Deleting a running task aborts the operation being carried out.<br>**NOTE:**<br> Only a user having `ConfigureComponents` privilege is authorized to delete a task. If you do not have the necessary privileges, you will receive an HTTP `403 Forbidden` error.|
|**Returns** |JSON schema representing the deleted task.|
|**Response code** |`204 No Content` |
|**Authentication** |Yes|


>**curl command**


```
curl -i DELETE \
   -H "X-Auth-Token:{X-Auth-Token}" \
 'https://{odimra_host}:{port}/redfish/v1/TaskService/Tasks/{TaskID}'

```




# Events

Resource Aggregator for ODIM offers an event interface that allows northbound clients to interact and receive notifications such as alerts and alarms from multiple resources, including Resource Aggregator for ODIM itself. It exposes Redfish `EventService` APIs for managing events.

An event is a way of asynchronously notifying the client of some significant state change or error condition, usually of a time critical nature.

Use these APIs to subscribe a northbound client to southbound events by creating a subscription entry in the service.

**Supported endpoints**

|API URI|Operation Applicable|Required privileges|
|-------|--------------------|-------------------|
|/redfish/v1/EventService|GET|`Login` |
|/redfish/v1/EventService/Subscriptions|GET, POST|`Login`, `ConfigureManager`, `ConfigureComponents` |
|/redfish/v1/EventService/Actions/EventService.SubmitTestEvent|POST|`ConfigureManager` |
|/redfish/v1/EventService/Subscriptions/\{subscriptionId\}|GET, DELETE|`Login`, `ConfigureManager`, `ConfigureSelf` |

>**Note:**
Before accessing these endpoints, ensure that the user has the required privileges. If you access these endpoints without necessary privileges, you will receive an HTTP `403 Forbidden` error.


## Viewing the event service root

|||
|----------|---------|
|**Method** | `GET` |
|**URI** |`redfish/v1/EventService` |
|**Description** |This endpoint retrieves JSON schema for the Redfish `EventService` root.|
|**Returns** |Properties for managing event subscriptions such as allowed event types and a link to the actual collection of subscriptions.|
|**Response code** |`200 OK` |
|**Authentication** |Yes|

>**curl command**

```
curl -i GET \
   -H "X-Auth-Token:{X-Auth-Token}" \
 'https://{odimra_host}:{port}/redfish/v1/EventService'


```

>**Sample response header** 

```
Allow:GET
Cache-Control:no-cache
Connection:Keep-alive
Content-Type:application/json; charset=utf-8
Link:/v1/SchemaStore/en/EventService.json>; rel=describedby
Odata-Version:4.0
X-Frame-Options:"sameorigin
Date:Fri,15 May 2020 10:10:15 GMT+5m 11s
Transfer-Encoding:chunked

```

>**Sample response body** 

```
{
   "@odata.context":"/redfish/v1/$metadata#EventService.EventService",
   "Id":"EventService",
   "@odata.id":"/redfish/v1/EventService",
   "@odata.type":"#EventService.v1_7_2.EventService",
   "Name":"EventService",
   "Description":"EventService",
   "Actions":{
      "#EventService.SubmitTestEvent":{
         "target":"/redfish/v1/EventService/Actions/EventService.SubmitTestEvent",
         "EventType@Redfish.AllowableValues":[
            "StatusChange",
            "ResourceUpdated",
            "ResourceAdded",
            "ResourceRemoved",
            "Alert"
         ]
      },
      "Oem":{

      }
   },
   "DeliveryRetryAttempts":3,
   "DeliveryRetryIntervalSeconds":60,
   "EventFormatTypes":[
      "Event"
   ],
   "EventTypesForSubscription":[
      "StatusChange",
      "ResourceUpdated",
      "ResourceAdded",
      "ResourceRemoved",
      "Alert"
   ],
   "RegistryPrefixes":[

   ],
   "ResourceTypes":[
      "ManagerAccount",
      "Switch",
      "EventService",
      "LogService",
      "ManagerNetworkProtocol",
      "ProcessorMetrics",
      "Task",
      "Drive",
      "EthernetInterface",
      "Protocol",
      "Redundancy",
      "Storage",
      "Bios",
      "EventDestination",
      "MessageRegistry",
      "Role",
      "Thermal",
      "VLanNetworkInterface",
      "IPAddresses",
      "NetworkInterface",
      "Volume",
      "Memory",
      "PCIeDevice",
      "PrivilegeRegistry",
      "Privileges",
      "Processor",
      "Sensor",
      "Endpoint",
      "MessageRegistryFile",
      "Session",
      "Assembly",
      "Fabric",
      "Job",
      "Manager",
      "MemoryDomain",
      "Port",
      "Power",
      "ProcessorCollection",
      "Zone",
      "ComputerSystem",
      "MemoryChunks",
      "MemoryMetrics",
      "NetworkDeviceFunction",
      "NetworkPort",
      "PCIeFunction",
      "AddressPool",
      "HostInterface",
      "NetworkAdapter",
      "PhysicalContext",
      "SecureBoot",
      "SerialInterface",
      "AccelerationFunction",
      "Chassis",
      "JobService",
      "Message",
      "Event",
      "LogEntry",
      "PCIeSlots",
      "Resource",
      "BootOption"
   ],
   "ServiceEnabled":true,
   "Status":{
      "Health":"OK",
      "HealthRollup":"OK",
      "State":"Enabled"
   },
   "SubordinateResourcesSupported":true,
   "Subscriptions":{
      "@odata.id":"/redfish/v1/EventService/Subscriptions"
   },
   "Oem":{

   }
}
```



### Creating an event subscription

|||
|-----------|-----------|
|**Method** | `POST` |
|**URI** |`/redfish/v1/EventService/Subscriptions` |
|**Description**| This endpoint subscribes a northbound client to events originating from a set of resources \(southbound devices, managers, Resource Aggregator for ODIM itself\) by creating a subscription entry. For use cases, see [Subscription use cases](#event-subscription-use-cases).<br>This operation is performed in the background as a Redfish task. If there is more than one resource that is sending a specific event, the task is further divided into subasks.|
|**Returns** |<ul><li>`Location` URI of the task monitor associated with this operation in the response header.</li><li> Link to the task and the task Id in the sample response body. To get more information on the task, perform HTTP `GET` on the task URI. See "Sample response body \(HTTP 202 status\)".<br>**IMPORTANT:**<br> Note down the task Id. If the task completes with an error, it is required to know which subtask has failed. To get the list of subtasks, perform HTTP `GET` on `/redfish/v1/TaskService/Tasks/{taskId}`.</li><li>On success, a `Location` header that contains a link to the newly created subscription and a message in the JSON response body saying that the subscription is created. See "Sample response body \(HTTP 201 status\)".</li></ul>|
|**Response code** |<ul><li>`202 Accepted`</li><li>`201 Created`</li></ul>|
|**Authentication** |Yes|


To know the progress of this action, perform HTTP `GET` on the [task monitor](#viewing-a-task-monitor) returned in the response header \(until the task is complete\).

To get the list of subtask URIs, perform HTTP `GET` on the task URI returned in the JSON response body. See "Sample response body \(HTTP 202 status\)". The JSON response body of each subtask contains a link to the task monitor associated with it. To know the progress of this operation \(subtask\) on a specific server, perform HTTP `GET` on the task monitor associated with the respective subtask.


>**NOTE:**
Only a user with `ConfigureComponents` privilege is authorized to create event subscriptions. If you perform this action without necessary privileges, you will receive an HTTP`403 Forbidden` error.


>**curl command**

```
curl -i POST \
   -H "X-Auth-Token:{X-Auth-Token}" \
   -H "Content-Type:application/json; charset=utf-8" \
   -d \
'{ 
   "Name":"ODIMRA_NBI_client",
   "Destination":"https://{Valid_IP_Address}:{Port}/EventListener",
   "EventTypes":[ 
      "Alert"
   ],
   "MessageIds":[ 

   ],
   "ResourceTypes":[ 
      "ComputerSystem"
   ],
   "Context":"ODIMRA_Event",
   "Protocol":"Redfish",
   "SubscriptionType":"RedfishEvent",
   "EventFormatType":"Event",
   "SubordinateResources":true,
   "OriginResources":[
      { 
        "@odata.id":"/redfish/v1/Systems/{ComputerSystemId}"
      },
      {
        "@odata.id":"/redfish/v1/Systems/{ComputerSystemId}"
      }
   ]
}' \
 'https://{odimra_host}:{port}/redfish/v1/EventService/Subscriptions'

```


>**Sample request body**

```
{ 
   "Name":"ODIMRA_NBI_client",
   "Destination":"https://{valid_destination_IP_Address}:{Port}/EventListener",
   "EventTypes":[ 
      "Alert"
   ],
   "MessageIds":[ 

   ],
   "ResourceTypes":[ 
      "ComputerSystem"
   ],
   "Context":"ODIMRA_Event",
   "Protocol":"Redfish",
   "SubscriptionType":"RedfishEvent",
   "EventFormatType":"Event",
   "SubordinateResources":true,
   "OriginResources":[ 
      { 
        "@odata.id":"/redfish/v1/Systems/{ComputerSystemId}"
      },
      {
        "@odata.id":"/redfish/v1/Systems/{ComputerSystemId}"
      }
   ]
}


```

###  Creating event subscription with eventformat type - MetricReport

If `EventFormatType` is empty, default value will be `Event`.

If `EventTypes` list is empty and `EventFormatType` is `MetricReport`, `EventTypes` will default to `[“MetrciReport”]`.

If both values are empty, `EventFormatType` will default to `Event` and `EventTypes` will default to all supported values apart from `MetricReport`.

>**curl command**

```
curl -i POST \
   -H "X-Auth-Token:{X-Auth-Token}" \
   -H "Content-Type:application/json; charset=utf-8" \
   -d \

'{
  "Name": "ODIMRA_NBI_client ",
  "Destination": "https://{Valid_IP_Address}:{Port}/EventListener ",
  "EventTypes": ["MetricReport"],
  "Context": "TelemetryDemo",
  "Protocol": "Redfish",
  "SubscriptionType": "RedfishEvent",
  "EventFormatType": "MetricReport"
 }' \
 'https://{odimra_host}:{port}/redfish/v1/EventService/Subscriptions'
```

>**Sample request body**

```
{ 
   "Name":"ODIMRA_NBI_client",
   "Destination":"https://{valid_destination_IP_Address}:{Port}/EventListener",
   "EventTypes":[ 
      "Alert"
   ],
   "MessageIds":[ 

   ],
   "ResourceTypes":[ 
      "ComputerSystem"
   ],
   "Name": "ODIMRA_NBI_client ",
   "Destination": "https://{Valid_IP_Address}:{Port}/EventListener ",
   "EventTypes": ["MetricReport"],
   "Context": "TelemetryDemo",
   "Protocol": "Redfish",
   "SubscriptionType": "RedfishEvent",
   "EventFormatType": "MetricReport"
}

```

**Request parameters**

|Parameter|Value|Attributes|Description|
|---------|-----|----------|-----------|
|Name|String| \(Optional\)<br> |Name for the subscription.|
|Destination|String|Read-only \(Required on create\)<br> |The URL of the destination event listener that listens to events \(Fault management system or any northbound client\).<br>**NOTE:**<br> `Destination` is unique to a subscription: There can be only one subscription for a destination event listener.<br>To change the parameters of an existing subscription , delete it and then create again with the new parameters and a new destination URL.<br> |
|EventTypes|Array \(string \(enum\)\)|Read-only \(Optional\)<br> |The types of events that are sent to the destination. For possible values, see "Event types" table.|
|ResourceTypes|Array \(string, null\)|Read-only \(Optional\)<br> |The list of resource type values \(Schema names\) that correspond to the `OriginResources`. For possible values, perform `GET` on `redfish/v1/EventService` and check values listed under `ResourceTypes` in the JSON response.<br> Examples: "ComputerSystem", "Storage", "Task"<br> |
|Context|String|Read/write Required \(null\)<br> |A string that is stored with the event destination subscription.|
|MessageIds|Array|Read-only \(Optional\)<br> |The key used to find the message in a Message Registry.|
|Protocol|String \(enum\)|Read-only \(Required on create\)<br> |The protocol type of the event connection. For possible values, see "Protocol" table.|
|SubscriptionType|String \(enum\)|Read-only Required \(null\)<br> |Indicates the subscription type for events. For possible values, see "Subscription type" table.|
|EventFormatType|String \(enum\)|Read-only \(Optional\)<br> |Indicates the content types of the message that this service can send to the event destination. For possible values, see "EventFormat" type table.|
|SubordinateResources|Boolean|Read-only \(null\)|Indicates whether the service supports the `SubordinateResource` property on event subscriptions or not. If it is set to `true`, the service creates subscription for an event originating from the specified `OriginResoures` and also from its subordinate resources. For example, by setting this property to `true`, you can receive specified events from a compute node: `/redfish/v1/Systems/{ComputerSystemId}` and from its subordinate resources such as:<br> `/redfish/v1/Systems/{ComputerSystemId}/Memory`,<br> `/redfish/v1/Systems/{ComputerSystemId}/EthernetInterfaces`,<br> `/redfish/v1/Systems/{ComputerSystemId}/Bios`,<br> `/redfish/v1/Systems/{ComputerSystemId}/Storage`|
|OriginResources|Array| Optional \(null\)<br> |Resources for which the service only sends related events. If this property is absent or the array is empty, events originating from any resource will be sent to the subscriber. For possible values, see "Origin resources" table.|

**Origin resources**

|String|Description|
|------|-----------|
|A single resource|A specific resource for which the service sends only related events.|
|A list of resources. Supported collections:<br> |A collection of resources for which the service will send only related events.|
|/redfish/v1/Systems|All computer system resources available in Resource Aggregator for ODIM for which the service sends only related events. By setting `EventType` property in the request payload to `ResourceAdded` or `ResourceRemoved` and `OriginResources` property to `/redfish/v1/Systems`, you can receive notifications when a system is added or removed in Resource Aggregator for ODIM.|
|/redfish/v1/Chassis|All chassis resources available in Resource Aggregator for ODIM for which the service sends only related events.|
|/redfish/v1/Fabrics|All fabric resources available in Resource Aggregator for ODIM for which the service sends only related events.|
|/redfish/v1/Managers|All manager resources available in Resource Aggregator for ODIM for which the service sends only related events.|
|/redfish/v1/TaskService/Tasks|All tasks scheduled by or being executed by Redfish `TaskService`. By subscribing to Redfish tasks, you can receive task status change notifications on the subscribed destination client.<br> By specifying the task URIs as `OriginResources` and `EventTypes` as `StatusChange`, you can receive notifications automatically when the tasks are complete.<br> To check the status of a specific task manually, perform HTTP `GET` on its task monitor until the task is complete.<br> |

**Event types**

|String|Description|
|------|-----------|
|Alert|A condition exists which requires attention.|
|ResourceAdded|A resource has been added.|
|ResourceRemoved|A resource has been removed.|
|ResourceUpdated|The value of this resource has been updated.|
|StatusChange|The status of this resource has changed.|
|MetricReport|Collects resource metrics.|

**EventFormat type**

|String|Description|
|------|-----------|
|Event|The subscription destination will receive JSON bodies of the Resource Type Event.|
|MetricReport|Collects resource metrics.|

**Subscription type**

|String|Description|
|------|-----------|
|RedfishEvent|The subscription follows the Redfish specification for event notifications, which is done by a service sending an HTTP `POST` to the destination URI of the subscriber.|

**Protocol**

|String|Description|
|------|-----------|
|Redfish|The destination follows the Redfish specification for event notifications.|

 

>**Sample response header** \(HTTP 202 status\) 

```
Connection:keep-alive
Content-Type:application/json; charset=utf-8
Location:/taskmon/taska9702e20-884c-41e2-bd9c-d779a4dd2e6e
Odata-Version:4.0
X-Frame-Options:sameorigin
Date:Fri, 08 Nov 2019 07:49:42 GMT+7m 9s
Content-Length:0 byte

```

 

>**Sample response header** \(HTTP 201 status\) 

```
Cache-Control:no-cache
Connection:keep-alive
Content-Type:application/json; charset=utf-8
Location:/redfish/v1/EventService/Subscriptions/76088e1c-4654-4eec-a3f6-60bc33b77cdb
Odata-Version:4.0
X-Frame-Options:sameorigin
Date:Thu,14 May 2020 09:48:23 GMT+5m 10s
Transfer-Encoding:chunked
```

>**Sample response body** \(HTTP 202 status\) 

```
{
   "@odata.type":"#Task.v1_5_1.Task",
   "@odata.id":"/redfish/v1/TaskService/Tasks/taskbab2e46d-2ef9-40e8-a070-4e6c87ef72ad",
   "@odata.context":"/redfish/v1/$metadata#Task.Task",
   "Id":"taskbab2e46d-2ef9-40e8-a070-4e6c87ef72ad",
   "Name":"Task taskbab2e46d-2ef9-40e8-a070-4e6c87ef72ad",
   "Message":"The task with id taskbab2e46d-2ef9-40e8-a070-4e6c87ef72ad has started.",
   "MessageId":"TaskEvent.1.0.1.TaskStarted",
   "MessageArgs":[
      "taskbab2e46d-2ef9-40e8-a070-4e6c87ef72ad"
   ],
   "NumberOfArgs":1,
   "Severity":"OK"
}
```

>**Sample response body** \(subtask\) 

```
{
   "@odata.type":"#SubTask.v1_4_2.SubTask",
   "@odata.id":"/redfish/v1/TaskService/Tasks/taskbab2e46d-2ef9-40e8-a070-4e6c87ef72a/SubTasks/task22a98864-5dd8-402b-bfe0-0d61e265391e",
   "@odata.context":"/redfish/v1/$metadata#SubTask.SubTask",
   "Id":"taskbab2e46d-2ef9-40e8-a070-4e6c87ef72a",
   "Name":"Task taskbab2e46d-2ef9-40e8-a070-4e6c87ef72a",
   "Message":"Successfully Completed Request",
   "MessageId":"Base.1.6.1.Success",
   "Severity":"OK",
   "Members@odata.count":0,
   "Members":null,
   "TaskState":"Completed",
   "StartTime":"2020-05-13T13:33:59.917329733Z",
   "EndTime":"2020-05-13T13:34:00.320539988Z",
   "TaskStatus":"OK",
   "SubTasks":"",
   "TaskMonitor":"/taskmon/task22a98864-0dd8-402b-bfe0-0d61e265391e",
   "PercentComplete":100,
   "Payload":{
      "HttpHeaders":null,
      "HttpOperation":"POST",
      "JsonBody":"",
      "TargetUri":"/redfish/v1/Systems/97d08f36-17f5-5918-8082-f5156618f58d.1"
   },
   "Messages":null
}
```

>**Sample response body** \(HTTP 201 status\) 

```
{
   "error":{
      "@Message.ExtendedInfo":[
         {
            "MessageId":"Base.1.4.Created"
         }
      ],
      "code":"iLO.0.10.ExtendedInfo",
      "message":"See @Message.ExtendedInfo for more information."
   }
}
```



## Submitting a test event

|||
|-----------|-----------|
|**Method** | `POST` |
|**URI** |`/redfish/v1/EventService/Actions/EventService.SubmitTestEvent` |
|**Description** | Once the subscription is successfully created, you can post a test event to Resource Aggregator for ODIM to check whether you are able to receive events. If the event is successfully posted, you will receive a JSON payload of the event response on the client machine \(destination\) that is listening to events. To know more about this event, look up the message registry using the `MessageId` received in the payload. See "Sample message registry \(Alert.1.0.0\)". For more information on message registries, see [Message registries](#message-registries). |
|**Response code** |`200 OK` |
|**Authentication** |Yes|


>**curl command**


```
curl -i POST \
   -H "X-Auth-Token:{X-Auth-Token}" \
   -H "Content-Type:application/json; charset=utf-8" \
   -d \
'{ 
   "EventGroupId":{Group_Id_Integer},
   "EventId":"{Unique_Positive_Integer}",
   "EventTimestamp":"{Event_Time_Stamp}",
   "EventType":"{Event_Type_String}",
   "Message":"{Message_String}",
   "MessageArgs":[ 

   ],
   "MessageId":"{message_id_for_messageRegistry}",
   "OriginOfCondition":"/redfish/v1/Systems/{ComputerSystemId}",
   "Severity":"Critical"
}' \
 'https://{odimra_host}:{port}/redfish/v1/EventService/Actions/EventService.SubmitTestEvent'

```




> Sample event payload 

```
{ 
   "EventGroupId":1,
   "EventId":"132489713478812346",
   "EventTimestamp":"2020-02-17T17:17:42-0600",
   "EventType":"Alert",
   "Message":"The LAN has been disconnected",
   "MessageArgs":[ 
       "EthernetInterface 1",
            "/redfish/v1/Systems/8fbda4f3-f55f-4fe4-8db8-4aec1dc3a7d7.1"
   ],
   "MessageId":"Alert.1.0.LanDisconnect",
   "OriginOfCondition":"/redfish/v1/Systems/8fbda4f3-f55f-4fe4-8db8-4aec1dc3a7d7.1/EthernetInterfaces/1",
   "Severity":"Critical"
}

```

 

**Request parameters** 

|Parameter|Value|Attributes|Description|
|---------|-----|----------|-----------|
|EventGroupId|Integer|Optional|The group Id for the event.|
|EventId|String|Optional|The Id for the event to add. This Id is a string of a unique positive integer. Generate a random positive integer and use it as the Id.|
|EventTimestamp|String|Optional|The date and time stamp for the event to add. When the event is received, it translates as the time the event occurred.|
|EventType|String \(enum\)|Optional|The type for the event to add. For possible property values, see "EventType" in [Creating an event subscription](#creating-an-event-subscription).|
|Message|String|Optional|The human-readable message for the event to add.|
|MessageArgs \[ \]|Array \(string\)|Optional|An array of message arguments for the event to add. The message arguments are substituted for the arguments in the message when looked up in the message registry. It helps in trouble ticketing when there are bad events. For example, `MessageArgs` in "Sample event payload" has the following two substitution variables:<br><ul><li>`EthernetInterface 1`</li><li>`/redfish/v1/Systems/{ComputerSystemId}`</li></ul><br>`Description` and `Message` values in "Sample message registry" are substituted with the above-mentioned variables. They translate to "A LAN Disconnect on `EthernetInterface 1` was detected on system `/redfish/v1/Systems/{ComputerSystemId}.` |
|MessageId|String|Required|The Message Id for the event to add. It is the key used to find the message in a message registry. It has `RegistryPrefix` concatenated with the version, and the unique identifier for the message registry entry. The `RegistryPrefix` concatenated with the version is the name of the message registry. To get the names of available message registries, perform HTTP `GET` on `/redfish/v1/Registries`. The message registry mentioned in the sample request payload is `Alert.1.0`.|
|OriginOfCondition|String|Optional|The URL in the `OriginOfCondition` property of the event to add. It is not a reference object. It is the resource that originated the condition that caused the event to be generated. For possible values, see "Origin resources" in [Creating an event subscription](#creating-an-event-subscription).|
|Severity|String|Optional|The severity for the event to add. For possible values, see "Severity" table.|

**Severity**

|String|Description|
|------|-----------|
|Critical|A critical condition that requires immediate attention.|
|OK|Informational or operating normally.|
|Warning|A condition that requires attention.|

 

>**Sample response header** 

```
Cache-Control:no-cache
Connection:keep-alive
Content-Type:application/json; charset=utf-8
Odata-Version:4.0
X-Frame-Options:sameorigin
Date:Fri,15 May 2020 07:42:59 GMT+5m 11s
Transfer-Encoding:chunked

```

 

> Sample event response 

```
{ 
   "@odata.context":"/redfish/v1/$metadata#Event.Event",
   "@odata.id":"/redfish/v1/EventService/Events/1",
   "@odata.type":"#Event.v1_7_0.Event ",
   "Id":"1",
   "Name":"Event Array",
   "Context":"ODIMRA_Event",
   "Events":[ 
      { 
         "EventType":"Alert",
         "EventId":"132489713478812346",
         "Severity":"Critical",
         "Message":"The LAN has been disconnected",
         "MessageId":"Alert.1.0.LanDisconnect",
         "MessageArgs":[ 
            "EthernetInterface 1",
            "/redfish/v1/Systems/8fbda4f3-f55f-4fe4-8db8-4aec1dc3a7d7.1"
         ],
         "OriginOfCondition":"/redfish/v1/Systems/8fbda4f3-f55f-4fe4-8db8-4aec1dc3a7d7.1/EthernetInterfaces/1",
         "Context":"Event Subscription"
}
]
}
```

> Sample message registry \(Alert.1.0.0\) 

```
{
"@odata.type": "#MessageRegistry.v1_4_2.MessageRegistry",
"Id": “Alert.1.0.0",
"Name": "Base Message Registry",
"Language": "en",
"Description": "This registry is a sample Redfish alert message registry",
"RegistryPrefix": "Alert",
"RegistryVersion": "1.0.0",
"OwningEntity": "Contoso",
"Messages": {
     "LanDisconnect": {
     "Description": "A LAN Disconnect on %1 was detected on system %2.",
     "Message": "A LAN Disconnect on %1 was detected on system %2.",
     "Severity": "Warning",
     "NumberOfArgs": 2,
     "Resolution": "None"
},
...
```

## Event subscription use cases

### Subscribing to resource addition notification

> Resource addition notification payload

```
{ 
   ​   "Name":"EventSubscription",
   ​   "Destination":"https://{Valid_destination_IP_Address}:{Port}/EventListener",
   ​   "EventTypes":[ 
      "ResourceAdded"
   ],
   ​   "MessageIds":[ 
      "ResourceEvent.1.0.2.ResourceAdded"
   ],
   ​   "ResourceTypes":[ 
       "ComputerSystem",
       "Fabric"
   ],
   ​   "Protocol":"Redfish",
   ​   "Context":"Event Subscription",
   ​   "SubscriptionType":"RedfishEvent",
   ​   "EventFormatType":"Event",
   ​   "SubordinateResources":true,
   ​   "OriginResources":[
            { 
      ​        "@odata.id":"/redfish/v1/Systems"
            },
            {
              "@odata.id":"/redfish/v1/Fabrics" 
            }     ​
   ]   ​
}​
```

To get notified whenever a new resource is added in Resource Aggregator for ODIM, subscribe to `ResourceAdded` event originating from any collection \(Systems, Chassis, Fabrics\). 

To create this subscription, perform HTTP `POST` on `/redfish/v1/EventService/Subscriptions` with the sample request payload:



### Subscribing to resource removal notification


> Resource removal notification payload

 ```
{ 
   ​   "Name":"EventSubscription",
   ​   "Destination":"https://{Valid_destination_IP_Address}:{Port}/EventListener",
   ​   "EventTypes":[ 
      "ResourceRemoved"
   ],
   ​   "MessageIds":[ 
      "ResourceEvent.1.0.2.ResourceRemoved"
   ],
   ​   "ResourceTypes":[ 
      "ComputerSystem",
      "Fabric"
   ],
   ​   "Protocol":"Redfish",
   ​   "Context":"Event Subscription",
   ​   "SubscriptionType":"RedfishEvent",
   ​   "EventFormatType":"Event",
   ​   "SubordinateResources":true,
   ​   "OriginResources":[ 
      ​      { 
      ​        "@odata.id":"/redfish/v1/Systems"
            },
            {
              "@odata.id":"/redfish/v1/Fabrics" 
            }     ​
   ]   ​
}​
 ```

To get notified whenever an existing resource is removed from Resource Aggregator for ODIM, subscribe to `ResourceRemoved` event originating from any collection \(Systems, Chassis, Fabrics\). 

To create this subscription, perform HTTP `POST` on `/redfish/v1/EventService/Subscriptions` with the sample request payload:



### Subscribing to task status notifications


> Task status notification payload

```
{ 
   ​   "Name":"EventSubscription",
   ​   "Destination":"https://{Valid_destination_IP_Address}:{Port}/EventListener",
   ​   "EventTypes":[ 
      "StatusChange"
      
   ],
   ​   "MessageIds":[ 
      "ResourceEvent.1.0.2.StatusChange"
   ],
   ​   "ResourceTypes":[ 
      "Task"
   ],
   ​   "Protocol":"Redfish",
   ​   "Context":"Event Subscription",
   ​   "SubscriptionType":"RedfishEvent",
   ​   "EventFormatType":"Event",
   ​   "SubordinateResources":true,
   ​   "OriginResources":[ 
            {
      ​       "@odata.id":"/redfish/v1/TaskService/Tasks" 
            }     ​
   ]   ​
}​
```

There are two ways of checking the task completion status in Resource Aggregator for ODIM: keep polling a task until its completion or simply subscribe to an event notification for task status change \(to receive changes in the task status asynchronously\).

To get notified of the task completion status, subscribe to `StatusChange` event on `/redfish/v1/TaskService/Tasks`. To create this subscription, perform HTTP `POST` on `/redfish/v1/EventService/Subscriptions` with the sample request payload:




## Viewing a collection of event subscriptions

|||
|-----------|-----------|
|**Method** | `GET` |
|**URI** |`/redfish/v1/EventService/Subscriptions` |
|**Description** |This operation lists all the event subscriptions created by the user.|
|**Returns** |A collection of event subscription links.|
|**Response code** | `200 OK` |
|**Authentication** |Yes|

>**curl command**

```
curl -i GET \
   -H "X-Auth-Token:{X-Auth-Token}" \
 'https://{odimra_host}:{port}/redfish/v1/EventService/Subscriptions'

```

 

>**Sample response body**

```
{
   "@odata.context":"/redfish/v1/$metadata#EventDestinationCollection.EventDestinationCollection",
   "@odata.id":"/redfish/v1/EventService/Subscriptions",
   "@odata.type":"#EventDestinationCollection.EventDestinationCollection",
   "Name":"EventSubscriptions",
   "Description":"Event Subscriptions",
   "Members@odata.count":4,
   "Members":[
      {
         "@odata.id":"/redfish/v1/EventService/Subscriptions/57e22fcc-8b1a-460c-ac1f-b3377e22f1cf/"
      },
      {
         "@odata.id":"/redfish/v1/EventService/Subscriptions/72251989-f5e4-453f-9422-bb36d1d94dec/"
      },
      {
         "@odata.id":"/redfish/v1/EventService/Subscriptions/d43babde-c34e-40b8-8a8c-c57b502b9980/"
      },
      {
         "@odata.id":"/redfish/v1/EventService/Subscriptions/6fe7d515-215c-4aba-8ed5-1faed5a91c87/"
      }
   ]
}
```




## Viewing information about a specific event subscription

|||
|-----------|-----------|
|**Method** | `GET` |
|**URI** |`/redfish/v1/EventService/Subscriptions/{subscriptionId}` |
|**Description** |This operation fetches information about a particular event subscription created by the user.|
|**Returns** |JSON schema having the details of this subscription–subscription Id, destination, event types, origin resource, and so on.|
|**Response code** |`200 OK` |
|**Authentication** |Yes|

>**curl command**

```
curl -i GET \
   -H "X-Auth-Token:{X-Auth-Token}" \
 'https://{odimra_host}:{port}/redfish/v1/EventService/Subscriptions/{subscriptionId}'

```

 

>**Sample response body** 

```
{
   "@odata.type":"#EventDestination.v1_11_0.EventDestination",
   "@odata.id":"/redfish/v1/EventService/Subscriptions/57e22fcc-8b1a-460c-ac1f-b3377e22f1cf",
   "@odata.context":"/redfish/v1/$metadata#EventDestination.EventDestination",
   "Id":"57e22fcc-8b1a-460c-ac1f-b3377e22f1cf",
   "Name":"ODIM_NBI_client",
   "Destination":"https://{Valid_IP_Address}:{port}/EventListener",
   "Context":"ODIMRA_Event",
   "Protocol":"Redfish",
   "EventTypes":[
      "Alert"
   ],
   "SubscriptionType":"RedfishEvent",
   "MessageIds":[

   ],
   "ResourceTypes":[
      "ComputerSystem"
   ],
   "OriginResources":[
      "@odata.id":"/redfish/v1/Systems/936f4838-9ce5-4e2a-9e2d-34a45422a389:1"
   ]
}
```


##  Deleting an event subscription

|||
|-----------|-----------|
|**Method** | `DELETE` |
|**URI** |`/redfish/v1/EventService/Subscriptions/{subscriptionId}` |
|**Description** |To unsubscribe from an event, delete the corresponding subscription entry. Perform `DELETE` on this URI to remove an event subscription entry.<br>**NOTE:**<br> Only a user with `ConfigureComponents` privilege is authorized to delete event subscriptions. If you perform this action without necessary privileges, you will receive an HTTP`403 Forbidden` error.|
|**Returns** |A message in the JSON response body saying that the subscription is removed.|
|**Response code** |`200 OK` |
|**Authentication** |Yes|

>**curl command**

```
curl -i -X DELETE \
   -H "X-Auth-Token:{X-Auth-Token}" \
 'https://{odimra_host}:{port}/redfish/v1/EventService/Subscriptions/{subscriptionId}'

```

 

>**Sample response body** 

```
{
   "@odata.type":"#EventDestination.v1_11_0.EventDestination",
   "@odata.id":"/redfish/v1/EventService/Subscriptions/57e22fcc-8b1a-460c-ac1f-b3377e22f1cf",
   "Id":"57e22fcc-8b1a-460c-ac1f-b3377e22f1cf",
   "Name":"Event Subscription",
   "Message":"The resource has been removed successfully.",
   "MessageId":"ResourceEvent.1.0.2.ResourceRemoved",
   "Severity":"OK"
}
```




# Message registries

A `MessageRegistry` represents the properties for a message registry.

A message registry is an array of messages and their attributes organized by `MessageId`. Each entry has

-   Description

-   The message this Id translates to.

-   Severity

-   The number and type of arguments

-   Proposed resolution


The arguments are the substitution variables for the message. The `MessageId` is formed according to the Redfish specification. It consists of the `RegistryPrefix` concatenated with the version and the unique identifier for the message registry entry.

**Supported endpoints**

|API URI|Operation Applicable|Required privileges|
|-------|--------------------|-------------------|
|/redfish/v1/Registries|GET|`Login` |
|/redfish/v1/Registries/\{registryId\}|GET|`Login` |
|/redfish/v1/registries/\{registryFileId\}|GET|`Login` |


>**NOTE:**
To access Redfish message registries, ensure that you have a minimum privilege of `Login`. If you do not have the necessary privileges, you will receive an HTTP `403 Forbidden` error.



##  Viewing a collection of registries

|||
|------|--------|
|**Method** |`GET` |
|**URI** |``/redfish/v1/Registries`` |
|**Description** |This endpoint fetches a collection of Redfish-provided registries and custom registries.|
|**Returns** |Links to the registry instances.|
|**Response code** |`200 OK` |
|**Authentication** |Yes|


>**curl command**

```
curl -i GET \
   -H "X-Auth-Token:{X-Auth-Token}" \
 'https://{odimra_host}:{port}/redfish/v1/Registries'

```

>**Sample response body**

```
{
   "@odata.context":"/redfish/v1/$metadata#MessageRegistryFileCollection.MessageRegistryFileCollection",
   "@odata.id":"/redfish/v1/Registries/",
   "@odata.type":"#MessageRegistryFileCollection.MessageRegistryFileCollection",
   "Name":"Registry File Repository",
   "Description":"Registry Repository",
   "Members@odata.count":27,
   "Members":[
      {
         "@odata.id":"/redfish/v1/Registries/Base.1.0.0"
      },
      {
         "@odata.id":"/redfish/v1/Registries/Base.1.2.0"
      },
      {
         "@odata.id":"/redfish/v1/Registries/Base.1.3.0"
      },
      {
         "@odata.id":"/redfish/v1/Registries/Base.1.3.1"
      },
      {
         "@odata.id":"/redfish/v1/Registries/Base.1.4.0"
      },
      {
         "@odata.id":"/redfish/v1/Registries/Base.1.5.0"
      },
      {
         "@odata.id":"/redfish/v1/Registries/Base.1.6.0"
      },
      {
         "@odata.id":"/redfish/v1/Registries/Base.1.6.1"
      },
      {
         "@odata.id":"/redfish/v1/Registries/Composition.1.0.0"
      },
      {
         "@odata.id":"/redfish/v1/Registries/Redfish_1.0.1_PrivilegeRegistry"
      },
      {
         "@odata.id":"/redfish/v1/Registries/Redfish_1.0.2_PrivilegeRegistry"
      },
      {
         "@odata.id":"/redfish/v1/Registries/Redfish_1.0.3_PrivilegeRegistry"
      },
      {
         "@odata.id":"/redfish/v1/Registries/Redfish_1.0.4_PrivilegeRegistry"
      },
      {
         "@odata.id":"/redfish/v1/Registries/ResourceEvent.1.0.0"
      },
      {
         "@odata.id":"/redfish/v1/Registries/ResourceEvent.1.0.1"
      },
      {
         "@odata.id":"/redfish/v1/Registries/ResourceEvent.1.0.2"
      },
      {
         "@odata.id":"/redfish/v1/Registries/TaskEvent.1.0.0"
      },
      {
         "@odata.id":"/redfish/v1/Registries/TaskEvent.1.0.1"
      },
      {
         "@odata.id":"/redfish/v1/Registries/BiosAttributeRegistryA40.v1_1_46"
      },
      {
         "@odata.id":"/redfish/v1/Registries/%23SmartStorageMessages.v2_0_1.SmartStorageMessages"
      },
      {
         "@odata.id":"/redfish/v1/Registries/iLO.2.13.0"
      },
      {
         "@odata.id":"/redfish/v1/Registries/iLOEvents.2.1.0"
      },
      {
         "@odata.id":"/redfish/v1/Registries/BiosAttributeRegistryU32.v1_2_00"
      },
      {
         "@odata.id":"/redfish/v1/Registries/BiosAttributeRegistryU30.v1_2_00"
      }
   ]
}
	
```



##  Viewing a single registry

|||
|------|--------|
|**Method** |`GET` |
|**URI** |``/redfish/v1/Registries/{registryId}`` |
|**Description** |This endpoint fetches information about a single registry.|
|**Returns** |Link to the file inside this registry.|
|**Response code** |On success, `200 OK` |
|**Authentication** |Yes|


>**curl command**


```
curl -i GET \
   -H "X-Auth-Token:{X-Auth-Token}" \
 'https://{odimra_host}:{port}/redfish/v1/Registries/{registryId}'

```

>**Sample response body**

```
{
   "Id":"Base.1.6.1",
   "@odata.context":"/redfish/v1/https://10.24.1.95:45000/redfish/v1/$metadata#MessageRegistryFile.MessageRegistryFile",
   "@odata.id":"/redfish/v1/Registries/Base.1.6.1",
   "@odata.type":"#MessageRegistryFile.v1_1_3.MessageRegistryFile",
   "Name":"Registry File Repository",
   "Description":"Base Message Registry File Locations",
   "Languages":[
      "en"
   ],
   "Location":[
      {
         "Language":"en",
         "Uri":"/redfish/v1/registries/Base.1.6.1.json"
      }
   ],
   "Registry":"Base.1.6.1"
}
```




## Viewing a file in a registry

|||
|------|--------|
|**Method** |`GET` |
|**URI** |``/redfish/v1/registries/{registryFileId}`` |
|**Description** |This endpoint fetches information about a file in a registry.|
|**Returns** |Content of this file.|
|**Response code** | `200 OK` |
|**Authentication** |Yes|


>**curl command**


```
curl -i GET \
   -H "X-Auth-Token:{X-Auth-Token}" \
 'https://{odimra_host}:{port}/redfish/v1/registries/{jsonFileId}'

```



# Redfish Telemetry Service

Telemetry refers to the metrics obtained from remote systems for analysis and monitoring. 
The Redfish Telemetry model is designed to obtain characteristics of metrics, send specific metric reports periodically and specify triggers against metrics.

Resource Aggregator for ODIM exposes the Redfish `TelemetryService` APIs to:

- Define characteristics and details of one or more metrics (metadata)
- Generate metric reports at regular intervals, specifying their content and timeframe
- Transmit metric reports with metric readings and any metadata associated with the readings
- Specify trigger thresholds for a list of metrics

**Supported APIs**

| API URI                                                      | Operation Applicable | Required privileges     |
| ------------------------------------------------------------ | -------------------- | ----------------------- |
| /redfish/v1/TelemetryService                                 | GET                  | `Login`                 |
| /redfish/v1/TelemetryService/MetricDefinitions               | GET                  | `Login`                 |
| /redfish/v1/TelemetryService/MetricDefinitions/{MetricDefinitionID} | GET                  | `Login`                 |
| /redfish/v1/TelemetryService/MetricReportDefinitions         | GET                  | `Login`                 |
| /redfish/v1/TelemetryService/MetricReportDefinitions/{MetricReportDefinitionID} | GET                  | `Login`                 |
| /redfish/v1/TelemetryService/MetricReports                   | GET                  | `Login`                 |
| /redfish/v1/TelemetryService/MetricReports/{MetricReportID}  | GET                  | `Login`                 |
| /redfish/v1/TelemetryService/Triggers                        | GET                  | `Login`                 |
| /redfish/v1/TelemetryService/Triggers/{TriggerID}            | GET, PATCH           | `Login`,`ConfigureSelf` |

>**NOTE:**
>Before accessing these endpoints, ensure that the user has the required privileges. If you access these endpoints without necessary privileges, you will receive an HTTP `403 Forbidden` error.

## Viewing the telemetry service root

| **Method**         | `GET`                                                        |
| ------------------ | ------------------------------------------------------------ |
| **URI**            | `/redfish/v1/TelemetryService`                               |
| **Description**    | This operation retrieves JSON schema representing the Redfish `TelemetryService` root. |
| **Returns**        | Properties for the Redfish `TelemetryService` and links to its list of resources. |
| **Response Code**  | `200 OK`                                                     |
| **Authentication** | No                                                           |


>**curl command**

```
curl -i GET \
              'https://{odimra_host}:{port}/redfish/v1/TelemetryService'

```


>**Sample response body**

```
{
   "@odata.id":"/redfish/v1/TelemetryService",
   "@odata.type":"#TelemetryService.v1_3_1.TelemetryService",
   "Id":"TelemetryService",
   "Name":"Telemetry Service",
   "Status":{
      "State":"Enabled",
      "Health":"OK"
   },
   "ServiceEnabled":true,
   "SupportedCollectionFunctions":[
      "Average",
      "Minimum",
      "Maximum"
   ],
   "MetricDefinitions":{
      "@odata.id":"/redfish/v1/TelemetryService/MetricDefinitions"
   },
   "MetricReportDefinitions":{
      "@odata.id":"/redfish/v1/TelemetryService/MetricReportDefinitions"
   },
   "MetricReports":{
      "@odata.id":"/redfish/v1/TelemetryService/MetricReports"
   },
   "Triggers":{
      "@odata.id":"/redfish/v1/TelemetryService/Triggers"
   }
}
```

## Collection of metric definitions

| **Method**         | `GET`                                                        |
| ------------------ | ------------------------------------------------------------ |
| **URI**            | `/redfish/v1/TelemetryService/MetricDefinitions`             |
| **Description**    | This operation lists the metadata information for the metrics collection in Redfish implementation. |
| **Returns**        | JSON schema containing the definition, metadata or the characteristics of the metrics collection |
| **Response Code**  | `200 OK`                                                     |
| **Authentication** | No                                                           |


>**curl command**

```
curl -i GET \
              'https://{odimra_host}:{port}/redfish/v1/TelemetryService/MetricDefinitions/'

```


>**Sample response body**

```
{
    "@odata.context": "/redfish/v1/$metadata#MetricDefinitionCollection.MetricDefinitionCollection",
    "@odata.etag": "W/\"1E796226\"",
    "@odata.id": "/redfish/v1/TelemetryService/MetricDefinitions",
    "@odata.type": "#MetricDefinitionCollection.MetricDefinitionCollection",
    "Description": "Metric Definitions view",
    "Members": [
        {
            "@odata.id": "/redfish/v1/TelemetryService/MetricDefinitions/CPUUtil"
        },
        {
            "@odata.id": "/redfish/v1/TelemetryService/MetricDefinitions/MemoryBusUtil"
        },
        {
            "@odata.id": "/redfish/v1/TelemetryService/MetricDefinitions/IOBusUtil"
        },
        {
            "@odata.id": "/redfish/v1/TelemetryService/MetricDefinitions/CPUICUtil"
        },
        {
            "@odata.id": "/redfish/v1/TelemetryService/MetricDefinitions/JitterCount"
        },
        {
            "@odata.id": "/redfish/v1/TelemetryService/MetricDefinitions/AvgCPU0Freq"
        },
        {
            "@odata.id": "/redfish/v1/TelemetryService/MetricDefinitions/CPU0Power"
        },
        {
            "@odata.id": "/redfish/v1/TelemetryService/MetricDefinitions/AvgCPU1Freq"
        },
        {
            "@odata.id": "/redfish/v1/TelemetryService/MetricDefinitions/CPU1Power"
        }
    ],
    "Members@odata.count": 9,
    "Name": "Metric Definitions"
}
```

## Single metric definition

| **Method**         | `GET`                                                        |
| ------------------ | ------------------------------------------------------------ |
| **URI**            | `/redfish/v1/TelemetryService/MetricDefinitions/{MetricDefinitionID}` |
| **Description**    | This operation lists the metadata information for a metric in Redfish implementation. |
| **Returns**        | JSON schema containing the definition, metadata or the characteristics of a metric |
| **Response Code**  | `200 OK`                                                     |
| **Authentication** | No                                                           |


>**curl command**

```
curl -i GET \
              'https://{odimra_host}:{port}/redfish/v1/TelemetryService/MetricDefinitions/{MetricDefinitionID}'

```


>**Sample response body**

```
{
    "@odata.context": "/redfish/v1/$metadata#MetricDefinition.MetricDefinition",
    "@odata.etag": "W/\"AB720077\"",
    "@odata.id": "/redfish/v1/TelemetryService/MetricDefinitions/CPUUtil",
    "@odata.type": "#MetricDefinition.v1_2_0.MetricDefinition",
    "Calculable": "NonSummable",
    "CalculationAlgorithm": "Average",
    "Description": "Metric definition for CPU Utilization",
    "Id": "CPUUtil",
    "Implementation": "PhysicalSensor",
    "IsLinear": true,
    "MaxReadingRange": 100,
    "MetricDataType": "Decimal",
    "MetricProperties": [
        "/redfish/v1/Systems/{SystemID}#SystemUsage/CPUUtil"
    ],
    "MetricType": "Numeric",
    "MinReadingRange": 0,
    "Name": "Metric definition for CPU Utilization",
    "Units": "%",
    "Wildcards": [
        {
            "Name": "SystemID",
            "Values": [
                "9616fec9-c76a-4d26-ab53-196d08ce825a.1",
                "ba5cd083-b360-4994-bc30-12b450859b27.1"
            ]
        }
    ]
}
```

## Collection of Metric Report Definitions

| **Method**         | `GET`                                                        |
| ------------------ | ------------------------------------------------------------ |
| **URI**            | `/redfish/v1/TelemetryService/MetricReportDefinitions`       |
| **Description**    | This operation represents a set of metric properties of collected in multiple metric reports. |
| **Returns**        | JSON schema defining the content and time of the metric reports |
| **Response Code**  | `200 OK`                                                     |
| **Authentication** | No                                                           |


>**curl command**

```
curl -i GET \
              'https://{odimra_host}:{port}/redfish/v1/TelemetryService/MetricReportDefinitions/'

```


>**Sample response body**

```
{
    "@odata.context": "/redfish/v1/$metadata#MetricReportDefinitionCollection.MetricReportDefinitionCollection",
    "@odata.etag": "W/\"BFD5C070\"",
    "@odata.id": "/redfish/v1/TelemetryService/MetricReportDefinitions",
    "@odata.type": "#MetricReportDefinitionCollection.MetricReportDefinitionCollection",
    "Description": " MetricReportDefinitions view",
    "Members": [
        {
            "@odata.id": "/redfish/v1/TelemetryService/MetricReportDefinitions/CPUUtilCustom1"
        },
        {
            "@odata.id": "/redfish/v1/TelemetryService/MetricReportDefinitions/CPUUtilCustom2"
        },
        {
            "@odata.id": "/redfish/v1/TelemetryService/MetricReportDefinitions/CPUUtilCustom3"
        },
        {
            "@odata.id": "/redfish/v1/TelemetryService/MetricReportDefinitions/CPUUtilCustom4"
        },
        {
            "@odata.id": "/redfish/v1/TelemetryService/MetricReportDefinitions/MemoryBusUtilCustom1"
        },
        {
            "@odata.id": "/redfish/v1/TelemetryService/MetricReportDefinitions/MemoryBusUtilCustom2"
        },
    ],
    "Members@odata.count": 6,
    "Name": "MetricReportDefinitions"
}
```

## Single metric report definition 

| **Method**         | `GET`                                                        |
| ------------------ | ------------------------------------------------------------ |
| **URI**            | `/redfish/v1/TelemetryService/MetricReportDefinitions/{MetricReportDefinitionID}` |
| **Description**    | This operation represents metric properties of a single metric report. |
| **Returns**        | JSON schema defining the content and periodicity of the metric report |
| **Response Code**  | `200 OK`                                                     |
| **Authentication** | No                                                           |


>**curl command**

```
curl -i GET \
              'https://{odimra_host}:{port}/redfish/v1/TelemetryService/MetricReportDefinitions/{MetricReportDefinitionID}'

```


>**Sample response body**

```
{
    "@odata.context": "/redfish/v1/$metadata#MetricReportDefinition.MetricReportDefinition",
    "@odata.etag": "W/\"9A613B5C\"",
    "@odata.id": "/redfish/v1/TelemetryService/MetricReportDefinitions/CPUUtilCustom1",
    "@odata.type": "#MetricReportDefinition.v1_4_1.MetricReportDefinition",
    "Description": "Metric report of CPU Utilization for 10 minutes with sensing interval of 20 seconds.",
    "Id": "CPUUtilCustom1",
    "MetricProperties": [
        "/redfish/v1/Systems/{SystemID}#SystemUsage/CPUUtil",
        "SystemUsage/CPUUtil"
    ],
    "MetricReport": {
        "@odata.id": "/redfish/v1/TelemetryService/MetricReports/CPUUtilCustom1"
    },
    "MetricReportDefinitionType": "OnRequest",
    "Metrics": [
        {
            "CollectionDuration": "PT20S",
            "CollectionFunction": "Average",
            "CollectionTimeScope": "Interval",
            "MetricId": "CPUUtil"
        }
    ],
    "Name": "Metric report of CPU Utilization for 10 minutes with sensing interval of 20 seconds.",
    "Status": {
        "Health": "OK",
        "State": "Enabled"
    },
    "Wildcards": [
        {
            "Name": "SystemID",
            "Values": [
                "9616fec9-c76a-4d26-ab53-196d08ce825a:1"
            ]
        }
    ]
}
```

## Collection of metric reports

| **Method**         | `GET`                                                        |
| ------------------ | ------------------------------------------------------------ |
| **URI**            | `/redfish/v1/TelemetryService/MetricReports`                 |
| **Description**    | This operation retrieves collection of reports with metric readings and any metadata associated with the readings. |
| **Returns**        | Links of the metric reports.                                 |
| **Response Code**  | `200 OK`                                                     |
| **Authentication** | No                                                           |


>**curl command**

```
curl -i GET \
              'https://{odimra_host}:{port}/redfish/v1/TelemetryService/MetricReports/'

```


>**Sample response body**

```
{
    "@odata.context": "/redfish/v1/$metadata#MetricReportCollection.MetricReportCollection",
    "@odata.etag": "W/\"BFD5C070\"",
    "@odata.id": "/redfish/v1/TelemetryService/MetricReports",
    "@odata.type": "#MetricReportCollection.MetricReportCollection",
    "Description": " Metric Reports view",
    "Members": [
        {
            "@odata.id": "/redfish/v1/TelemetryService/MetricReports/CPUUtilCustom1"
        },
        {
            "@odata.id": "/redfish/v1/TelemetryService/MetricReports/CPUUtilCustom2"
        },
        {
            "@odata.id": "/redfish/v1/TelemetryService/MetricReports/CPUUtilCustom3"
        },
        {
            "@odata.id": "/redfish/v1/TelemetryService/MetricReports/MemoryBusUtilCustom1"
        },
        {
            "@odata.id": "/redfish/v1/TelemetryService/MetricReports/MemoryBusUtilCustom2"
        },
        {
            "@odata.id": "/redfish/v1/TelemetryService/MetricReports/MemoryBusUtilCustom3"
        },
        {
            "@odata.id": "/redfish/v1/TelemetryService/MetricReports/MemoryBusUtilCustom4"
        },        
    ],
    "Members@odata.count": 7,
    "Name": "Metric Reports"
}
 
```

## Single metric report 

| **Method**         | `GET`                                                        |
| ------------------ | ------------------------------------------------------------ |
| **URI**            | `/redfish/v1/TelemetryService/MetricReports/{MetricReportID}` |
| **Description**    | This operation retrieves a report with metric readings and any metadata associated with the readings. |
| **Returns**        | Link to the metric report.                                   |
| **Response Code**  | `200 OK`                                                     |
| **Authentication** | No                                                           |


>**curl command**

```
curl -i GET \
              'https://{odimra_host}:{port}/redfish/v1/TelemetryService/MetricReports/{MetricReportID}'

```


>**Sample response body**

```
{
   "@odata.context":"/redfish/v1/$metadata#MetricReport.MetricReport",
   "@odata.id":"/redfish/v1/TelemetryService/MetricReports/CPUUtilCustom2",
   "@odata.type":"#MetricReport.v1_0_0.MetricReport",
   "Description":"Metric report of CPU Utilization for 60 minutes with sensing interval of 20 seconds.",
   "Id":"CPUUtilCustom2",
   "MetricReportDefinition":{
      "@odata.id":"/redfish/v1/TelemetryService/MetricReportDefinitions/CPUUtilCustom2"
   },
   "MetricValues":[
      {
         "MetricDefinition":{
            "@odata.id":"/redfish/v1/TelemetryService/MetricDefinitions/CPUUtil"
         },
         "MetricId":"CPUUtil",
         "MetricProperty":"/redfish/v1/Systems/9616fec9-c76a-4d26-ab53-196d08ce825a.1#SystemUsage/CPUUtil",
         "MetricValue":"1",
         "Timestamp":"2021-08-28T13:46:05Z"
      },
      {
         "MetricDefinition":{
            "@odata.id":"/redfish/v1/TelemetryService/MetricDefinitions/CPUUtil"
         },
         "MetricId":"CPUUtil",
         "MetricProperty":"/redfish/v1/Systems/9616fec9-c76a-4d26-ab53-196d08ce825a.1#SystemUsage/CPUUtil",
         "MetricValue":"1",
         "Timestamp":"2021-08-28T13:46:25Z"
      },
      {
         "MetricDefinition":{
            "@odata.id":"/redfish/v1/TelemetryService/MetricDefinitions/CPUUtil"
         },
         "MetricId":"CPUUtil",
         "MetricProperty":"/redfish/v1/Systems/9616fec9-c76a-4d26-ab53-196d08ce825a.1#SystemUsage/CPUUtil",
         "MetricValue":"1",
         "Timestamp":"2021-08-28T13:46:45Z"
      },
      {
         "MetricDefinition":{
            "@odata.id":"/redfish/v1/TelemetryService/MetricDefinitions/CPUUtil"
         },
         "MetricId":"CPUUtil",
         "MetricProperty":"/redfish/v1/Systems/9616fec9-c76a-4d26-ab53-196d08ce825a.1#SystemUsage/CPUUtil",
         "MetricValue":"1",
         "Timestamp":"2021-08-28T13:47:05Z"
      },
      "Name":"Metric report of CPU Utilization for 60 minutes with sensing interval of 20 seconds."
   }
```

<blockquote> NOTE:  After you remove a system and perform a `GET ` operation on the Metric Report Collection, the collection of all individual metric reports is still displayed in the response body. When you perform a `GET` operation on that individual {MetricReportID}, you get a `404-Not Found` error message. After this, when you perform a GET operation on the Metric Report Collection again, the instance of that individual metric report is erased. 
This is an implementation choice in Resource Aggregator for ODIM, because Telemetry service is defined for a collection of BMCs and not for an individual BMC as per the DMTF Redfish specification.</blockquote>

## Collection of triggers

| **Method**         | `GET`                                                        |
| ------------------ | ------------------------------------------------------------ |
| **URI**            | `/redfish/v1/TelemetryService/Triggers`                      |
| **Description**    | This operation retrieves the collection of triggers that apply to multiple metric properties. |
| **Returns**        | Links to a collection of triggers                            |
| **Response Code**  | `200 OK`                                                     |
| **Authentication** | No                                                           |


>**curl command**

```
curl -i GET \
              'https://{odimra_host}:{port}/redfish/v1/TelemetryService/Triggers/'

```


>**Sample response body**

```
{
    "@odata.context": "/redfish/v1/$metadata#TriggersCollection.TriggersCollection",
    "@odata.etag": "W/\"DA402EBA\"",
    "@odata.id": "/redfish/v1/TelemetryService/Triggers",
    "@odata.type": "#TriggersCollection.TriggersCollection",
    "Description": " Triggers view",
    "Members": [
        {
            "@odata.id": "/redfish/v1/TelemetryService/Triggers/CPUUtilTriggers"
        },
        {
            "@odata.id": "/redfish/v1/TelemetryService/Triggers/MemoryBusUtilTriggers"
        },
        {
            "@odata.id": "/redfish/v1/TelemetryService/Triggers/IOBusUtilTriggers"
        },
        {
            "@odata.id": "/redfish/v1/TelemetryService/Triggers/CPUICUtilTriggers"
        },
        {
            "@odata.id": "/redfish/v1/TelemetryService/Triggers/JitterCountTriggers"
        },
        {
            "@odata.id": "/redfish/v1/TelemetryService/Triggers/CPU0PowerTriggers"
        },
        {
            "@odata.id": "/redfish/v1/TelemetryService/Triggers/CPU1PowerTriggers"
        }
    ],
    "Members@odata.count": 7,
    "Name": "Triggers"
}
```

## Single trigger 

| **Method**         | `GET`                                                        |
| ------------------ | ------------------------------------------------------------ |
| **URI**            | `/redfish/v1/TelemetryService/Triggers/{TriggersID}`         |
| **Description**    | This endpoint retrieves a trigger that apply to the listed metrics. |
| **Returns**        | Link of a single trigger                                     |
| **Response Code**  | `200 OK`                                                     |
| **Authentication** | No                                                           |


>**curl command**

```
curl -i GET \
              'https://{odimra_host}:{port}/redfish/v1/TelemetryService/Triggers/'

```


>**Sample response body**

```
{
    "@odata.context": "/redfish/v1/$metadata#Triggers.Triggers",
    "@odata.etag": "W/\"BFAAE441\"",
    "@odata.id": "/redfish/v1/TelemetryService/Triggers/CPUUtilTriggers",
    "@odata.type": "#Triggers.v1_2_0.Triggers",
    "Description": "Triggers for CPU Utilization",
    "Id": "CPUUtilTriggers",
    "MetricProperties": [
        "/redfish/v1/Systems/{SystemID}#SystemUsage/CPUUtil"
    ],
    "MetricType": "Numeric",
    "Name": "Triggers for CPU Utilization",
    "NumericThresholds": {
        "LowerCritical": {
            "Activation": "Decreasing",
            "DwellTime": "PT0S",
            "Reading": 0
        },
        "UpperCritical": {
            "Activation": "Increasing",
            "DwellTime": "PT0S",
            "Reading": 0
        }
    },
    "Status": {
        "Health": "OK",
        "State": "Enabled"
    },
    "TriggerActions": [
        "LogToLogService"
    ],
    "Wildcards": [
        {
            "Name": "SystemID",
            "Values": [
                "9616fec9-c76a-4d26-ab53-196d08ce825a.1",
                "ba5cd083-b360-4994-bc30-12b450859b27.1"
            ]
        }
    ]
}
```

## Updating a trigger

| **Method**         | `PATCH`                                              |
| ------------------ | ---------------------------------------------------- |
| **URI**            | `/redfish/v1/TelemetryService/Triggers/{TriggersID}` |
| **Description**    | This operation updates triggers of each metric.      |
| **Returns**        |                                                      |
| **Response Code**  | `200 OK`                                             |
| **Authentication** | No                                                   |


>**curl command**

```
curl -i -X PATCH \
   -H "Authorization:Basic YWRtaW46T2QhbTEyJDQ=" \
   -H "Content-Type:application/json" \
   -d \
'{
  "EventTriggers": ["Alert"]
}' \
 'https://10.24.1.33:30080/redfish/v1/TelemetryService/Triggers/{TriggersID}'

```


>**Sample request body**

```
{
  "EventTriggers": ["Alert"]
}
```


<|MERGE_RESOLUTION|>--- conflicted
+++ resolved
@@ -270,10 +270,7 @@
 `https://{odimra_host}:{port}/`
 
 - {odimra_host} is the fully qualified domain name (FQDN) used for generating certificates while deploying the resource aggregator.
-<<<<<<< HEAD
-  
-=======
->>>>>>> dd4b82ea
+
 	>**NOTE:** Ensure that FQDN is provided in the `/etc/hosts` file or in the DNS server.
 
 
