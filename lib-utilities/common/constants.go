--- conflicted
+++ resolved
@@ -677,12 +677,11 @@
 
 var SessionURI = "/redfish/v1/SessionService/Sessions"
 
-<<<<<<< HEAD
 // XForwardedFor holds the IP of plugin instance in response header
 var XForwardedFor = "X-Forwarded-For"
 
 var PluginTaskIndex = "PluginTaskIndex"
-=======
+
 // Target is for sending the request to south bound/plugin
 type Target struct {
 	ManagerAddress string `json:"ManagerAddress"`
@@ -703,5 +702,4 @@
 	ID                string
 	PluginType        string
 	PreferredAuthType string
-}
->>>>>>> 7c941989
+}