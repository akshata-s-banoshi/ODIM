//(C) Copyright [2020] Hewlett Packard Enterprise Development LP
//
//Licensed under the Apache License, Version 2.0 (the "License"); you may
//not use this file except in compliance with the License. You may obtain
//a copy of the License at
//
//    http://www.apache.org/licenses/LICENSE-2.0
//
//Unless required by applicable law or agreed to in writing, software
//distributed under the License is distributed on an "AS IS" BASIS, WITHOUT
//WARRANTIES OR CONDITIONS OF ANY KIND, either express or implied. See the
//License for the specific language governing permissions and limitations
// under the License.

// Package common ...
package common

// EventConst constant
type EventConst int

const (
	// RedfishEvent constant
	RedfishEvent EventConst = iota
	// MetricReport constant
	MetricReport
)

const (
	// RoleAdmin defines admin role for all service to authorize
	RoleAdmin = "Administrator"
	// RoleMonitor defines monitor role for all service to authorize
	RoleMonitor = "Operator"
	// RoleClient defines client role for all service to authorize
	RoleClient = "ReadOnly"

	// PrivilegeLogin defines the privilege for login
	PrivilegeLogin = "Login"
	// PrivilegeConfigureManager defines the privilege for configuraton manager
	PrivilegeConfigureManager = "ConfigureManager"
	// PrivilegeConfigureUsers defines the privilege for user configuratons
	PrivilegeConfigureUsers = "ConfigureUsers"
	// PrivilegeConfigureSelf defines the privilege for self configuratons
	PrivilegeConfigureSelf = "ConfigureSelf"
	// PrivilegeConfigureComponents defines the privilege for component configuratons
	PrivilegeConfigureComponents = "ConfigureComponents"

	// Below constans are for TaskState to Indicate the state of the task

	//Cancelled - This value shall represent that the operation was cancelled either through
	//a Delete on a Task Monitor or Task Resource or by an internal process.
	Cancelled = "Cancelled"
	//Cancelling - This value shall represent that the operation is in the process of being cancelled.
	Cancelling = "Cancelling"
	//Completed - This value shall represent that the operation is complete and
	//completed sucessfully or with warnings.
	Completed = "Completed"
	//Exception - This value shall represent that the operation is complete and completed with errors.
	Exception = "Exception"
	//Interrupted - This value shall represent that the operation has been interrupted but
	//is expected to restart and is therefore not complete.
	Interrupted = "Interrupted"
	//Killed - This value shall represent that the operation is complete because the task
	//was killed by an operator. Deprecated v1.2+. This value has been
	//deprecated and is being replaced by the value Cancelled which has more
	//determinate semantics.
	Killed = "Killed"
	//New - This value shall represent that this task is newly created but the operation
	//has not yet started.
	New = "New"
	//Pending - This value shall represent that the operation is pending some condition and
	//has not yet begun to execute.
	Pending = "Pending"
	//Running - This value shall represent that the operation is executing.
	Running = "Running"
	//Service - This value shall represent that the operation is now running as a service and
	//expected to continue operation until stopped or killed.
	Service = "Service"
	//Starting - This value shall represent that the operation is starting.
	Starting = "Starting"
	//Stopping - This value shall represent that the operation is stopping but is not yet complete.
	Stopping = "Stopping"
	//Suspended - This value shall represent that the operation has been suspended but is
	//expected to restart and is therefore not complete.
	Suspended = "Suspended"

	//Below constants are for TaskStatus to indicate the completion status
	//of the task

	//Critical - A critical condition exists that requires immediate attention.
	Critical = "Critical"
	//OK - Normal.
	OK = "OK"
	//Warning - A condition exists that requires attention.
	Warning = "Warning"

	// ManagerType constants (as per Manager_1.6.0 of DSP2046_2019.3)

	// ManagerTypeAuxiliaryController - A controller that provides management functions
	// for a particular subsystem or group of devices.
	ManagerTypeAuxiliaryController = "AuxiliaryController"
	// ManagerTypeBMC - A controller that provides management functions for a single computer system.
	ManagerTypeBMC = "BMC"
	// ManagerTypeEnclosureManager - A controller that provides management functions
	// for a chassis or group of devices or systems.
	ManagerTypeEnclosureManager = "EnclosureManager"
	// ManagerTypeManagementController - A controller that primarily monitors or manages the operation of a device or system.
	ManagerTypeManagementController = "ManagementController"
	// ManagerTypeRackManager - A controller that provides management functions for a whole or part of a rack.
	ManagerTypeRackManager = "RackManager"
	// ManagerTypeService - A software-based service that provides management functions.
	ManagerTypeService = "Service"

	// SubscriptionIndex is a index name which required for indexing of event subscriptions
	SubscriptionIndex = "Subscription"
	// DeviceSubscriptionIndex is a index name which required for indexing
	// subscription of device
	DeviceSubscriptionIndex = "DeviceSubscription"

	// ManagerAccountType has schema version to be returned with manager account
	ManagerAccountType = "#ManagerAccount.v1_9_0.ManagerAccount"
	// AccountServiceType has schema version to be returned with accountservice
	AccountServiceType = "#AccountService.v1_11_0.AccountService"
	// RoleType has schema version to be returned with Role
	RoleType = "#Role.v1_3_1.Role"
	// SessionServiceType has schema version to be returned with sessionservice
	SessionServiceType = "#SessionService.v1_1_8.SessionService"
	// SessionType has schema version to be returned with session
	SessionType = "#Session.v1_4_0.Session"
	// EventType has schema version to be returned with event
	EventType = "#Event.v1_7_0.Event"
	// AggregationServiceType has schema version to be returned with Aggregationservice
	AggregationServiceType = "#AggregationService.v1_0_1.AggregationService"
	// TaskType has schema version to be returned with Task
	TaskType = "#Task.v1_6_0.Task"
	// EventDestinationType has schema version to be returned with EventDestination
	EventDestinationType = "#EventDestination.v1_12_0.EventDestination"
	// EventServiceType has schema version to be returned with Event Service Type
	EventServiceType = "#EventService.v1_8_0.EventService"
	// ManagerType has schema version to be returned with Manager
	ManagerType = "#Manager.v1_15_0.Manager"
	// TaskEventType has schema version to be returned with TaskEvent
	TaskEventType = "TaskEvent.1.0.3"
	// UpdateServiceType has schema version to be returned with UpdateService
	UpdateServiceType = "#UpdateService.v1_11_0.UpdateService"
	// SettingsType has schema version to be returned with Settings in update service
	SettingsType = "#Settings.v1_3_3.OperationApplyTimeSupport"
	// TelemetryServiceType has version to be returned with Telemetry Service
	TelemetryServiceType = "#TelemetryService.v1_3_1.TelemetryService"
	//AggregationSourceType has version to be returned with AggregationSource Service
	AggregationSourceType = "#AggregationSource.v1_2_0.AggregationSource"
	//ChassisType has version to be returned with Chassis Service
	ChassisType = "#Chassis.v1_20_0.Chassis"
	// AggregateSubscriptionIndex is a index name which required for indexing
	// subscription of aggregate
	AggregateSubscriptionIndex = "AggregateToHost"
	// Below fields are Process Name for logging
	TransactionID = "transactionid"
	ThreadID      = "threadid"
	ThreadName    = "threadname"
	ActionName    = "actionname"
	ActionID      = "actionid"
	ProcessName   = "processname"
	// Below fields define Service Name
	ManagerService     = "svc-managers"
	AccountService     = "svc-account"
	SystemService      = "svc-systems"
	SessionService     = "svc-account-session"
	ApiService         = "svc-api"
	UpdateService      = "svc-update"
	AggregationService = "svc-aggregation"
	// DefaultThreadID to be used for apis
	DefaultThreadID = "0"
	// Invalid Action
	InvalidActionID   = "000"
	InvalidActionName = "MethodNotAllowed"
	// ThreadName
<<<<<<< HEAD
	CheckAuth            = "Check-Authentication"
	CheckSessionCreation = "CheckSessionCreationCredentials"
	CheckSessionTimeout  = "CheckSessionTimeOut"
	SendRequest          = "SendRequest"
	StartRequest         = "StartRequest"
	SimpleUpdate         = "SimpleUpdate"
	StartUpdate          = "StartUpdate"
	// constants for log
	SessionToken  = "sessiontoken"
	SessionUserID = "sessionuserid"
	SessionRoleID = "sessionroleid"
	StatusCode    = "statuscode"
=======
	CheckAuth                              = "Check-Authentication"
	CheckSessionCreation                   = "CheckSessionCreationCredentials"
	CheckSessionTimeout                    = "CheckSessionTimeOut"
	SendRequest                            = "SendRequest"
	StartRequest                           = "StartRequest"
	SimpleUpdate                           = "SimpleUpdate"
	StartUpdate                            = "StartUpdate"
	ResetAggregates                        = "Reset-Aggregates"
	ResetAggregate                         = "Reset-Aggregate"
	SetBootOrder                           = "SettingBootOrder"
	CollectAndSetDefaultBootOrder          = "CollectAndSetDefaultBoorOrder"
	AddAggregationSource                   = "AddingAggregationSource"
	DeleteAggregationSource                = "DeleteAggregationSource"
	SubTaskStatusUpdate                    = "SubTaskStatusUpdate"
	ResetSystem                            = "ResetSystem"
	SetDefaultBootOrderElementsOfAggregate = "SetDefaultBootOrderElementsOfAggregate"
	RediscoverSystemInventory              = "RediscoverSystemInventory"
	CheckPluginStatus                      = "CheckPluginStatus"
>>>>>>> 6f7ff609
)

// ActionType defines type of action
type ActionType struct {
	ActionID   string
	ActionName string
}

// ActionURL defines type of service, uri and its method
type ActionKey struct {
	Service string
	Uri     string
	Method  string
}

// Actions contain map of URI object and action related to request made by user
var Actions = map[ActionKey]ActionType{
	//Systems URI
	{"Systems", "Systems", "GET"}:                 {"001", "GetSystemsCollection"},
	{"Systems", "Systems/{id}", "GET"}:            {"002", "GetSystem"},
	{"Systems", "Processors", "GET"}:              {"003", "GetProcessorCollection"},
	{"Systems", "Processors/{id}", "GET"}:         {"004", "GetProcessor"},
	{"Systems", "Memory", "GET"}:                  {"005", "GetMemoryCollection"},
	{"Systems", "Memory/{id}", "GET"}:             {"006", "GetMemory"},
	{"Systems", "NetworkInterfaces", "GET"}:       {"007", "GetNetworkInterfacesCollection"},
	{"Systems", "NetworkInterfaces/{id}", "GET"}:  {"008", "GetNetworkInterfaces"},
	{"Systems", "MemoryDomains", "GET"}:           {"009", "GetMemoryDomainsCollection"},
	{"Systems", "EthernetInterfaces", "GET"}:      {"010", "GetEthernetInterfacesCollection"},
	{"Systems", "EthernetInterfaces/{id}", "GET"}: {"011", "GetEthernetInterfaces"},
	{"Systems", "VLANS", "GET"}:                   {"012", "GetVLANSCollection"},
	{"Systems", "VLANS/{id}", "GET"}:              {"013", "GetVLANS"},
	{"Systems", "SecureBoot", "GET"}:              {"014", "GetSecureBoot"},
	{"Systems", "BootOptions", "GET"}:             {"015", "GetBootOptionsCollection"},
	{"Systems", "BootOptions/{id}", "GET"}:        {"016", "GetBootOptions"},
	{"Systems", "LogServices", "GET"}:             {"017", "GetLogServicesCollection"},
	{"Systems", "LogServices/{id}", "GET"}:        {"018", "GetLogServices"},
	{"Systems", "Entries", "GET"}:                 {"019", "GetEntriesCollection"},
	{"Systems", "Entries/{id}", "GET"}:            {"020", "GetEntries"},
	{"Systems", "LogService.ClearLog", "POST"}:    {"021", "ClearLog"},
	{"Systems", "Systems/{id}", "PATCH"}:          {"022", "ChangeBootOrderSettings"},
	{"Systems", "PCIeDevices/{id}", "GET"}:        {"023", "GetPCIeDevices"},
	//Task URI
	{"TaskService", "TaskService", "GET"}:   {"024", "GetTaskService"},
	{"TaskService", "Tasks", "GET"}:         {"025", "TaskCollection"},
	{"TaskService", "Tasks/{id}", "GET"}:    {"026", "GetTaskStatus"},
	{"TaskService", "SubTasks", "GET"}:      {"027", "GetSubTaskCollection"},
	{"TaskService", "SubTasks/{id}", "GET"}: {"028", "GetSubTask"},
	{"TaskService", "Tasks/{id}", "DELETE"}: {"029", "DeleteTask"},
	// Roles URI
	{"Roles", "Roles", "GET"}:         {"030", "GetAllRoles"},
	{"Roles", "Roles/{id}", "GET"}:    {"031", "GetRole"},
	{"Roles", "Roles/{id}", "PATCH"}:  {"032", "UpdateRole"},
	{"Roles", "Roles/{id}", "DELETE"}: {"033", "DeleteRole"},
	// Account Service URI
	{"AccountService", "AccountService", "GET"}:   {"034", "GetAccountService"},
	{"AccountService", "Accounts", "GET"}:         {"035", "GetAllAccounts"},
	{"AccountService", "Accounts/{id}", "GET"}:    {"036", "GetAccount"},
	{"AccountService", "Accounts", "POST"}:        {"037", "CreateAccount"},
	{"AccountService", "Accounts/{id}", "PATCH"}:  {"038", "UpdateAccount"},
	{"AccountService", "Accounts/{id}", "DELETE"}: {"039", "DeleteAccount"},
	// Session Service URI
	{"SessionService", "SessionService", "GET"}:   {"040", "GetSessionService"},
	{"SessionService", "Sessions", "GET"}:         {"041", "GetAllActiveSessions"},
	{"SessionService", "Sessions/{id}", "GET"}:    {"042", "GetSession"},
	{"SessionService", "Sessions", "POST"}:        {"043", "CreateSession"},
	{"SessionService", "Sessions/{id}", "DELETE"}: {"044", "DeleteSession"},
	// Registry URI
	{"Registries", "Registries", "GET"}:      {"045", "GetRegistryFileCollection"},
	{"Registries", "Registries/{id}", "GET"}: {"046", "GetMessageRegistryFileID"},
	// Redfish URI
	{"", "redfish", "GET"}:   {"047", "GetVersion"},
	{"", "v1", "GET"}:        {"048", "GetServiceRoot"},
	{"", "odata", "GET"}:     {"049", "GetOdata"},
	{"", "$metadata", "GET"}: {"050", "GetMetadata"},
	// Taskmon URI
	{"taskmon", "taskmon/{id}", "GET"}: {"051", "GetTaskMonitor"},
	// BIOS URI
	{"Systems", "Bios", "GET"}:       {"052", "GetBiosDetails"},
	{"Systems", "Settings", "GET"}:   {"053", "GetBiosSettings"},
	{"Systems", "Settings", "PATCH"}: {"054", "ChangeBiosSettings"},
	// system Storage URI
	{"Systems", "Storage", "GET"}:               {"055", "GetStorageCollection"},
	{"Systems", "Storage/{id}", "GET"}:          {"056", "GetStorage"},
	{"Systems", "Drives/{id}", "GET"}:           {"057", "GetDrive"},
	{"Systems", "Controllers", "GET"}:           {"058", "GetControllersCollection"},
	{"Systems", "Controllers/{id}", "GET"}:      {"059", "GetSystemController"},
	{"Systems", "Ports", "GET"}:                 {"060", "GetPortsCollection"},
	{"Systems", "Ports/{id}", "GET"}:            {"061", "GetSystemPort"},
	{"Systems", "Volumes", "GET"}:               {"062", "GetVolumeCollection"},
	{"Systems", "Volumes", "POST"}:              {"063", "CreateVolume"},
	{"Systems", "Capabilities", "GET"}:          {"064", "GetVolumeCapabilities"},
	{"Systems", "Volumes/{id}", "DELETE"}:       {"065", "DeleteVolume"},
	{"Systems", "Volumes/{id}", "GET"}:          {"066", "GetVolume"},
	{"Systems", "StoragePools", "GET"}:          {"067", "GetStoragePoolCollection"},
	{"Systems", "StoragePools/{id}", "GET"}:     {"068", "GetStoragePools"},
	{"Systems", "AllocatedVolumes", "GET"}:      {"069", "GetAllocatedVolumesCollection"},
	{"Systems", "AllocatedVolumes/{id}", "GET"}: {"070", "GetAllocatedVolumes"},
	{"Systems", "ProvidingVolumes", "GET"}:      {"071", "GetProvidingVolumesCollection"},
	{"Systems", "ProvidingVolumes/{id}", "GET"}: {"072", "GetProvidingVolumes"},
	{"Systems", "ProvidingDrives", "GET"}:       {"073", "GetProvidingDrivesCollection"},
	{"Systems", "ProvidingDrives/{id}", "GET"}:  {"074", "GetProvidingDrives"},
	// Actions URI
	{"Systems", "ComputerSystem.Reset", "POST"}:               {"075", "ComputerSystemReset"},
	{"Systems", "ComputerSystem.SetDefaultBootOrder", "POST"}: {"076", "SetDefaultBootOrder"},
	// Aggregation URI
	{"AggregationService", "AggregationService", "GET"}:                      {"077", "GetAggregationService"},
	{"AggregationService", "ResetActionInfo", "GET"}:                         {"078", "GetResetActionInfoService"},
	{"AggregationService", "SetDefaultBootOrderActionInfo", "GET"}:           {"079", "GetSetDefaultBootOrderActionInfo"},
	{"AggregationService", "AggregationService.Reset", "POST"}:               {"080", "AggregationServiceReset"},
	{"AggregationService", "AggregationService.SetDefaultBootOrder", "POST"}: {"081", "SetDefaultBootOrder"},
	//AggregationSources URI
	{"AggregationService", "AggregationSources", "POST"}:        {"082", "AddAggregationSource"},
	{"AggregationService", "AggregationSources", "GET"}:         {"083", "GetAllAggregationSource"},
	{"AggregationService", "AggregationSources/{id}", "GET"}:    {"084", "GetAggregationSource"},
	{"AggregationService", "AggregationSources/{id}", "PATCH"}:  {"085", "UpdateAggregationSource"},
	{"AggregationService", "AggregationSources/{id}", "DELETE"}: {"086", "DeleteAggregationSource"},
	// ConnectionMethods URI
	{"AggregationService", "ConnectionMethods", "GET"}:      {"087", "GetAllConnectionMethods"},
	{"AggregationService", "ConnectionMethods/{id}", "GET"}: {"088", "GetConnectionMethod"},
	// Aggregate URI
	{"AggregationService", "Aggregates", "GET"}:                     {"089", "GetAggregateCollection"},
	{"AggregationService", "Aggregates", "POST"}:                    {"090", "CreateAggregate"},
	{"AggregationService", "Aggregates/{id}", "GET"}:                {"100", "GetAggregate"},
	{"AggregationService", "Aggregates/{id}", "DELETE"}:             {"101", "DeleteAggregate"},
	{"AggregationService", "Aggregate.AddElements", "POST"}:         {"102", "AddElementsToAggregate"},
	{"AggregationService", "Aggregate.RemoveElements", "POST"}:      {"103", "RemoveElementsFromAggregate"},
	{"AggregationService", "Aggregate.Reset", "POST"}:               {"104", "ResetAggregateElements"},
	{"AggregationService", "Aggregate.SetDefaultBootOrder", "POST"}: {"105", "SetDefaultBootOrderAggregateElements"},
	// Chassis URI
	{"Chassis", "Chassis", "GET"}:                     {"106", "GetChassisCollection"},
	{"Chassis", "Chassis", "POST"}:                    {"107", "CreateChassis"},
	{"Chassis", "Chassis/{id}", "GET"}:                {"108", "GetChassis"},
	{"Chassis", "Chassis/{id}", "PATCH"}:              {"109", "UpdateChassis"},
	{"Chassis", "Chassis/{id}", "DELETE"}:             {"110", "DeleteChassis"},
	{"Chassis", "NetworkAdapters", "GET"}:             {"111", "GetAllNetworkAdapters"},
	{"Chassis", "NetworkAdapters/{id}", "GET"}:        {"112", "GetNetworkAdapters"},
	{"Chassis", "NetworkDeviceFunctions", "GET"}:      {"113", "GetAllNetworkDeviceFunctions"},
	{"Chassis", "NetworkDeviceFunctions/{id}", "GET"}: {"114", "GetNetworkDeviceFunctions"},
	{"Chassis", "NetworkPorts", "GET"}:                {"115", "GetAllNetworkPorts"},
	{"Chassis", "NetworkPorts/{id}", "GET"}:           {"116", "GetNetworkPorts"},
	{"Chassis", "Assembly", "GET"}:                    {"117", "GetChassisAssembly"},
	{"Chassis", "PCIeSlots", "GET"}:                   {"118", "GetAllPCIeSlots"},
	{"Chassis", "PCIeSlots/{id}", "GET"}:              {"119", "GetPCIeSlots"},
	{"Chassis", "PCIeDevices", "GET"}:                 {"120", "GetAllPCIeDevices"},
	{"Chassis", "PCIeDevices/{id}", "GET"}:            {"121", "GetPCIeDevices"},
	{"Chassis", "PCIeFunctions", "GET"}:               {"122", "GetAllAPCIeFunctions"},
	{"Chassis", "PCIeFunctions/{id}", "GET"}:          {"123", "GetPCIeFunctions"},
	{"Chassis", "Sensors", "GET"}:                     {"124", "GetAllSensors"},
	{"Chassis", "Sensors/{id}", "GET"}:                {"125", "GetSensors"},
	{"Chassis", "LogServices", "GET"}:                 {"126", "GetAllLogServices"},
	{"Chassis", "LogServices/{id}", "GET"}:            {"127", "GetLogServices"},
	{"Chassis", "Entries", "GET"}:                     {"128", "GetAllEntries"},
	{"Chassis", "Entries/{id}", "GET"}:                {"129", "GetEntries"},
	{"Chassis", "Power", "GET"}:                       {"130", "GetChassisPower"},
	{"Chassis", "#PowerControl/{id}", "GET"}:          {"131", "GetPowerControl"},
	{"Chassis", "#PowerSupplies/{id}", "GET"}:         {"132", "GetPowerSupplies"},
	{"Chassis", "#Redundancy/{id}", "GET"}:            {"133", "GetRedundancy"},
	{"Chassis", "Thermal", "GET"}:                     {"134", "GetChassisThermal"},
	{"Chassis", "#Fans/{id}", "GET"}:                  {"135", "GetChassisFans"},
	{"Chassis", "#Temperatures/{id}", "GET"}:          {"136", "GetChassisTemperatures"},
	// EventService URI
	{"EventService", "EventService", "GET"}:                 {"137", "GetEventService"},
	{"EventService", "Subscriptions", "GET"}:                {"138", "GetEventSubscriptionsCollection"},
	{"EventService", "Subscriptions/{id}", "GET"}:           {"139", "GetEventSubscription"},
	{"EventService", "Subscriptions", "POST"}:               {"140", "CreateEventSubscription"},
	{"EventService", "EventService.SubmitTestEvent", "GET"}: {"141", "SubmitTestEvent"},
	{"EventService", "Subscriptions/{id}", "DELETE"}:        {"142", "DeleteEventSubscription"},
	// Fabrics URI
	{"Fabrics", "Fabrics", "GET"}:              {"143", "GetFabricCollection"},
	{"Fabrics", "Fabrics/{id}", "GET"}:         {"144", "GetFabric"},
	{"Fabrics", "Switches", "GET"}:             {"145", "GetFabricSwitchCollection"},
	{"Fabrics", "Switches/{id}", "GET"}:        {"146", "GetFabricSwitch"},
	{"Fabrics", "Ports", "GET"}:                {"147", "GetSwitchPortCollection"},
	{"Fabrics", "Ports/{id}", "GET"}:           {"148", "GetSwitchPort"},
	{"Fabrics", "Zones", "GET"}:                {"149", "GetFabricZoneCollection"},
	{"Fabrics", "Endpoints", "GET"}:            {"150", "GetFabricEndPointCollection"},
	{"Fabrics", "AddressPools", "GET"}:         {"151", "GetFabricAddressPoolCollection"},
	{"Fabrics", "AddressPools/{id}", "GET"}:    {"152", "GetFabricAddressPool"},
	{"Fabrics", "AddressPools/{id}", "PUT"}:    {"153", "VerifyAndUpdateFabricAddressPool"},
	{"Fabrics", "AddressPools", "POST"}:        {"154", "CreateFabricAddressPool"},
	{"Fabrics", "AddressPools/{id}", "PATCH"}:  {"155", "UpdateFabricAddressPool"},
	{"Fabrics", "AddressPools/{id}", "DELETE"}: {"156", "DeleteFabricAddressPool"},
	{"Fabrics", "Zones/{id}", "GET"}:           {"157", "GetFabricZone"},
	{"Fabrics", "Zones/{id}", "PUT"}:           {"158", "VerifyAndUpdateFabricZone"},
	{"Fabrics", "Zones", "POST"}:               {"159", "CreateFabricZone"},
	{"Fabrics", "Zones/{id}", "PATCH"}:         {"160", "UpdateFabricZone"},
	{"Fabrics", "Zones/{id}", "DELETE"}:        {"161", "DeleteFabricZone"},
	{"Fabrics", "Endpoints/{id}", "GET"}:       {"162", "GetFabricEndPoints"},
	{"Fabrics", "Endpoints/{id}", "PUT"}:       {"163", "VerifyAndUpdateFabricEndPoints"},
	{"Fabrics", "Endpoints/{id}", "POST"}:      {"164", "CreateFabricEndPoints"},
	{"Fabrics", "Endpoints/{id}", "PATCH"}:     {"165", "UpdateFabricEndPoints"},
	{"Fabrics", "Endpoints/{id}", "DELETE"}:    {"166", "DeleteFabricEndPoints"},
	{"Fabrics", "Ports/{id}", "Patch"}:         {"167", "UpdateFabricPorts"},
	// Managers URI
	{"Managers", "Managers", "GET"}:                  {"168", "GetManagersCollection"},
	{"Managers", "Managers/{id}", "GET"}:             {"169", "GetManager"},
	{"Managers", "EthernetInterfaces", "GET"}:        {"170", "GetAllEthernetInterfaces"},
	{"Managers", "EthernetInterfaces/{id}", "GET"}:   {"171", "GetEthernetInterfaces"},
	{"Managers", "NetworkProtocol", "GET"}:           {"172", "GetAllNetworkProtocol"},
	{"Managers", "NetworkProtocol/{id}", "GET"}:      {"173", "GetNetworkProtocol"},
	{"Managers", "HostInterfaces", "GET"}:            {"174", "GetAllHostInterfaces"},
	{"Managers", "HostInterfaces/{id}", "GET"}:       {"175", "GetHostInterfaces"},
	{"Managers", "SerialInterfaces", "GET"}:          {"176", "GetAllSerialInterfaces"},
	{"Managers", "SerialInterfaces/{id}", "GET"}:     {"177", "GetSerialInterfaces"},
	{"Managers", "VirtualMedia", "GET"}:              {"178", "GetAllVirtualMedia"},
	{"Managers", "VirtualMedia/{id}", "GET"}:         {"179", "GetVirtualMedia"},
	{"Managers", "VirtualMedia.EjectMedia", "POST"}:  {"180", "VirtualMediaEjectMedia"},
	{"Managers", "VirtualMedia.InsertMedia", "POST"}: {"181", "VirtualMediaInsertMedia"},
	{"Managers", "LogServices", "GET"}:               {"182", "GetAllLogServices"},
	{"Managers", "LogServices/{id}", "GET"}:          {"183", "GetLogServices"},
	{"Managers", "Entries", "GET"}:                   {"184", "GetAllLogServiceEntries"},
	{"Managers", "Entries/{id}", "GET"}:              {"185", "GetLogServiceEntries"},
	{"Managers", "LogService.ClearLog", "POST"}:      {"186", "LogServiceClearLog"},
	{"Managers", "RemoteAccountService", "GET"}:      {"187", "GetRemoteAccountService"},
	{"Managers", "Accounts", "GET"}:                  {"188", "GetAllManagerAccounts"},
	{"Managers", "Accounts/{id}", "GET"}:             {"189", "GetManagerAccounts"},
	{"Managers", "Accounts", "POST"}:                 {"190", "CreateManagerAccounts"},
	{"Managers", "Accounts/{id}", "PATCH"}:           {"191", "UpdateManagerAccounts"},
	{"Managers", "Accounts/{id}", "DELETE"}:          {"192", "DeleteManagerAccounts"},
	{"Managers", "Roles", "GET"}:                     {"193", "GetAllManagersRoles"},
	{"Managers", "Roles/{id}", "GET"}:                {"194", "GetManagersRoles"},
	// Update Service URI
	{"UpdateService", "UpdateService", "GET"}:               {"195", "GetUpdateService"},
	{"UpdateService", "UpdateService.SimpleUpdate", "POST"}: {"196", "UpdateServiceSimpleUpdate"},
	{"UpdateService", "UpdateService.StartUpdate", "POST"}:  {"197", "UpdateServiceStartUpdate"},
	{"UpdateService", "FirmwareInventory", "GET"}:           {"198", "GetFirmwareInventoryCollection"},
	{"UpdateService", "FirmwareInventory/{id}", "GET"}:      {"199", "GetFirmwareInventory"},
	{"UpdateService", "SoftwareInventory", "GET"}:           {"200", "GetSoftwareInventoryCollection"},
	{"UpdateService", "SoftwareInventory/{id}", "GET"}:      {"201", "GetSoftwareInventory"},
	// Telemetry Service URI
	{"TelemetryService", "TelemetryService", "GET"}:             {"202", "GetTelemetryService"},
	{"TelemetryService", "MetricDefinitions", "GET"}:            {"203", "GetMetricDefinitionCollection"},
	{"TelemetryService", "MetricReportDefinitions", "GET"}:      {"204", "GetMetricReportDefinitionCollection"},
	{"TelemetryService", "MetricReports", "GET"}:                {"205", "GetMetricReportCollection"},
	{"TelemetryService", "Triggers", "GET"}:                     {"206", "GetTriggerCollection"},
	{"TelemetryService", "MetricDefinitions/{id}", "GET"}:       {"207", "GetMetricDefinition"},
	{"TelemetryService", "MetricReportDefinitions/{id}", "GET"}: {"208", "GetMetricReportDefinition"},
	{"TelemetryService", "MetricReports/{id}", "GET"}:           {"209", "GetMetricReport"},
	{"TelemetryService", "Triggers/{id}", "GET"}:                {"210", "GetTrigger"},
	{"TelemetryService", "Triggers/{id}", "PATCH"}:              {"211", "UpdateTrigger"},
	//License Service URI
	{"LicenseService", "LicenseService", "GET"}: {"212", "GetLicenseService"},
	{"LicenseService", "Licenses", "GET"}:       {"213", "GetLicenseCollection"},
	{"LicenseService", "Licenses/{id}", "GET"}:  {"214", "GetLicenseResource"},
	{"LicenseService", "Licenses", "POST"}:      {"215", "InstallLicenseService"},
	// 216 and 217 operations are svc-aggregation internal operations pluginhealthcheck and RediscoverSystem
}

var Types = map[string]string{
	"EthernetInterfaces": "#EthernetInterface.v1_8_0.EthernetInterface",
}

// RediscoverResources contains to get only these resource from the device when
// reset flag is set when device is restarted.
var RediscoverResources = []string{
	"Bios",
	"BootOptions",
	"Storage",
}

// SystemResource contains the Resource name and table name
// this map is basically to fetch the table name against the system resource name,
// so it will be usefull to store the resource data into the particular database table
// and also it will be usefull to retrives the system resource data
var SystemResource = map[string]string{
	"Bios":               "Bios",
	"SecureBoot":         "SecureBoot",
	"Storage":            "StorageCollection",
	"BootOptions":        "BootOptionsCollection",
	"MemoryDomains":      "MemoryDomainsCollection",
	"NetworkInterfaces":  "NetworkInterfacesCollection",
	"Processors":         "ProcessorsCollection",
	"EthernetInterfaces": "EthernetInterfacesCollection",
	"Memory":             "MemoryCollection",
	"VLANS":              "VLANS",
	"LogServices":        "LogServicesCollection",
	"Settings":           "Bios",
	"Volumes":            "VolumesCollection",
	"Drives":             "DrivesCollection",
}

// ChassisResource contains the Resource name and table name
// this map is basically to fetch the table name against the chassis resource name,
// so it will be usefull to store the resource data into the particular database table
// and also it will be usefull to retrives the chassis resource data
var ChassisResource = map[string]string{
	"Power":                  "Power",
	"Thermal":                "Thermal",
	"NetworkAdapters":        "NetworkAdaptersCollection",
	"NetworkPorts":           "NetworkPortsCollection",
	"NetworkDeviceFunctions": "NetworkDeviceFunctionsCollection",
	"Assembly":               "Assembly",
	"PCIeSlots":              "PCIeSlots",
	"PCIeDevices":            "PCIeDevicesCollection",
	"Sensors":                "SensorsCollection",
	"LogServices":            "LogServicesCollection",
}

// ManagersResource contains the Resource name and table name
// this map is basically to fetch the table name against the manager resource name,
// so it will be usefull to store the resource data into the particular database table
// and also it will be usefull to retrives the manager resource data
var ManagersResource = map[string]string{
	"NetworkProtocol":    "NetworkProtocol",
	"EthernetInterfaces": "EthernetInterfacesCollection",
	"HostInterfaces":     "HostInterfacesCollection",
	"VirtualMedia":       "VirtualMediaCollection",
	"LogServices":        "LogServicesCollection",
	"SerialInterfaces":   "SerialInterfaceCollection",
	"Entries":            "EntriesCollection",
}

// ResourceTypes specifies the map  of valid resource types that can be used for an event subscription
var ResourceTypes = map[string]string{
	"AccelerationFunction":   "AccelerationFunction",
	"AddressPool":            "AddressPool",
	"Assembly":               "Assembly",
	"Bios":                   "Bios",
	"BootOption":             "BootOptions",
	"Chassis":                "Chassis",
	"ComputerSystem":         "Systems",
	"Drive":                  "Drive",
	"Endpoint":               "Endpoint",
	"EthernetInterface":      "EthernetInterfaces",
	"Event":                  "Event",
	"EventDestination":       "EventDestination",
	"EventService":           "EventService",
	"Fabric":                 "Fabric",
	"HostInterface":          "HostInterfaces",
	"IPAddresses":            "IPAddresses",
	"Job":                    "Job",
	"JobService":             "JobService",
	"LogEntry":               "LogEntry",
	"LogService":             "LogServices",
	"Manager":                "Manager",
	"ManagerAccount":         "ManagerAccount",
	"ManagerNetworkProtocol": "ManagerNetworkProtocol",
	"Memory":                 "Memory",
	"MemoryChunks":           "MemoryChunks",
	"MemoryDomain":           "MemoryDomains",
	"MemoryMetrics":          "MemoryMetrics",
	"Message":                "Message",
	"MessageRegistry":        "MessageRegistry",
	"MessageRegistryFile":    "MessageRegistryFile",
	"NetworkAdapter":         "NetworkAdapters",
	"NetworkDeviceFunction":  "NetworkDeviceFunction",
	"NetworkInterface":       "NetworkInterfaces",
	"NetworkPort":            "NetworkPort",
	"PCIeDevice":             "PCIeDevices",
	"PCIeFunction":           "PCIeFunction",
	"PCIeSlots":              "PCIeSlots",
	"PhysicalContext":        "PhysicalContext",
	"Port":                   "Port",
	"Power":                  "Power",
	"PrivilegeRegistry":      "PrivilegeRegistry",
	"Privileges":             "Privileges",
	"Processor":              "Processors",
	"ProcessorCollection":    "ProcessorCollection",
	"ProcessorMetrics":       "ProcessorMetrics",
	"Protocol":               "Protocol",
	"Redundancy":             "Redundancy",
	"Resource":               "Resource",
	"Role":                   "Role",
	"SecureBoot":             "SecureBoot",
	"Sensor":                 "Sensor",
	"SerialInterfaces":       "SerialInterfaces",
	"Session":                "Session",
	"Storage":                "Storage",
	"Switch":                 "Switch",
	"Task":                   "Task",
	"Thermal":                "Thermal",
	"VLanNetworkInterface":   "VLanNetworkInterface",
	"Volume":                 "Volume",
	"Zone":                   "Zone",
}

// Events contains the data with IP sent fro mplugin to PMB
type Events struct {
	IP        string `json:"ip"`
	Request   []byte `json:"request"`
	EventType string `json:"eventType"`
}

// MessageData contains information of Events and message details including arguments
// it will be used to pass to gob encoding/decoding which will register the type.
// it will be send as byte stream on the wire to/from kafka
type MessageData struct {
	OdataType string  `json:"@odata.type"`
	Name      string  `json:"Name"`
	Context   string  `json:"@odata.context"`
	Events    []Event `json:"Events"`
}

// Event contains the details of the event subscribed from PMB
type Event struct {
	MemberID          string      `json:"MemberId,omitempty"`
	EventType         string      `json:"EventType"`
	EventGroupID      int         `json:"EventGroupId,omitempty"`
	EventID           string      `json:"EventId"`
	Severity          string      `json:"Severity"`
	EventTimestamp    string      `json:"EventTimestamp"`
	Message           string      `json:"Message"`
	MessageArgs       []string    `json:"MessageArgs,omitempty"`
	MessageID         string      `json:"MessageId"`
	Oem               interface{} `json:"Oem,omitempty"`
	OriginOfCondition *Link       `json:"OriginOfCondition,omitempty"`
}

// Link  property shall contain a link to the resource or object that originated the condition that caused the event to be generated
type Link struct {
	Oid string `json:"@odata.id"`
}

// DeviceSubscription is a model to store the subscription details of a device
type DeviceSubscription struct {
	EventHostIP     string   `json:"EventHostIP,omitempty"`
	OriginResources []string `json:"OriginResources"`
	Location        string   `json:"location,omitempty"`
}

// URIWithNoAuth contains the list of URI's which does not require authentication
var URIWithNoAuth = []string{
	"/redfish/v1",
	"/redfish/v1/$metadata",
	"/redfish/v1/odata",
	"/redfish/v1/SessionService",
	"/redfish/v1/SessionService/Sessions",
}

var SessionURI = "/redfish/v1/SessionService/Sessions"<|MERGE_RESOLUTION|>--- conflicted
+++ resolved
@@ -174,20 +174,6 @@
 	InvalidActionID   = "000"
 	InvalidActionName = "MethodNotAllowed"
 	// ThreadName
-<<<<<<< HEAD
-	CheckAuth            = "Check-Authentication"
-	CheckSessionCreation = "CheckSessionCreationCredentials"
-	CheckSessionTimeout  = "CheckSessionTimeOut"
-	SendRequest          = "SendRequest"
-	StartRequest         = "StartRequest"
-	SimpleUpdate         = "SimpleUpdate"
-	StartUpdate          = "StartUpdate"
-	// constants for log
-	SessionToken  = "sessiontoken"
-	SessionUserID = "sessionuserid"
-	SessionRoleID = "sessionroleid"
-	StatusCode    = "statuscode"
-=======
 	CheckAuth                              = "Check-Authentication"
 	CheckSessionCreation                   = "CheckSessionCreationCredentials"
 	CheckSessionTimeout                    = "CheckSessionTimeOut"
@@ -206,7 +192,11 @@
 	SetDefaultBootOrderElementsOfAggregate = "SetDefaultBootOrderElementsOfAggregate"
 	RediscoverSystemInventory              = "RediscoverSystemInventory"
 	CheckPluginStatus                      = "CheckPluginStatus"
->>>>>>> 6f7ff609
+	// constants for log
+	SessionToken  = "sessiontoken"
+	SessionUserID = "sessionuserid"
+	SessionRoleID = "sessionroleid"
+	StatusCode    = "statuscode"
 )
 
 // ActionType defines type of action
