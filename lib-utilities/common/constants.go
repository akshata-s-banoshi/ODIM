--- conflicted
+++ resolved
@@ -222,7 +222,8 @@
 	DeleteRemoteAccountService             = "DeleteRemoteAccountService"
 	InstallLicenseService                  = "InstallLicenseService"
 	ProcessTaskEvents                      = "ProcessTaskEvents"
-<<<<<<< HEAD
+	CreateVolume                           = "CreateVolume"
+	DeleteVolume                           = "DeleteVolume"
 	SessionToken                           = "sessiontoken"
 	SessionUserID                          = "sessionuserid"
 	SessionRoleID                          = "sessionroleid"
@@ -239,22 +240,6 @@
 	Taskmon = "taskmon"
 	// EnvPodName is a key name to get the pod name from environment
 	EnvPodName = "POD_NAME"
-=======
-	CreateVolume                           = "CreateVolume"
-	DeleteVolume                           = "DeleteVolume"
-	// constants for log
-	SessionToken            = "sessiontoken"
-	SessionUserID           = "sessionuserid"
-	SessionRoleID           = "sessionroleid"
-	StatusCode              = "statuscode"
-	ComputerSystemReset     = "ComputerSystemReset"
-	ChangeBootOrderSettings = "ChangeBootOrderSettings"
-	GetFabricManagerChassis = "GetFabricManagerChassis"
-	CollectChassisResource  = "CollectChassisResource"
-	UpdateChassisResource   = "UpdateChassisResource"
-
-	ENV_POD_NAME = "POD_NAME"
->>>>>>> 74c66b00
 )
 
 // ActionType defines type of action
