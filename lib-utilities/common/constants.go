--- conflicted
+++ resolved
@@ -170,12 +170,9 @@
 	UpdateService      = "svc-update"
 	TaskService        = "svc-task"
 	AggregationService = "svc-aggregation"
-<<<<<<< HEAD
 	EventService       = "svc-event"
-=======
 	TelemetryService   = "svc-telemetry"
 	LicenseService     = "svc-licenses"
->>>>>>> e291aa53
 	// DefaultThreadID to be used for apis
 	DefaultThreadID = "0"
 	// Invalid Action
