--- conflicted
+++ resolved
@@ -244,22 +244,14 @@
 	if err = checkResourceRateLimit(); err != nil {
 		return *warningList, err
 	}
-<<<<<<< HEAD
-	checkAuthConf(warningList)
-	checkAddComputeSkipResources(warningList)
-	checkURLTranslation(warningList)
-	checkPluginStatusPolling(warningList)
-	checkExecPriorityDelayConf(warningList)
-=======
 	if err = checkTaskQueueConfiguration(); err != nil {
-		return err
+		return *warningList, err
 	}
 	checkAuthConf()
 	checkAddComputeSkipResources()
 	checkURLTranslation()
 	checkPluginStatusPolling()
 	checkExecPriorityDelayConf()
->>>>>>> 1e22e18e
 
 	return *warningList, nil
 }
@@ -692,10 +684,6 @@
 	return nil
 }
 
-<<<<<<< HEAD
-func (wl *WarningList) add(warning string) {
-	*wl = append(*wl, warning)
-=======
 func checkTaskQueueConfiguration() error {
 	if Data.TaskQueueConf.QueueSize <= 0 {
 		return fmt.Errorf("task queue size should be greater than 0")
@@ -707,5 +695,8 @@
 		return fmt.Errorf("retry interval should be greater than 0")
 	}
 	return nil
->>>>>>> 1e22e18e
+}
+
+func (wl *WarningList) add(warning string) {
+	*wl = append(*wl, warning)
 }