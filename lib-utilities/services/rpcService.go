--- conflicted
+++ resolved
@@ -69,30 +69,10 @@
 			return fmt.Errorf("While trying to register the service in the registry, got: %v", err)
 		}
 
-<<<<<<< HEAD
 		ODIMService.intiateSignalHandler()
 
-=======
-	case "GOMICRO":
-		tlsConfig, err := getGoMicroTLSConfig()
-		if err != nil {
-			return fmt.Errorf("Failed to load TLS config for go micro: %v", err)
-		}
-		config.Server.SetTLSConfig(tlsConfig)
-
-		Service = micro.NewService(
-			micro.Name(serviceName),
-			micro.Transport(
-				transport.NewTransport(
-					transport.Secure(true),
-					transport.TLSConfig(tlsConfig),
-				),
-			),
-		)
-		Service.Init()
 	default:
 		return fmt.Errorf("unknown framework type")
->>>>>>> c32b5701
 	}
 	return nil
 }
@@ -381,6 +361,12 @@
 			if err == nil && len(resp.Kvs) > 0 {
 				data[microService] = true
 			}
+
+		case "TelemetryService":
+			resp, err := kv.Get(context.TODO(), Telemetry, clientv3.WithPrefix())
+			if err == nil && len(resp.Kvs) > 0 {
+				data[microService] = true
+			}
 		}
 	}
 	return data
