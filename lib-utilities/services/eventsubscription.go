//(C) Copyright [2020] Hewlett Packard Enterprise Development LP
//
//Licensed under the Apache License, Version 2.0 (the "License"); you may
//not use this file except in compliance with the License. You may obtain
//a copy of the License at
//
//    http://www.apache.org/licenses/LICENSE-2.0
//
//Unless required by applicable law or agreed to in writing, software
//distributed under the License is distributed on an "AS IS" BASIS, WITHOUT
//WARRANTIES OR CONDITIONS OF ANY KIND, either express or implied. See the
//License for the specific language governing permissions and limitations
// under the License.

package services

import (
	"context"
	"fmt"

	"github.com/ODIM-Project/ODIM/lib-utilities/common"
	eventsproto "github.com/ODIM-Project/ODIM/lib-utilities/proto/events"
)

// SubscribeToEMB method will subscribe to respective  event queue of the plugin
func SubscribeToEMB(ctx context.Context, pluginID string, queueList []string) error {
	conn, errConn := ODIMService.Client(Events)
	if errConn != nil {
		return fmt.Errorf("Failed to create client connection: %s", errConn.Error())
	}
	defer conn.Close()
	events := eventsproto.NewEventsClient(conn)
	ctxt := common.CreateNewRequestContext(ctx)
	ctxt = common.CreateMetadata(ctxt)
	_, err := events.SubscribeEMB(ctxt, &eventsproto.SubscribeEMBRequest{
		PluginID:     pluginID,
		EMBQueueName: queueList,
	})
	if err != nil {
		return fmt.Errorf("error subscribing to EMB  %s", err.Error())
	}
	return nil
}

// DeleteSubscription  calls the event service and delete all subscription realated to that server
<<<<<<< HEAD
func DeleteSubscription(uuid string, sessionToken string) (*eventsproto.EventSubResponse, error) {
=======
func DeleteSubscription(ctx context.Context, uuid string) (*eventsproto.EventSubResponse, error) {
>>>>>>> f085f40f
	var resp eventsproto.EventSubResponse
	req := eventsproto.EventRequest{
		UUID:         uuid,
		SessionToken: sessionToken,
	}
	conn, errConn := ODIMService.Client(Events)
	if errConn != nil {
		return &resp, fmt.Errorf("Failed to create client connection: %v", errConn)
	}
	defer conn.Close()
	events := eventsproto.NewEventsClient(conn)
	ctxt := common.CreateNewRequestContext(ctx)
	ctxt = common.CreateMetadata(ctxt)
	return events.DeleteEventSubscription(ctxt, &req)
}<|MERGE_RESOLUTION|>--- conflicted
+++ resolved
@@ -43,11 +43,7 @@
 }
 
 // DeleteSubscription  calls the event service and delete all subscription realated to that server
-<<<<<<< HEAD
-func DeleteSubscription(uuid string, sessionToken string) (*eventsproto.EventSubResponse, error) {
-=======
-func DeleteSubscription(ctx context.Context, uuid string) (*eventsproto.EventSubResponse, error) {
->>>>>>> f085f40f
+func DeleteSubscription(ctx context.Context, uuid string, sessionToken string) (*eventsproto.EventSubResponse, error) {
 	var resp eventsproto.EventSubResponse
 	req := eventsproto.EventRequest{
 		UUID:         uuid,
