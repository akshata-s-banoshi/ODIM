//(C) Copyright [2020] Hewlett Packard Enterprise Development LP
//
//Licensed under the Apache License, Version 2.0 (the "License"); you may
//not use this file except in compliance with the License. You may obtain
//a copy of the License at
//
//    http:#www.apache.org/licenses/LICENSE-2.0
//
//Unless required by applicable law or agreed to in writing, software
//distributed under the License is distributed on an "AS IS" BASIS, WITHOUT
//WARRANTIES OR CONDITIONS OF ANY KIND, either express or implied. See the
//License for the specific language governing permissions and limitations
// under the License

syntax = "proto3";

service Managers {
    rpc GetManagersCollection(ManagerRequest) returns (ManagerResponse) {}
    rpc GetManager(ManagerRequest) returns (ManagerResponse) {}
    rpc GetManagersResource(ManagerRequest) returns (ManagerResponse) {}
    rpc VirtualMediaInsert(ManagerRequest) returns (ManagerResponse) {}
    rpc VirtualMediaEject(ManagerRequest) returns (ManagerResponse) {}
    rpc GetRemoteAccountService(ManagerRequest) returns (ManagerResponse) {}
    rpc CreateRemoteAccountService(ManagerRequest) returns (ManagerResponse) {}
<<<<<<< HEAD
    rpc UpdateRemoteAccountService(ManagerRequest) returns (ManagerResponse) {}
=======
    rpc DeleteRemoteAccountService(ManagerRequest) returns (ManagerResponse) {}
>>>>>>> 4a28d0d2
}

message ManagerRequest {
    string sessionToken=1;
    string managerID=2;
    string URL=3;
    string resourceID=4;
    bytes RequestBody=5;
}

message ManagerResponse {
    int32 statusCode = 1;
    string statusMessage = 2;
    bytes body = 4;
    map<string, string> header = 5;
}
<|MERGE_RESOLUTION|>--- conflicted
+++ resolved
@@ -1,45 +1,42 @@
-//(C) Copyright [2020] Hewlett Packard Enterprise Development LP
-//
-//Licensed under the Apache License, Version 2.0 (the "License"); you may
-//not use this file except in compliance with the License. You may obtain
-//a copy of the License at
-//
-//    http:#www.apache.org/licenses/LICENSE-2.0
-//
-//Unless required by applicable law or agreed to in writing, software
-//distributed under the License is distributed on an "AS IS" BASIS, WITHOUT
-//WARRANTIES OR CONDITIONS OF ANY KIND, either express or implied. See the
-//License for the specific language governing permissions and limitations
-// under the License
-
-syntax = "proto3";
-
-service Managers {
-    rpc GetManagersCollection(ManagerRequest) returns (ManagerResponse) {}
-    rpc GetManager(ManagerRequest) returns (ManagerResponse) {}
-    rpc GetManagersResource(ManagerRequest) returns (ManagerResponse) {}
-    rpc VirtualMediaInsert(ManagerRequest) returns (ManagerResponse) {}
-    rpc VirtualMediaEject(ManagerRequest) returns (ManagerResponse) {}
-    rpc GetRemoteAccountService(ManagerRequest) returns (ManagerResponse) {}
-    rpc CreateRemoteAccountService(ManagerRequest) returns (ManagerResponse) {}
-<<<<<<< HEAD
-    rpc UpdateRemoteAccountService(ManagerRequest) returns (ManagerResponse) {}
-=======
-    rpc DeleteRemoteAccountService(ManagerRequest) returns (ManagerResponse) {}
->>>>>>> 4a28d0d2
-}
-
-message ManagerRequest {
-    string sessionToken=1;
-    string managerID=2;
-    string URL=3;
-    string resourceID=4;
-    bytes RequestBody=5;
-}
-
-message ManagerResponse {
-    int32 statusCode = 1;
-    string statusMessage = 2;
-    bytes body = 4;
-    map<string, string> header = 5;
-}
+//(C) Copyright [2020] Hewlett Packard Enterprise Development LP
+//
+//Licensed under the Apache License, Version 2.0 (the "License"); you may
+//not use this file except in compliance with the License. You may obtain
+//a copy of the License at
+//
+//    http:#www.apache.org/licenses/LICENSE-2.0
+//
+//Unless required by applicable law or agreed to in writing, software
+//distributed under the License is distributed on an "AS IS" BASIS, WITHOUT
+//WARRANTIES OR CONDITIONS OF ANY KIND, either express or implied. See the
+//License for the specific language governing permissions and limitations
+// under the License
+
+syntax = "proto3";
+
+service Managers {
+    rpc GetManagersCollection(ManagerRequest) returns (ManagerResponse) {}
+    rpc GetManager(ManagerRequest) returns (ManagerResponse) {}
+    rpc GetManagersResource(ManagerRequest) returns (ManagerResponse) {}
+    rpc VirtualMediaInsert(ManagerRequest) returns (ManagerResponse) {}
+    rpc VirtualMediaEject(ManagerRequest) returns (ManagerResponse) {}
+    rpc GetRemoteAccountService(ManagerRequest) returns (ManagerResponse) {}
+    rpc CreateRemoteAccountService(ManagerRequest) returns (ManagerResponse) {}
+    rpc UpdateRemoteAccountService(ManagerRequest) returns (ManagerResponse) {}
+    rpc DeleteRemoteAccountService(ManagerRequest) returns (ManagerResponse) {}
+}
+
+message ManagerRequest {
+    string sessionToken=1;
+    string managerID=2;
+    string URL=3;
+    string resourceID=4;
+    bytes RequestBody=5;
+}
+
+message ManagerResponse {
+    int32 statusCode = 1;
+    string statusMessage = 2;
+    bytes body = 4;
+    map<string, string> header = 5;
+}