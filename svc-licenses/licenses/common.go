--- conflicted
+++ resolved
@@ -36,27 +36,17 @@
 
 // External struct holds the function pointers all outboud services
 type External struct {
-<<<<<<< HEAD
 	ContactClient  func(context.Context, string, string, string, string, interface{}, map[string]string) (*http.Response, error)
-	Auth           func(string, []string, []string) (response.RPC, error)
 	DevicePassword func([]byte) ([]byte, error)
 	GetPluginData  func(string) (*model.Plugin, *errors.Error)
 	ContactPlugin  func(context.Context, model.PluginContactRequest, string) ([]byte, string,
 		lcommon.PluginTaskInfo, model.ResponseStatus, error)
 	GetTarget          func(string) (*model.Target, *errors.Error)
-	GetSessionUserName func(string) (string, error)
 	CreateTask         func(ctx context.Context, sessionUserName string) (string, error)
 	CreateChildTask    func(context.Context, string, string) (string, error)
 	UpdateTask         func(context.Context, common.TaskData) error
-=======
-	ContactClient      func(context.Context, string, string, string, string, interface{}, map[string]string) (*http.Response, error)
 	Auth               func(context.Context, string, []string, []string) (response.RPC, error)
-	DevicePassword     func([]byte) ([]byte, error)
-	GetPluginData      func(string) (*model.Plugin, *errors.Error)
-	ContactPlugin      func(context.Context, model.PluginContactRequest, string) ([]byte, string, model.ResponseStatus, error)
-	GetTarget          func(string) (*model.Target, *errors.Error)
 	GetSessionUserName func(context.Context, string) (string, error)
->>>>>>> 7c941989
 	GenericSave        func(context.Context, []byte, string, string) error
 }
 
