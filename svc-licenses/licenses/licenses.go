--- conflicted
+++ resolved
@@ -161,7 +161,7 @@
 		l.LogWithFields(ctx).Error(err)
 		common.GeneralError(errStatusCode, response.InternalError, err.Error(), nil, taskInfo)
 	}
-	l.LogWithFields(ctx).Info("Map with manager Links: ", linksMap)
+	l.LogWithFields(ctx).Debug("Map with manager Links: ", linksMap)
 	partialResultFlag := false
 	subTaskChannel := make(chan int32, len(linksMap))
 	for serverURI := range linksMap {
@@ -296,12 +296,8 @@
 			return linksMap, errStatusCode, fmt.Errorf(errMsg)
 		}
 	}
-<<<<<<< HEAD
 	return linksMap, errStatusCode, nil
 }
-=======
-	l.LogWithFields(ctx).Debug("Map with manager Links: ", linksMap)
->>>>>>> 33fe8b6a
 
 // sendRequest request the plugin to install license and handles the response from plugin
 func (e *ExternalInterface) sendRequest(ctx context.Context, uuid, sessionUserName, taskID, serverURI string, requestBody []byte,
@@ -323,17 +319,7 @@
 		subTaskID = strArray[len(strArray)-1]
 	}
 
-<<<<<<< HEAD
 	taskInfo := &common.TaskUpdateInfo{Context: ctx, TaskID: subTaskID, TargetURI: serverURI, UpdateTask: e.External.UpdateTask, TaskRequest: string(requestBody)}
-=======
-		// Get the Plugin info
-		plugin, errs := e.External.GetPluginData(target.PluginID)
-		if errs != nil {
-			errMsg := "error while getting plugin data: " + errs.Error()
-			l.LogWithFields(ctx).Error(errMsg)
-			return common.GeneralError(http.StatusNotFound, response.ResourceNotFound, errMsg, []interface{}{"PluginData", target.PluginID}, nil)
-		}
->>>>>>> 33fe8b6a
 
 	var contactRequest model.PluginContactRequest
 
@@ -347,7 +333,6 @@
 		return
 	}
 
-<<<<<<< HEAD
 	decryptedPasswordByte, err := e.External.DevicePassword(target.Password)
 	if err != nil {
 		subTaskChannel <- http.StatusInternalServerError
@@ -356,27 +341,6 @@
 		return
 	}
 	target.Password = decryptedPasswordByte
-=======
-		if strings.EqualFold(plugin.PreferredAuthType, "XAuthToken") {
-			contactRequest.DeviceInfo = map[string]interface{}{
-				"UserName": plugin.Username,
-				"Password": string(plugin.Password),
-			}
-			contactRequest.OID = "/ODIM/v1/Sessions"
-			l.LogWithFields(ctx).Debugf("plugin contact request data for %s: %s", contactRequest.OID, string(reqBody))
-			_, token, getResponse, err := lcommon.ContactPlugin(ctx, contactRequest, "error while logging in to plugin: ")
-			if err != nil {
-				errMsg := err.Error()
-				l.LogWithFields(ctx).Error(errMsg)
-				return common.GeneralError(getResponse.StatusCode, getResponse.StatusMessage, errMsg, getResponse.MsgArgs, nil)
-			}
-			contactRequest.Token = token
-		} else {
-			contactRequest.LoginCredentials = map[string]string{
-				"UserName": plugin.Username,
-				"Password": string(plugin.Password),
-			}
->>>>>>> 33fe8b6a
 
 	// Get the Plugin info
 	plugin, errs := e.External.GetPluginData(target.PluginID)
@@ -399,17 +363,9 @@
 			"UserName": plugin.Username,
 			"Password": string(plugin.Password),
 		}
-<<<<<<< HEAD
 		contactRequest.OID = "/ODIM/v1/Sessions"
+		l.LogWithFields(ctx).Debugf("plugin contact request data for %s: %s", contactRequest.OID, string(requestBody))
 		_, token, _, getResponse, err := lcommon.ContactPlugin(ctx, contactRequest, "error while logging in to plugin: ")
-=======
-		target.PostBody = []byte(reqBody)
-		contactRequest.DeviceInfo = target
-		contactRequest.OID = "/ODIM/v1/LicenseService/Licenses"
-		contactRequest.PostBody = reqBody
-		l.LogWithFields(ctx).Debugf("plugin contact request data for %s: %s", contactRequest.OID, string(reqBody))
-		_, _, getResponse, err := e.External.ContactPlugin(ctx, contactRequest, "error while installing license: ")
->>>>>>> 33fe8b6a
 		if err != nil {
 			subTaskChannel <- getResponse.StatusCode
 			errMsg := err.Error()
@@ -423,16 +379,13 @@
 			"UserName": plugin.Username,
 			"Password": string(plugin.Password),
 		}
-<<<<<<< HEAD
-
-=======
-		l.LogWithFields(ctx).Debug("Install license response: ", getResponse)
->>>>>>> 33fe8b6a
+
 	}
 	target.PostBody = []byte(requestBody)
 	contactRequest.DeviceInfo = target
 	contactRequest.OID = "/ODIM/v1/LicenseService/Licenses"
 	contactRequest.PostBody = requestBody
+	l.LogWithFields(ctx).Debugf("plugin contact request data for %s: %s", contactRequest.OID, string(requestBody))
 	_, _, pluginTaskInfo, getResponse, err := e.External.ContactPlugin(ctx, contactRequest, "error while installing license: ")
 	if err != nil {
 		subTaskChannel <- getResponse.StatusCode
@@ -441,7 +394,7 @@
 		common.GeneralError(getResponse.StatusCode, getResponse.StatusMessage, errMsg, getResponse.MsgArgs, taskInfo)
 		return
 	}
-	l.LogWithFields(ctx).Infof("Install license response: status code : %v, message: %s",
+	l.LogWithFields(ctx).Debugf("Install license response: status code : %v, message: %s",
 		getResponse.StatusCode, getResponse.StatusMessage)
 
 	if getResponse.StatusCode == http.StatusAccepted {
