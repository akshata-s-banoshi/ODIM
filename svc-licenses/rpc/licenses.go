--- conflicted
+++ resolved
@@ -96,7 +96,6 @@
 		lgr.LogWithFields(ctx).Debugf("final response for install license service request: %s", string(fmt.Sprintf("%v", resp.Body)))
 		return resp, nil
 	}
-<<<<<<< HEAD
 	sessionUserName, taskID, err := CreateTaskAndResponse(ctx, l, req.SessionToken, resp)
 	if err != nil {
 		lgr.LogWithFields(ctx).Error(err)
@@ -107,9 +106,6 @@
 	ctxt := context.WithValue(ctx, common.ThreadName, common.InstallLicenseService)
 	ctxt = context.WithValue(ctxt, common.ThreadID, strconv.Itoa(threadID))
 	go l.connector.InstallLicenseService(ctx, req, sessionUserName, taskID)
-=======
-	fillProtoResponse(ctx, resp, l.connector.InstallLicenseService(ctx, req))
 	lgr.LogWithFields(ctx).Debugf("final response for install license service request: %s", string(resp.Body))
->>>>>>> 33fe8b6a
 	return resp, nil
 }