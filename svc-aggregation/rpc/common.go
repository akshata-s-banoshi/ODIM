//(C) Copyright [2020] Hewlett Packard Enterprise Development LP
//
//Licensed under the Apache License, Version 2.0 (the "License"); you may
//not use this file except in compliance with the License. You may obtain
//a copy of the License at
//
//    http://www.apache.org/licenses/LICENSE-2.0
//
//Unless required by applicable law or agreed to in writing, software
//distributed under the License is distributed on an "AS IS" BASIS, WITHOUT
//WARRANTIES OR CONDITIONS OF ANY KIND, either express or implied. See the
//License for the specific language governing permissions and limitations
// under the License.

package rpc

import (
	"encoding/json"

	"github.com/ODIM-Project/ODIM/lib-rest-client/pmbhandle"
	"github.com/ODIM-Project/ODIM/lib-utilities/common"
	aggregatorproto "github.com/ODIM-Project/ODIM/lib-utilities/proto/aggregator"
	"github.com/ODIM-Project/ODIM/lib-utilities/response"
	"github.com/ODIM-Project/ODIM/lib-utilities/services"
	"github.com/ODIM-Project/ODIM/svc-aggregation/agcommon"
	"github.com/ODIM-Project/ODIM/svc-aggregation/agmessagebus"
	"github.com/ODIM-Project/ODIM/svc-aggregation/agmodel"
	"github.com/ODIM-Project/ODIM/svc-aggregation/system"
)

// Aggregator struct helps to register service
type Aggregator struct {
	connector *system.ExternalInterface
}

// GetAggregator intializes all the required connection functions for the aggregation execution
func GetAggregator() *Aggregator {
	return &Aggregator{
		connector: &system.ExternalInterface{
			ContactClient:           pmbhandle.ContactPlugin,
			Auth:                    services.IsAuthorized,
			GetSessionUserName:      services.GetSessionUserName,
			CreateTask:              services.CreateTask,
			CreateChildTask:         services.CreateChildTask,
			UpdateTask:              system.UpdateTaskData,
			CreateSubcription:       system.CreateDefaultEventSubscription,
			PublishEvent:            system.PublishEvent,
			GetPluginStatus:         agcommon.GetPluginStatus,
			SubscribeToEMB:          services.SubscribeToEMB,
			EncryptPassword:         common.EncryptWithPublicKey,
			DecryptPassword:         common.DecryptWithPrivateKey,
			DeleteComputeSystem:     agmodel.DeleteComputeSystem,
			DeleteSystem:            agmodel.DeleteSystem,
			DeleteEventSubscription: services.DeleteSubscription,
			EventNotification:       agmessagebus.Publish,
			GetAllKeysFromTable:     agmodel.GetAllKeysFromTable,
			GetConnectionMethod:     agmodel.GetConnectionMethod,
<<<<<<< HEAD
			UpdateConnectionMethod:  agmodel.UpdateConnectionMethod,
			GetPluginMgrAddr:	 agmodel.GetPluginMgrAddr,
=======
			GetPluginMgrAddr:        agmodel.GetPluginData,
>>>>>>> d1babaaa
		},
	}
}

func generateResponse(rpcResp response.RPC, aggResp *aggregatorproto.AggregatorResponse) {
	bytes, _ := json.Marshal(rpcResp.Body)
	*aggResp = aggregatorproto.AggregatorResponse{
		StatusCode:    rpcResp.StatusCode,
		StatusMessage: rpcResp.StatusMessage,
		Header:        rpcResp.Header,
		Body:          bytes,
	}
}

func generateTaskRespone(taskID, taskURI string, rpcResp *response.RPC) {
	commonResponse := response.Response{
		OdataType:    "#Task.v1_4_2.Task",
		ID:           taskID,
		Name:         "Task " + taskID,
		OdataContext: "/redfish/v1/$metadata#Task.Task",
		OdataID:      taskURI,
	}
	commonResponse.MessageArgs = []string{taskID}
	commonResponse.CreateGenericResponse(rpcResp.StatusMessage)
	rpcResp.Body = commonResponse
}<|MERGE_RESOLUTION|>--- conflicted
+++ resolved
@@ -55,12 +55,8 @@
 			EventNotification:       agmessagebus.Publish,
 			GetAllKeysFromTable:     agmodel.GetAllKeysFromTable,
 			GetConnectionMethod:     agmodel.GetConnectionMethod,
-<<<<<<< HEAD
 			UpdateConnectionMethod:  agmodel.UpdateConnectionMethod,
-			GetPluginMgrAddr:	 agmodel.GetPluginMgrAddr,
-=======
 			GetPluginMgrAddr:        agmodel.GetPluginData,
->>>>>>> d1babaaa
 		},
 	}
 }
