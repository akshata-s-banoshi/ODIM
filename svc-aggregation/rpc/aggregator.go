--- conflicted
+++ resolved
@@ -578,55 +578,6 @@
 	return resp, nil
 }
 
-<<<<<<< HEAD
-func deleteAggregationSource(ctx context.Context, taskID string, targetURI string, a *Aggregator, req *aggregatorproto.AggregatorRequest) error {
-	err := a.connector.UpdateTask(ctx, common.TaskData{
-		TaskID:          taskID,
-		TargetURI:       targetURI,
-		TaskState:       common.Running,
-		TaskStatus:      common.OK,
-		PercentComplete: 0,
-		HTTPMethod:      http.MethodDelete,
-	})
-	if err != nil && (err.Error() == common.Cancelling) {
-		// We cant do anything here as the task has done it work completely, we cant reverse it.
-		//Unless if we can do opposite/reverse action for delete server which is add server.
-		a.connector.UpdateTask(ctx, common.TaskData{
-			TaskID:          taskID,
-			TargetURI:       targetURI,
-			TaskState:       common.Cancelled,
-			TaskStatus:      common.OK,
-			PercentComplete: 0,
-			HTTPMethod:      http.MethodDelete,
-		})
-		go runtime.Goexit()
-	}
-	data := a.connector.DeleteAggregationSource(ctx, req)
-	err = a.connector.UpdateTask(ctx, common.TaskData{
-		TaskID:          taskID,
-		TargetURI:       targetURI,
-		TaskState:       common.Completed,
-		TaskStatus:      common.OK,
-		Response:        data,
-		PercentComplete: 100,
-		HTTPMethod:      http.MethodDelete,
-	})
-	if err != nil && (err.Error() == common.Cancelling) {
-		a.connector.UpdateTask(ctx, common.TaskData{
-			TaskID:          taskID,
-			TargetURI:       targetURI,
-			TaskState:       common.Cancelled,
-			TaskStatus:      common.OK,
-			PercentComplete: 100,
-			HTTPMethod:      http.MethodDelete,
-		})
-		go runtime.Goexit()
-	}
-	return nil
-}
-
-=======
->>>>>>> f243868d
 // CreateAggregate defines the operations which handles the RPC request response
 // for the CreateAggregate  service of aggregation micro service.
 // The functionality retrives the request and return backs the response to
