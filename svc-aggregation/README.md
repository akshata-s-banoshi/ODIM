#  Resource aggregation and management

The resource aggregator allows users to add and group southbound infrastructure into collections for easy management. It exposes Redfish aggregation service endpoints to achieve the following:

-   Adding a resource and building its inventory.

-   Resetting one or more resources.

-   Changing the boot path of one or more resources to default settings.

-   Removing a resource from the inventory which is no longer managed.


Using these endpoints, you can add or remove only one resource at a time. You can group the resources into one collection and perform actions \(`reset` and `setdefaultbootorder`\) in combination on that group.

All aggregation actions are performed as [tasks](#tasks) in Resource Aggregator for ODIM. The actions performed on a group of resources \(resetting or changing the boot order to default settings\) are carried out as a set of subtasks.

**Supported endpoints**

|API URI|Operation Applicable|Required privileges|
|-------|--------------------|-------------------|
|/redfish/v1/AggregationService|GET|`Login` |
| /redfish/v1/AggregationService/AggregationSources<br> |GET, POST|`Login`, `ConfigureManager` |
|/redfish/v1/AggregationService/AggregationSources/\{aggregationSourceId\}|GET, PATCH, DELETE|`Login`, `ConfigureManager` |
|/redfish/v1/AggregationService/Actions/AggregationService.Reset|POST|`ConfigureManager`, `ConfigureComponents` |
|/redfish/v1/AggregationService/Actions/AggregationService.SetDefaultBootOrder|POST|`ConfigureManager`, `ConfigureComponents` |
|/redfish/v1/AggregationService/Aggregates|GET, POST|`Login`, `ConfigureComponents`, `ConfigureManager` |
|/redfish/v1/AggregationService/Aggregates/\{aggregateId\}|GET, DELETE|`Login`, `ConfigureComponents`, `ConfigureManager` |
|/redfish/v1/AggregationService/Aggregates/\{aggregateId\}/Actions/Aggregate.AddElements|POST|`ConfigureComponents`, `ConfigureManager` |
|/redfish/v1/AggregationService/Aggregates/\{aggregateId\}/Aggregate.Reset|POST|`ConfigureComponents`, `ConfigureManager` |
|/redfish/v1/AggregationService/Aggregates/\{aggregateId\}/Aggregate.SetDefaultBootOrder|POST|`ConfigureComponents`, `ConfigureManager` |
|/redfish/v1/AggregationService/Aggregates/\{aggregateId\}/Actions/Aggregate.RemoveElements|POST|`ConfigureComponents`, `ConfigureManager` |
|/redfish/v1/AggregationService/ConnectionMethods|GET|`Login`|
|/redfish/v1/AggregationService/ConnectionMethods/\{connectionmethodsId\}|GET|`Login`|

>**Note:**
Before accessing these endpoints, ensure that the user has the required privileges. If you access these endpoints without necessary privileges, you will receive an HTTP `403 Forbidden` error.
  
  
##  Modifying Configurations of Aggregation Service
  
Config file of ODIMRA is located at: **odimra/lib-utilities/config/odimra_config.json**  
Refer to the section **Modifying Configurations** in the README.md file to change the configurations of an odimra service.
  
**Specific configurations for Aggregation Service are:**
  
  
  
  
##  Log Location of the Aggregation Service
  
/var/log/ODIMRA/aggregation.log
  
  
<<<<<<< HEAD





=======





>>>>>>> b4d195c9
## Viewing the aggregation service root
|||
|-----|-------|
|<strong>Method</strong> | `GET` |
|<strong>URI</strong> |`/redfish/v1/AggregationService` |
|<strong>Description</strong> |This endpoint retrieves JSON schema representing the aggregation service root.|
|<strong>Returns</strong> |Properties for the service and a list of actions you can perform using this service.|
|<strong>Response Code</strong> |On success, `200 OK` |
|<strong>Authentication</strong> |Yes|

 

>**curl command**

```
curl -i GET \
   -H "X-Auth-Token:{X-Auth-Token}" \
 'https://{odim_host}:{port}/redfish/v1/AggregationService'


```

>**Sample response header** 

```
Allow:GET
Cache-Control:no-cache
Connection:Keep-alive
Content-Type:application/json; charset=utf-8
Date:Sun,17 May 2020 14:26:49 GMT+5m 14s
Link:</redfish/v1/SchemaStore/en/AggregationService.json>; rel=describedby
Odata-Version:4.0
X-Frame-Options:sameorigin
Transfer-Encoding":chunked

```

>**Sample response body** 

```
{
   "@odata.context":"/redfish/v1/$metadata#AggregationService.AggregationService",
   "Id":"AggregationService",
   "@odata.id":"/redfish/v1/AggregationService",
   "@odata.type":"#AggregationService.v1_0_0.AggregationService",
   "Name":"AggregationService",
   "Description":"AggregationService",
   "Actions":{
      "#AggregationService.Reset":{
         "target":"/redfish/v1/AggregationService/Actions/AggregationService.Reset/",
         "@Redfish.ActionInfo":"/redfish/v1/AggregationService/ResetActionInfo"
      },
      "#AggregationService.SetDefaultBootOrder":{
         "target":"/redfish/v1/AggregationService/Actions/AggregationService.SetDefaultBootOrder/",
         "@Redfish.ActionInfo":"/redfish/v1/AggregationService/SetDefaultBootOrderActionInfo"
      }
   },
   "Aggregates":{
      "@odata.id":"/redfish/v1/AggregationService/Aggregates"
   },
   "AggregationSources":{
      "@odata.id":"/redfish/v1/AggregationService/AggregationSources"
   },
   "ConnectionMethods":{
      "@odata.id": "/redfish/v1/AggregationService/ConnectionMethods"
   },
   "ServiceEnabled":true,
   "Status":{
      "Health":"OK",
      "HealthRollup":"OK",
      "State":"Enabled"
   }
}
```


<<<<<<< HEAD
## Connection methods

Connection methods indicate protocols, providers, or other methods that are used to communicate with an endpoint. 
The `ConnectionMethod` schema describes these connection methods for the Redfish aggregation service. 

###  Viewing a collection of connection methods


|||
|--------|---------|
|**Method**| `GET` |
|**URI** |`/redfish/v1/AggregationService/ConnectionMethods` |
|**Description** |This operation lists all connection methods associated with the Redfish aggregation service.|
|**Returns** |A list of links to all the available connection method resources.|
|**Response Code** |On success, `200 Ok` |
|**Authentication** |Yes|



>**curl command** 

```
curl -i GET \
   -H 'Authorization:Basic {base64_encoded_string_of_[username:password]}' \
 'https://{odim_host}:{port}/redfish/v1/AggregationService/ConnectionMethods'


```

>**Sample response body**

```
{
   ​   "@odata.type":"#ConnectionMethodCollection.ConnectionMethodCollection",
   ​   "@odata.id":"/redfish/v1/AggregationService/ConnectionMethods",
   ​   "@odata.context":"/redfish/v1/$metadata#ConnectionMethodCollection.ConnectionMethodCollection",
   ​   "Name":"Connection Methods",
   ​   "Members@odata.count":3,
   ​   "Members":[
      ​      {
         ​         "@odata.id":"/redfish/v1/AggregationService/ConnectionMethods/c27575d2-052d-4ce9-8be1-978cab002a0f"         ​
      },
      ​      {
         ​         "@odata.id":"/redfish/v1/AggregationService/ConnectionMethods/aa166b6b-a367-40ba-ac2e-402f9a0c818f"         ​
      },
      ​      {
         ​         "@odata.id":"/redfish/v1/AggregationService/ConnectionMethods/7cb9fc3b-8b75-45da-8aad-5ff595968b71"         ​
      }      ​
   ]   ​
}
```

### Viewing a connection method

|||
|--------|---------|
|**Method** | `GET` |
|**URI** |`/redfish/v1/AggregationService/ConnectionMethods/ {connectionmethodsId}` |
|**Description** |This operation retrieves information about a specific connection method.|
|**Returns** |JSON schema representing this connection method.|
|**Response Code** |On success, `200 Ok` |
|**Authentication**|Yes|

>**curl command**

```
curl -i GET \
   -H 'Authorization:Basic {base64_encoded_string_of_[username:password]}' \
 'https://{odim_host}:{port}/redfish/v1/AggregationService/ConnectionMethods/{connectionmethodsId}'


```

>**Sample response body**

```
{
   ​   "@odata.type":"#ConnectionMethod.v1_0_0.ConnectionMethod",
   ​   "@odata.id":"/redfish/v1/AggregationService/ConnectionMethods/c27575d2-052d-4ce9-8be1-978cab002a0f",
   ​   "@odata.context":"/redfish/v1/$metadata#ConnectionMethod.v1_0_0.ConnectionMethod",
   ​   "Id":"c27575d2-052d-4ce9-8be1-978cab002a0f",
   ​   "Name":"Connection Method",
   ​   "ConnectionMethodType":"Redfish",
   ​   "ConnectionMethodVariant":"Compute:BasicAuth:GRF_v1.0.0",
   ​   "Links":{
      ​      "AggregationSources":[
         {
            "@odata.id":"/redfish/v1/AggregationService/AggregationSources/839c212d-9ab2-4868-8767-1bdcc0ce862c"
         },
         {
            "@odata.id":"/redfish/v1/AggregationService/AggregationSources/3536bb46-a023-4e3a-ac1a-7528cc18b660"
         }
      ]      ​
   }   ​
}​
```

>**Connection method properties**

|Parameter|Type|Description|
|---------|----|-----------|
|ConnectionMethodType|String| The type of this connection method.<br> For possible property values, see "Connection method types" table.<br> |
|ConnectionMethodVariant|String|The variant of connection method shown as: `PluginType:PrefferedAuthType:PluginID_Firmwareversion`.<br>**PluginType**<br>The string that represents the type of the plugin.<br>Possible values: Compute, Storage, and Fabric.<br>**PrefferedAuthType**<br>Preferred authentication method to connect to the plugin - *BasicAuth* or *XAuthToken*<br>**PluginID_Firmwareversion**<br>The id of the plugin along with the version of the firmware.<br>Example: GRF_v1.0.0, ILO_v1.0.0|
|Links \{|Object|Links to other resources that are related to this connection method.|
|AggregationSources \[ \{<br> @odata.id<br> \} \]<br> |Array|An array of links to the `AggregationSources` resources that use this connection method.|

 >**Connection method types**

|String|Description|
|------|-----------|
| IPMI15<br> | IPMI 1.5 connection method.<br> |
| IPMI20<br> | IPMI 2.0 connection method.<br> |
| NETCONF<br> | Network Configuration Protocol.<br> |
| OEM<br> | OEM connection method.<br> |
| Redfish<br> | Redfish connection method.<br> |
| SNMP<br> | Simple Network Management Protocol.<br> |


=======



>>>>>>> b4d195c9

##  Adding a plugin as an aggregation source

| | |
|-------|------|
|<strong>Method</strong> | `POST` |
|<strong>URI</strong> |`/redfish/v1/AggregationService/Actions/AggregationSources` |
|<strong>Description</strong> | This operation creates an aggregation source for a plugin and adds it in the inventory. It is performed in the background as a Redfish task.|
|<strong>Returns</strong> |<ul><li>`Location` URI of the task monitor associated with this operation in the response header. See `Location` URI highlighted in bold in "Sample response header \(HTTP 202 status\)".</li><li>Link to the task and the task Id in the sample response body. To get more information on the task, perform HTTP `GET` on the task URI. See "Sample response body \(HTTP 202 status\)".</li><li>On successful completion:<ul><li>The aggregation source Id, the IP address, the username, and other details of the added plugin in the JSON response body.</li><li> A link \(having the aggregation source Id\) to the added plugin in the `Location` header. See `Location` URI highlighted in bold in "Sample response header \(HTTP 201 status\)".</li></ul></li></ul>  |
|<strong>Response Code</strong> |`202 Accepted` On success, `201 Created`|
|<strong>Authentication</strong> |Yes|

<<<<<<< HEAD
**Usage**

Perform HTTP POST on the mentioned URI with a request body specifying a connection method to use for adding the plugin. To know about connection methods, see [Connection methods](#connection-methods).
				
A Redfish task will be created and you will receive a link to the [task monitor](#viewing-a-task-monitor) associated with it.
To know the progress of this operation, perform HTTP `GET` on the task monitor returned in the response header (until the task is complete).
		
=======
To know the progress of this action, perform `GET` on the [task monitor](#viewing-a-task-monitor) returned in the response header \(until the task is complete\).
>>>>>>> b4d195c9

After the plugin is successfully added as an aggregation source, it will also be available as a manager resource at:

`/redfish/v1/Managers`.

 


NOTE:

Only a user with `ConfigureComponents` privilege can add a plugin. If you perform this operation without necessary privileges, you will receive an HTTP `403 Forbidden` error.


>**curl command**

```
curl -i POST \
   -H 'Authorization:Basic {base64_encoded_string_of_[username:password]}' \
   -H "Content-Type:application/json" \
   -d \
'{"HostName":"{plugin_host}:{port}",
  "UserName":"{plugin_userName}",
  "Password":"{plugin_password}", 
  "Links":{
     "ConnectionMethod": {
         "@odata.id": "/redfish/v1/AggregationService/ConnectionMethods/{ConnectionMethodId}"
      }
   }
}' \
 'https://{odim_host}:{port}/redfish/v1/AggregationService/Actions/AggregationSources'


```

<<<<<<< HEAD


=======
>>>>>>> b4d195c9
>**Sample request body**

```
{
   "HostName":"{plugin_host}:45001",
   "UserName":"admin",
   "Password":"GRFPlug!n12$4",
   "Links":{
      "ConnectionMethod": {
         "@odata.id": "/redfish/v1/AggregationService/ConnectionMethods/d172e66c-b4a8-437c-981b-1c07ddfeacaa"
      }
   }
}
```

**Request parameters**

|Parameter|Type|Description|
|---------|----|-----------|
|HostName|String \(required\)<br> |FQDN of the resource aggregator server and port of a system where the plugin is installed. The default port for the Generic Redfish Plugin is `45001`.<br> If you are using a different port, ensure that the port is greater than `45000`.<br> IMPORTANT: If you have set the `VerifyPeer` property to false in the plugin `config.json` file \(/etc/plugin\_config/config.json\), you can use IP address of the system where the plugin is installed as `HostName`.<br>|
|UserName|String \(required\)<br> |The plugin username.|
|Password|String \(required\)<br> |The plugin password.|
|ConnectionMethod|Array (required)|Links to the connection method that are used to communicate with this endpoint: `/redfish/v1/AggregationService/AggregationSources`. To know which connection method to use, do the following:<ul><li>Perform HTTP `GET` on: `/redfish/v1/AggregationService/ConnectionMethods`.<br>You will receive a list of  links to available connection methods.</li><li>Perform HTTP `GET` on each link. Check the value of the `ConnectionMethodVariant` property in the JSON response.</li><li>The `ConnectionMethodVariant` property displays the details of a plugin. Choose a connection method having the details of the plugin of your choice.<br> Example: For GRF plugin, the `ConnectionMethodVariant` property displays the following value:<br>`Compute:BasicAuth:GRF_v1.0.0`</li></ul>|

<<<<<<< HEAD
>**Sample response header \(HTTP 202 status\)**
=======
>**Sample response header** \(HTTP 202 status\)
>>>>>>> b4d195c9

```
Connection:keep-alive
Content-Type:application/json; charset=utf-8
Location:/taskmon/task85de4003-8757-4c7d-942f-55eaf7d6812a
Odata-Version:4.0
X-Frame-Options:sameorigin
Date:Sun,17 May 2020 14:35:32 GMT+5m 13s
Content-Length:491 bytes

```

<<<<<<< HEAD
>**Sample response header \(HTTP 201 status\)**
=======
>**Sample response header** \(HTTP 201 status\)
>>>>>>> b4d195c9

```
"cache-control":"no-cache
connection":"keep-alive
content-type":application/json; charset=utf-8
date:"Wed",02 Sep 2020 06:50:43 GMT+7m 2s
link:/v1/AggregationService/AggregationSources/be626e78-7a8a-4b99-afd2-b8ed45ef3d5a/>; rel=describedby
location:/redfish/v1/AggregationService/AggregationSources/be626e78-7a8a-4b99-afd2-b8ed45ef3d5a
odata-version:4.0
transfer-encoding:"chunked
x-frame-options":"sameorigin"
```

<<<<<<< HEAD
>**Sample response body \(HTTP 202 status\)**
=======
>**Sample response body** \(HTTP 202 status\)
>>>>>>> b4d195c9

```
{
   "@odata.type":"#Task.v1_4_2.Task",
   "@odata.id":"/redfish/v1/TaskService/Tasks/task85de4003-8757-4c7d-942f-55eaf7d6812a",
   "@odata.context":"/redfish/v1/$metadata#Task.Task",
   "Id":"task85de4003-8757-4c7d-942f-55eaf7d6812a",
   "Name":"Task task85de4003-8757-4c7d-942f-55eaf7d6812a",
   "Message":"The task with id task85de4003-8757-4c7d-942f-55eaf7d6812a has started.",
   "MessageId":"TaskEvent.1.0.1.TaskStarted",
   "MessageArgs":[
      "task85de4003-8757-4c7d-942f-55eaf7d6812a"
   ],
   "NumberOfArgs":1,
   "Severity":"OK"
}
```



>**Sample response body \(HTTP 201 status\)**

```
{
   "@odata.type":"#AggregationSource.v1_0_0.AggregationSource",
   "@odata.id":"/redfish/v1/AggregationService/AggregationSources/be626e78-7a8a-4b99-afd2-b8ed45ef3d5a",
   "@odata.context":"/redfish/v1/$metadata#AggregationSource.AggregationSource",
   "Id":"be626e78-7a8a-4b99-afd2-b8ed45ef3d5a",
   "Name":"Aggregation Source",
   "HostName":"{plugin_host}:45001",
   "UserName":"admin",
   "Links":{
      "ConnectionMethod": {
         "@odata.id": "/redfish/v1/AggregationService/ConnectionMethods/d172e66c-b4a8-437c-981b-1c07ddfeacaa"
      }
   }
} 
```









## Adding a server as an aggregation source

| | |
|-------------|---------------------|
|<strong>Method</strong> | `POST` |
|<strong>URI</strong> |`/redfish/v1/AggregationService/AggregationSources` |
|<strong>Description</strong> | This operation creates an aggregation source for a Base Management Controller \(BMC\), discovers information, and performs a detailed inventory of it.<br> The `AggregationSource` schema provides information about a BMC such as the IP address, the username, the password, and more.<br> This operation is performed in the background as a Redfish task.<br> |
|<strong>Returns</strong> |<ul><li>`Location` URI of the task monitor associated with this operation in the response header. See `Location` URI highlighted in bold in "Sample response header \(HTTP 202 status\)".</li><li>Link to the task and the task Id in the sample response body. To get more information on the task, perform HTTP `GET` on the task URI. See "Sample response body \(HTTP 202 status\)".</li><li>On successful completion:<ul><li>The aggregation source Id, the IP address, the username, and other details of the added BMC in the JSON response body.</li><li>A link \(having the aggregation source Id\) to the added BMC in the `Location` header. See `Location` URI highlighted in bold in "Sample response header \(HTTP 201 status\)".</li></ul></li></ul>|
|<strong>Response Code</strong> |On success, `202 Accepted` On successful completion of the task, `201 Created` <br> |
|<strong>Authentication</strong> |Yes|

<<<<<<< HEAD
**Usage**

Perform HTTP POST on the mentioned URI with a request body specifying a connection method to use for adding the BMC. To know about connection methods, see [Connection methods](#connection-methods).
				
A Redfish task will be created and you will receive a link to the [task monitor](#viewing-a-task-monitor) associated with it.

To know the progress of this operation, perform HTTP `GET` on the task monitor returned in the response header (until the task is complete).
When the task is successfully complete, you will receive aggregation source Id of the added BMC. Save it as it is required to identify it in the resource inventory later.
=======
To know the progress of this operation, perform `GET` on the [task monitor](#viewing-a-task-monitor) returned in the response header \(until the task is complete\). When the task is successfully complete, you will receive aggregation source Id of the added BMC. Save it as it is required to identify it in the resource inventory later.
>>>>>>> b4d195c9

After the server is successfully added as an aggregation source, it will also be available as a computer system resource at `/redfish/v1/Systems/` and a manager resource at `/redfish/v1/Managers/`.

To view the list of links to computer system resources, perform HTTP `GET` on `/redfish/v1/Systems/`. Each link contains `ComputerSystemId` of a specific BMC. For more information, see [collection of computer systems](#).

 `ComputerSystemId` is unique information about the BMC specified by Resource Aggregator for ODIM. It is represented as `<UUID:n>`, where `UUID` is the aggregation source Id of the BMC. Save it as it is required to perform subsequent actions such as `delete, reset`, and `setdefaultbootorder` on this BMC.


NOTE:

Only a user with `ConfigureComponents` privilege can add a server. If you perform this operation without necessary privileges, you will receive an HTTP `403 Forbidden` error.


>**curl command**

```
curl -i -X POST \
   -H "X-Auth-Token:{X-Auth-Token}" \
   -H "Content-Type:application/json" \
   -d \
'{ 
    "HostName": "{BMC_address}", 
    "UserName": "{BMC_UserName}", 
    "Password": "{BMC_Password}", 
    "Links":{     
        "ConnectionMethod": {
         "@odata.id": "/redfish/v1/AggregationService/ConnectionMethods/{ConnectionMethodId}"
      }
}
}' \
 'https://{odim_host}:{port}/redfish/v1/AggregationService/AggregationSources'


```

<<<<<<< HEAD


=======
>>>>>>> b4d195c9
>**Sample request body**

```
{
   "HostName":"10.24.0.4",
   "UserName":"admin",
   "Password":"{BMC_password}",
   "Links":{
      "ConnectionMethod": {
         "@odata.id": "/redfish/v1/AggregationService/ConnectionMethods/d172e66c-b4a8-437c-981b-1c07ddfeacaa"
      }
   }
}
```

**Request parameters**

|Parameter|Type|Description|
|---------|----|-----------|
|HostName|String \(required\)<br> |A valid IP address or hostname of a baseboard management controller \(BMC\).|
|UserName|String \(required\)<br> |The username of the BMC administrator account.|
|Password|String \(required\)<br> |The password of the BMC administrator account.|
|Links \{|Object \(required\)<br> |Links to other resources that are related to this resource.|
<<<<<<< HEAD
|ConnectionMethod|Array (required)|Links to the connection methods that are used to communicate with this endpoint: `/redfish/v1/AggregationService/AggregationSources`. To know which connection method to use, do the following:<ul><li>Perform HTTP `GET` on: `/redfish/v1/AggregationService/ConnectionMethods`.<br>You will receive a list of  links to available connection methods.</li><li>Perform HTTP `GET` on each link. Check the value of the `ConnectionMethodVariant` property in the JSON response.</li><li>The `ConnectionMethodVariant` property displays the details of a plugin. Choose a connection method having the details of the plugin of your choice.<br> Example: For GRF plugin, the `ConnectionMethodVariant` property displays the following value:<br>`Compute:BasicAuth:GRF_v1.0.0`</li></ul>|

>**Sample response header \(HTTP 202 status\)**
=======
|Oem\{ PluginID \} \} |String \(required\)<br> |The plugin Id of the plugin.<br> NOTE: Before specifying the plugin Id, ensure that the installed plugin is added in the resource inventory. To know how to add a plugin, see [Adding a Plugin](#adding-a-plugin-as-an-aggregation-source).|

>**Sample response header** \(HTTP 202 status\)
>>>>>>> b4d195c9

```
Connection:keep-alive
Content-Type:application/json; charset=utf-8
Location:/taskmon/task4aac9e1e-df58-4fff-b781-52373fcb5699
Odata-Version:4.0
X-Frame-Options:sameorigin
Date:Sun,17 May 2020 14:35:32 GMT+5m 13s
Content-Length:491 bytes

```

<<<<<<< HEAD
>**Sample response header \(HTTP 201 status\)**
=======
>**Sample response header** \(HTTP 201 status\)
>>>>>>> b4d195c9

```
"cache-control":"no-cache
connection":"keep-alive
content-type":application/json; charset=utf-8
date:"Wed",02 Sep 2020 06:50:43 GMT+7m 2s
link:/v1/AggregationService/AggregationSources/0102a4b5-03db-40be-ad39-71e3c9f8280e/>; rel=describedby
location:/redfish/v1/AggregationService/AggregationSources/0102a4b5-03db-40be-ad39-71e3c9f8280e
odata-version:4.0
transfer-encoding:"chunked
x-frame-options":"sameorigin"
```

<<<<<<< HEAD
>**Sample response body \(HTTP 202 status\)**
=======
>**Sample response body** \(HTTP 202 status\)
>>>>>>> b4d195c9

```
{
   "@odata.type":"#Task.v1_4_2.Task",
   "@odata.id":"/redfish/v1/TaskService/Tasks/task4aac9e1e-df58-4fff-b781-52373fcb5699",
   "@odata.context":"/redfish/v1/$metadata#Task.Task",
   "Id":"task4aac9e1e-df58-4fff-b781-52373fcb5699",
   "Name":"Task task4aac9e1e-df58-4fff-b781-52373fcb5699",
   "Message":"The task with id task4aac9e1e-df58-4fff-b781-52373fcb5699 has started.",
   "MessageId":"TaskEvent.1.0.1.TaskStarted",
   "MessageArgs":[
      "task4aac9e1e-df58-4fff-b781-52373fcb5699"
   ],
   "NumberOfArgs":1,
   "Severity":"OK"
}
```

<<<<<<< HEAD
=======
>**Sample response body** \(HTTP 201 status\)
>>>>>>> b4d195c9


>** Sample response body \(HTTP 201 status\)**
```
 {
   "@odata.type":"#AggregationSource.v1_0_0.AggregationSource",
   "@odata.id":"/redfish/v1/AggregationService/AggregationSources/26562c7b-060b-4fd8-977e-94b1a535f3fb",
   "@odata.context":"/redfish/v1/$metadata#AggregationSource.AggregationSource",
   "Id":"26562c7b-060b-4fd8-977e-94b1a535f3fb",
   "Name":"Aggregation Source",
   "HostName":"10.24.0.4",
   "UserName":"admin",
    "Links":{
      "ConnectionMethod": {
         "@odata.id": "/redfish/v1/AggregationService/ConnectionMethods/d172e66c-b4a8-437c-981b-1c07ddfeacaa"
      }
   }
}
```


## Viewing a collection of aggregation sources

| | |
|-------|-------|
|<strong>Method</strong> | `GET` |
|<strong>URI</strong> |`/redfish/v1/AggregationService/AggregationSources` |
|<strong>Description</strong> |This operation lists all aggregation sources available in Resource Aggregator for ODIM.|
|<strong>Returns</strong> |A list of links to all the available aggregation sources.|
|<strong>Response Code</strong> |On success, `200 Ok` |
|<strong>Authentication</strong> |Yes|

>**curl command**

```
curl -i GET \
   -H 'Authorization:Basic {base64_encoded_string_of_[username:password]}' \
 'https://{odim_host}:{port}/redfish/v1/AggregationService/AggregationSources'


```

>**Sample response body**

```
{
   "@odata.type":"#AggregationSourceCollection.v1_0_0.AggregationSourceCollection",
   "@odata.id":"/redfish/v1/AggregationService/AggregationSource",
   "@odata.context":"/redfish/v1/$metadata#AggregationSourceCollection.AggregationSourceCollection",
   "Name":"Aggregation Source",
   "Members@odata.count":2,
   "Members":[
      {
         "@odata.id":"/redfish/v1/AggregationService/AggregationSources/839c212d-9ab2-4868-8767-1bdcc0ce862c"
      },
      {
         "@odata.id":"/redfish/v1/AggregationService/AggregationSources/3536bb46-a023-4e3a-ac1a-7528cc18b660"
      }
   ]   
}
```



## Viewing an aggregation source

| | |
|--------|------|
|<strong>Method</strong> | `GET` |
|<strong>URI</strong> |`/redfish/v1/AggregationService/AggregationSources/{AggregationSourceId}` |
|<strong>Description</strong> |This action retrieves information about a specific aggregation source.|
|<strong>Returns</strong> |JSON schema representing this aggregation source.|
|<strong>Response Code</strong> |On success, `200 Ok` |
|<strong>Authentication</strong> |Yes|

>**curl command**

```
curl -i GET \
   -H 'Authorization:Basic {base64_encoded_string_of_[username:password]}' \
 'https://{odim_host}:{port}/redfish/v1/AggregationService/AggregationSources/{AggregationSourceId}'


```

>**Sample response body**

```
{
   "@odata.type":"#AggregationSource.v1_0_0.AggregationSource",
   "@odata.id":"/redfish/v1/AggregationService/AggregationSources/839c212d-9ab2-4868-8767-1bdcc0ce862c",
   "@odata.context":"/redfish/v1/$metadata#AggregationSource.AggregationSource",
   "Id":"839c212d-9ab2-4868-8767-1bdcc0ce862c",
   "Name":"Aggregation Source",
   "HostName":"10.24.0.4",
   "UserName":"admin",
   "Links":{
      "ConnectionMethod": {
         "@odata.id": "/redfish/v1/AggregationService/ConnectionMethods/d172e66c-b4a8-437c-981b-1c07ddfeacaa"
      }     
   }   
}
```

## Updating an aggregation source

| | |
|------|------|
|<strong>Method</strong> | `PATCH` |
|<strong>URI</strong> |`/redfish/v1/AggregationService/AggregationSources/{AggregationSourceId}` |
|<strong>Description</strong> |This operation updates the details such as the username, the password, and the IP address or hostname of a specific BMC in the resource aggregator inventory. When the username, the password, or the IP address \(or hostname\) of a BMC is changed, you can update those changes in the resource aggregator as well using this operation.<br> |
|<strong>Returns</strong> |Updated JSON schema of this aggregation source.|
|<strong>Response Code</strong> |On success, `200 Ok` |
|<strong>Authentication</strong> |Yes|

>**curl command**

```
curl -i PATCH \
   -H 'Authorization:Basic {base64_encoded_string_of_[username:password]}' \
   -H "Content-Type:application/json" \
   -d \
'{

  "HostName": "10.24.0.6",
  "UserName": "admin",
  "Password": "admin1234"

}' \
 'https://{odim_host}:{port}/redfish/v1/AggregationService/AggregationSources/{AggregationSourceId}'


```

>**Sample request body**

```
{

  "HostName": "10.24.0.4",
  "UserName": "admin",
  "Password": "admin1234"

}
```

>**Sample response body**

```
{
   "@odata.type":"#AggregationSource.v1_0_0.AggregationSource",
   "@odata.id":"/redfish/v1/AggregationService/AggregationSources/839c212d-9ab2-4868-8767-1bdcc0ce862c",
   "@odata.context":"/redfish/v1/$metadata#AggregationSource.AggregationSource",
   "Id":"839c212d-9ab2-4868-8767-1bdcc0ce862c",
   "Name":"Aggregation Source",
   "HostName":"10.24.0.4",
   "UserName":"admin",
   "Links":{
      "ConnectionMethod": {
         "@odata.id": "/redfish/v1/AggregationService/ConnectionMethods/d172e66c-b4a8-437c-981b-1c07ddfeacaa"
      }     
   }   
}
```








## Resetting servers

|| |
|--------|--------------------|
|<strong>Method</strong> | `POST` |
|<strong>URI</strong> |`/redfish/v1/AggregationService/Actions/AggregationService.Reset` |
|<strong>Description</strong> |This action shuts down, powers up, and restarts one or more servers. It is performed in the background as a Redfish task and is further divided into subtasks to reset each server individually.<br> |
|<strong>Returns</strong> |- `Location` URI of the task monitor associated with this operation \(task\) in the response header. See `Location` URI highlighted in bold in "Sample response header \(HTTP 202 status\)".<br>-   Link to the task and the task Id in the sample response body. To get more information on the task, perform HTTP `GET` on the task URI. See the task URI and the task Id highlighted in bold in "Sample response body \(HTTP 202 status\)". IMPORTANT: Note down the task Id. If the task completes with an error, it is required to know which subtask has failed. To get the list of subtasks, perform HTTP `GET` on `/redfish/v1/TaskService/Tasks/{taskId}`.<br>-  On successful completion of the reset operation, a message in the response body, saying that the reset operation is completed successfully. See "Sample response body \(HTTP 200 status\)".|
|<strong>Response code</strong> |On success, `202 Accepted`<br> On successful completion of the task, `200 OK`|
|<strong>Authentication</strong> |Yes|

<<<<<<< HEAD
**Usage**

=======
>>>>>>> b4d195c9
To know the progress of this action, perform HTTP `GET` on the [task monitor](#viewing-a-task-monitor) returned in the response header \(until the task is complete\).

To get the list of subtask URIs, perform HTTP `GET` on the task URI returned in the JSON response body. See "Sample response body \(HTTP 202 status\)". The JSON response body of each subtask contains a link to the task monitor associated with it. To know the progress of the reset operation \(subtask\) on a specific server, perform HTTP `GET` on the task monitor associated with the respective subtask. See the link to the task monitor highlighted in bold in "Sample response body \(subtask\)".

You can perform reset on a group of servers by specifying multiple target URIs in the request.


NOTE:

Only a user with `ConfigureComponents` privilege can reset servers. If you perform this action without necessary privileges, you will receive an HTTP `403 Forbidden` error.


>**curl command**

```
curl -i POST \
   -H "X-Auth-Token:{X-Auth-Token}" \
   -H "Content-Type:application/json" \
   -d \
'{
   "BatchSize":2,
   "DelayBetweenBatchesInSeconds":1,
   "ResetType":"ForceRestart",
   "TargetURIs":[
      "/redfish/v1/Systems/{ComputerSystemId1}",
      "/redfish/v1/Systems/{ComputerSystemId2}"
   ]
}' \
 'https://\{odim\_host\}:\{port\}/redfish/v1/AggregationService/Actions/AggregationService.Reset'


```

>**Sample request body**

```
{
   "BatchSize":2,
   "DelayBetweenBatchesInSeconds":1,
   "ResetType":"ForceRestart",
   "TargetURIs":[
      "/redfish/v1/Systems/97d08f36-17f5-5918-8082-f5156618f58d:1",
      "/redfish/v1/Systems/24b243cf-f1e3-5318-92d9-2d6737d6b0b9:1"
   ]
}

```

**Request parameters**

|Parameter|Type|Description|
|---------|----|-----------|
|BatchSize|Integer \(optional\)<br> |The number of elements to be reset at a time in each batch.|
|DelayBetweenBatchesInSeconds|Integer \(seconds\) \(optional\)<br> |The delay among the batches of elements being reset.|
|ResetType|String \(required\)<br> |The type of reset to be performed. For possible values, see "Reset type". If the value is not supported by the target server machine, you will receive an HTTP `400 Bad Request` error.|
|TargetURIs|Array \(required\)<br> |The URI of the target for `Reset`. Example: `"/redfish/v1/Systems/{ComputerSystemId}"` |

**Reset type**

|String|Description|
|------|-----------|
|ForceOff|Turn off the unit immediately \(non-graceful shutdown\).|
|ForceRestart|Perform an immediate \(non-graceful\) shutdown, followed by a restart.|
|GracefulRestart|Perform a graceful shutdown followed by a restart of the system.|
|GracefulShutdown|Perform a graceful shutdown. Graceful shutdown involves shutdown of the operating system followed by the power off of the physical server.|
|Nmi|Generate a Diagnostic Interrupt \(usually an NMI on x86 systems\) to cease normal operations, perform diagnostic actions and typically halt the system.|
|On|Turn on the unit.|
|PowerCycle|Perform a power cycle of the unit.|
|PushPowerButton|Simulate the pressing of the physical power button on this unit.|

>**Sample response header** \(HTTP 202 status\)

```
Connection:keep-alive
Content-Type:application/json; charset=utf-8
Location:/taskmon/task85de4103-8757-4c7d-942f-55eaf7d6412a
Odata-Version:4.0
X-Frame-Options:sameorigin
Date:Sun,17 May 2020 14:35:32 GMT+5m 13s
Content-Length:491 bytes

```

>**Sample response body** \(HTTP 202 status\)

```
{
   "@odata.type":"#Task.v1_4_2.Task",
   "@odata.id":"/redfish/v1/TaskService/Tasks/task85de4103-8757-4c7d-942f-55eaf7d6412a",
   "@odata.context":"/redfish/v1/$metadata#Task.Task",
   "Id":"task85de4103-8757-4c7d-942f-55eaf7d6412a",
   "Name":"Task task85de4103-8757-4c7d-942f-55eaf7d6412a",
   "Message":"The task with id task85de4103-8757-4c7d-942f-55eaf7d6412a has started.",
   "MessageId":"TaskEvent.1.0.1.TaskStarted",
   "MessageArgs":[
      "task85de4103-8757-4c7d-942f-55eaf7d6412a"
   ],
   "NumberOfArgs":1,
   "Severity":"OK"
}
```

>**Sample response body** \(subtask\)

```
{
   "@odata.type":"#SubTask.v1_4_2.SubTask",
   "@odata.id":"/redfish/v1/TaskService/Tasks/task85de4003-8757-4c7d-942f-55eaf7d6412a/SubTasks/task22a98864-5dd8-402b-bfe0-0d61e265391e",
   "@odata.context":"/redfish/v1/$metadata#SubTask.SubTask",
   "Id":"task22a98864-5dd8-402b-bfe0-0d61e265391e",
   "Name":"Task task22a98864-5dd8-402b-bfe0-0d61e265391e",
   "Message":"Successfully Completed Request",
   "MessageId":"Base.1.6.1.Success",
   "Severity":"OK",
   "Members@odata.count":0,
   "Members":null,
   "TaskState":"Completed",
   "StartTime":"2020-05-13T13:33:59.917329733Z",
   "EndTime":"2020-05-13T13:34:00.320539988Z",
   "TaskStatus":"OK",
   "SubTasks":"",
   "TaskMonitor":"/taskmon/task22a98864-5dd8-402b-bfe0-0d61e265391e",
   "PercentComplete":100,
   "Payload":{
      "HttpHeaders":null,
      "HttpOperation":"POST",
      "JsonBody":"",
      "TargetUri":"/redfish/v1/Systems/97d08f36-17f5-5918-8082-f5156618f58d:1"
   },
   "Messages":null
}
```

>**Sample response body** \(HTTP 200 status\)

```
{ 
   "error":{ 
      "code":"Base.1.6.1.Success",
      "message":"Request completed successfully"
   }
}
```



## Changing the boot order of servers to default settings

| | |
|-----------|------------|
|<strong>Method</strong> | `POST` |
|<strong>URI</strong> |`/redfish/v1/AggregationService/Actions/AggregationService.SetDefaultBootOrder` |
|<strong>Description</strong> |This action changes the boot order of one or more servers to default settings. This operation is performed in the background as a Redfish task and is further divided into subtasks to change the boot order of each server individually.<br> |
|<strong>Returns</strong> |- `Location` URI of the task monitor associated with this operation in the response header. See `Location` URI highlighted in bold in "Sample response header \(HTTP 202 status\)".<br>-  Link to the task and the task Id in the sample response body. To get more information on the task, perform HTTP `GET` on the task URI. See the task URI and the task Id highlighted in bold in "Sample response body \(HTTP 202 status\)".IMPORTANT:<br>Note down the task Id. If the task completes with an error, it is required to know which subtask has failed. To get the list of subtasks, perform HTTP `GET` on `/redfish/v1/TaskService/Tasks/{taskId}`.<br>- On successful completion of this operation, a message in the response body, saying that the operation is completed successfully. See "Sample response body \(HTTP 200 status\)".<br>|
|<strong>Response code</strong> |`202 Accepted` On successful completion, `200 OK` <br> |
|<strong>Authentication</strong> |Yes|

<<<<<<< HEAD
**Usage**

=======
>>>>>>> b4d195c9
To know the progress of this action, perform HTTP `GET` on the [task monitor](#viewing-a-task-monitor) returned in the response header \(until the task is complete\).

To get the list of subtask URIs, perform HTTP `GET` on the task URI returned in the JSON response body. See "Sample response body \(HTTP 202 status\)". The JSON response body of each subtask contains a link to the task monitor associated with it. To know the progress of `SetDefaultBootOrder` action \(subtask\) on a specific server, perform HTTP `GET` on the task monitor associated with the respective subtask. See the link to the task monitor highlighted in bold in "Sample response body \(subtask\)".

You can perform `setDefaultBootOrder` action on a group of servers by specifying multiple server URIs in the request.


NOTE:

Only a user with `ConfigureComponents` privilege can change the boot order of one or more servers to default settings. If you perform this action without necessary privileges, you will receive an HTTP `403 Forbidden` error.


>**curl command**

```
curl -i POST \
   -H "X-Auth-Token:{X-Auth-Token}" \
   -H "Content-Type:application/json" \
   -d \
'{
   "Systems":[
      {
         "@odata.id":"/redfish/v1/Systems/{ComputerSystemId1}"
      },
      {
         "@odata.id":"/redfish/v1/Systems/{ComputerSystemid2}"
      }
   ]
}' \
 'https://\{odim\_host\}:\{port}/redfish/v1/AggregationService/Actions/AggregationService.SetDefaultBootOrder'


```

>**Sample request body**

```
{
   "Systems":[
      {
         "@odata.id":"/redfish/v1/Systems/97d08f36-17f5-5918-8082-f5156618f58d:1"
      },
      {
         "@odata.id":"/redfish/v1/Systems/76632110-1c75-5a86-9cc2-471325983653:1"
      }
   ]
}

```

**Request parameters**

|Parameter|Type|Description|
|---------|----|-----------|
|Systems|Array \(required\)<br> |Target servers for `SetDefaultBootOrder`.|

>**Sample response header** \(HTTP 202 status\)

```
Connection:keep-alive
Content-Type:application/json; charset=utf-8
Location:/taskmon/task85de4003-8057-4c7d-942f-55eaf7d6412a
Odata-Version:4.0
X-Frame-Options:sameorigin
Date:Sun,17 May 2020 14:35:32 GMT+5m 13s
Content-Length:491 bytes

```

>**Sample response body** \(HTTP 202 status\)

```
{
   "@odata.type":"#Task.v1_4_2.Task",
   "@odata.id":"/redfish/v1/TaskService/Tasks/task85de4003-8057-4c7d-942f-55eaf7d6412a",
   "@odata.context":"/redfish/v1/$metadata#Task.Task",
   "Id":"task85de4003-8057-4c7d-942f-55eaf7d6412a",
   "Name":"Task task85de4003-8057-4c7d-942f-55eaf7d6412a",
   "Message":"The task with id task80de4003-8757-4c7d-942f-55eaf7d6412a has started.",
   "MessageId":"TaskEvent.1.0.1.TaskStarted",
   "MessageArgs":[
      "task80de4003-8757-4c7d-942f-55eaf7d6412a"
   ],
   "NumberOfArgs":1,
   "Severity":"OK"
}
```

>**Sample response body** \(subtask\)

```
{
   "@odata.type":"#SubTask.v1_4_2.SubTask",
   "@odata.id":"/redfish/v1/TaskService/Tasks/task85de4003-8757-4c7d-942f-55eaf7d6412a/SubTasks/task22a98864-5dd8-402b-bfe0-0d61e265391e",
   "@odata.context":"/redfish/v1/$metadata#SubTask.SubTask",
   "Id":"task22a98864-5dd8-402b-bfe0-0d61e265391e",
   "Name":"Task task22a98864-5dd8-402b-bfe0-0d61e265391e",
   "Message":"Successfully Completed Request",
   "MessageId":"Base.1.6.1.Success",
   "Severity":"OK",
   "Members@odata.count":0,
   "Members":null,
   "TaskState":"Completed",
   "StartTime":"2020-05-13T13:33:59.917329733Z",
   "EndTime":"2020-05-13T13:34:00.320539988Z",
   "TaskStatus":"OK",
   "SubTasks":"",
   "TaskMonitor":"/taskmon/task22a98864-5dd8-402b-bfe0-0d61e265391e",
   "PercentComplete":100,
   "Payload":{
      "HttpHeaders":null,
      "HttpOperation":"POST",
      "JsonBody":"",
      "TargetUri":"/redfish/v1/Systems/97d08f36-17f5-5918-8082-f5156618f58d:1"
   },
   "Messages":null
}
```

>**Sample response body** \(HTTP 200 status\)

```
{ 
   "error":{ 
      "code":"Base.1.6.1.Success",
      "message":"Request completed successfully"
   }
}
```




## Deleting a resource from the inventory

| | |
|--------|--------|
|<strong>Method</strong> | `DELETE` |
|<strong>URI</strong> |`/redfish/v1/AggregationService/AggregationSources/{AggregationSourceId}` |
|<strong>Description</strong> |This operation removes a specific aggregation source \(plugin, BMC, or any manager\) from the inventory. Deleting an aggregation source also deletes all event subscriptions associated with the BMC. This operation is performed in the background as a Redfish task.<br> |
|<strong>Returns</strong> |`Location` URI of the task monitor associated with this operation in the response header. See `Location` URI highlighted in bold in "Sample response header \(HTTP 202 status\)".<br>-   Link to the task and the task Id in the sample response body. To get more information on the task, perform HTTP `GET` on the task URI. See "Sample response body \(HTTP 202 status\)".<br>|
|<strong>Response Code</strong> |`202 Accepted` On successful completion, `204 No Content` <br> |
|<strong>Authentication</strong> |Yes|

<<<<<<< HEAD
**Usage**

=======
>>>>>>> b4d195c9
To know the progress of this action, perform `GET` on the [task monitor](#viewing-a-task-monitor) returned in the response header \(until the task is complete\).


NOTE:

Only a user with `ConfigureComponents` privilege can delete a server. If you perform this action without necessary privileges, you will receive an HTTP `403 Forbidden` error.


>**curl command**

```
curl -i DELETE \
   -H 'Authorization:Basic {base64_encoded_string_of_[username:password]}' \
 'https://{odim_host}:{port}/redfish/v1/AggregationService/AggregationSources/{AggregationSourceId}'


```

>**Sample response header** \(HTTP 202 status\)

```
Connection:keep-alive
Content-Type:application/json; charset=utf-8
Location:/taskmon/task85de4003-8757-2c7d-942f-55eaf7d6412a
Odata-Version:4.0
X-Frame-Options:sameorigin
Date:Sun,17 May 2020 14:35:32 GMT+5m 13s
Content-Length:491 bytes

```

>**Sample response body** \(HTTP 202 status\)

```
{
   "@odata.type":"#Task.v1_4_2.Task",
   "@odata.id":"/redfish/v1/TaskService/Tasks/task85de4003-8757-2c7d-942f-55eaf7d6412a",
   "@odata.context":"/redfish/v1/$metadata#Task.Task",
   "Id":"task85de4003-8757-2c7d-942f-55eaf7d6412a",
   "Name":"Task task85de4003-8757-2c7d-942f-55eaf7d6412a",
   "Message":"The task with id task85de4003-8757-2c7d-942f-55eaf7d6412a has started.",
   "MessageId":"TaskEvent.1.0.1.TaskStarted",
   "MessageArgs":[
      "task85de4003-8757-2c7d-942f-55eaf7d6412a"
   ],
   "NumberOfArgs":1,
   "Severity":"OK"
}
```




## Aggregates

An aggregate is a user-defined collection of resources.

The aggregate schema provides a mechanism to formally group the southbound resources of your choice into a specific group. The advantage of creating aggregates is that they are more persistent than the random groupings—the aggregates are available and accessible in the Resource Aggregator for ODIM environment until you delete them.

The resource aggregator allows you to:

-   Create an aggregate.

-   Populate an aggregate with the resources.

-   Perform actions on all the resources of an aggregate at once.

-   Delete an aggregate.



## Creating an aggregate

|||
|---------|-----------|
|<strong>Method</strong> | `POST` |
|<strong>URI</strong> |`/redfish/v1/AggregationService/Aggregates` |
|<strong>Description</strong> |This operation creates an empty aggregate or an aggregate populated with resources.|
|<strong>Returns</strong> | The `Location` URI of the created aggregate having the aggregate Id. See the `Location` URI highlighted in bold in "Sample response header".<br>-   Link to the new aggregate, its Id, and a message saying that the resource has been created successfully in the JSON response body.<br>|
|<strong>Response Code</strong> |On success, `201 Created` |
|<strong>Authentication</strong> |Yes|

>**curl command**

```
curl -i POST \
   -H 'Authorization:Basic {base64_encoded_string_of_[username:password]}' \
   -H "Content-Type:application/json" \
   -d \
'{
      "Elements":[
            "/redfish/v1/Systems/{ComputerSystemId}"      
   ]   
}' \
 'https://{odim_host}:{port}/redfish/v1/AggregationService/Aggregates'


```

>**Sample request body**

```
{
      "Elements":[
            "/redfish/v1/Systems/8da0b6cd-42b7-4fd5-8ccf-97d0f58ae8c1:1"      
   ]   
}
```

**Request parameters**

|Parameter|Type|Description|
|---------|----|-----------|
|Elements|Array \(required\)<br> |An empty array or an array of links to the resources that this aggregate contains. To get the links to the system resources that are available in the resource inventory, perform HTTP `GET` on:<br> `/redfish/v1/Systems/` <br> |

>**Sample response header**

```
Cache-Control:no-cache
Connection:keep-alive
Content-Type:application/json; charset=utf-8
Link:</redfish/v1/AggregationService/Aggregates/c14d91b5-3333-48bb-a7b7-75f74a137d48/>; rel=self
Location:/redfish/v1/AggregationService/Aggregates/c14d91b5-3333-48bb-a7b7-75f74a137d48
Odata-Version:4.0
X-Frame-Options:sameorigin
Date:Fri,21 August 2020 14:08:55 GMT+5m 11s
Transfer-Encoding:chunked
```

>**Sample response body**

```
{
      "@odata.type":"#Aggregate.v1_0_0.Aggregate",
      "@odata.id":"/redfish/v1/AggregationService/Aggregates/c14d91b5-3333-48bb-a7b7-75f74a137d48",
      "@odata.context":"/redfish/v1/$metadata#Aggregate.Aggregate",
      "Id":"c14d91b5-3333-48bb-a7b7-75f74a137d48",
      "Name":"Aggregate",
      "Message":"The resource has been created successfully",
      "MessageId":"Base.1.6.1.Created",
      "Severity":"OK",
      "Elements":[
            "/redfish/v1/Systems/8da0b6cd-42b7-4fd5-8ccf-97d0f58ae8c1:1",
            "/redfish/v1/Systems/4da0b6cd-42b7-4fd5-8ccf-97d0f58ae8b1:1"      
   ]   
}
```


## Viewing a list of aggregates

|||
|----------|-----------|
|<strong>Method</strong> | `GET` |
|<strong>URI</strong> |`/redfish/v1/AggregationService/Aggregates` |
|<strong>Description</strong> |This operation lists all aggregates available in Resource Aggregator for ODIM.|
|<strong>Returns</strong> |A list of links to all the available aggregates.|
|<strong>Response Code</strong> |On success, `200 Ok` |
|<strong>Authentication</strong> |Yes|

>**curl command**

```
curl -i GET \
   -H 'Authorization:Basic {base64_encoded_string_of_[username:password]}' \
 'https://{odim_host}:{port}/redfish/v1/AggregationService/Aggregates'


```

>**Sample response body**

```
{
      "@odata.type":"#AggregateCollection.v1_0_0.AggregateCollection",
      "@odata.id":"/redfish/v1/AggregationService/Aggregates",
      "@odata.context":"/redfish/v1/$metadata#AggregateCollection.AggregateCollection",
      "Id":"Aggregate",
      "Name":"Aggregate",
      "Message":"Successfully Completed Request",
      "MessageId":"Base.1.6.1.Success",
      "Severity":"OK",
      "Members@odata.count":1,
      "Members":[
            {
                  "@odata.id":"/redfish/v1/AggregationService/Aggregates/c14d91b5-3333-48bb-a7b7-75f74a137d48"         
      }      
   ]   
}
```


## Viewing information about a single aggregate

|||
|----------|-----------|
|<strong>Method</strong> | `GET` |
|<strong>URI</strong> |`/redfish/v1/AggregationService/Aggregates/{AggregateId}` |
|<strong>Description</strong> |This operation retrieves information about a specific aggregate.|
|<strong>Returns</strong> |JSON schema representing this aggregate.|
|<strong>Response Code</strong> |On success, `200 Ok` |
|<strong>Authentication</strong> |Yes|

>**curl command**

```
curl -i GET \
   -H 'Authorization:Basic {base64_encoded_string_of_[username:password]}' \
 'https://{odim_host}:{port}/redfish/v1/AggregationService/Aggregates/{AggregateId}'


```

>**Sample response body**

```
{
   "@odata.type":"#Aggregate.v1_0_0.Aggregate",
   "@odata.id":"/redfish/v1/AggregationService/Aggregates/c14d91b5-3333-48bb-a7b7-75f74a137d48",
   "@odata.context":"/redfish/v1/$metadata#Aggregate.Aggregate",
   "Id":"c14d91b5-3333-48bb-a7b7-75f74a137d48",
   "Name":"Aggregate",
   "Message":"Successfully Completed Request",
   "MessageId":"Base.1.6.1.Success",
   "Severity":"OK",
   "Elements":[
      "/redfish/v1/Systems/8da0b6cd-42b7-4fd5-8ccf-97d0f58ae8c1:1",
      "/redfish/v1/Systems/4da0b6cd-42b7-4fd5-8ccf-97d0f58ae8b1:1"      
   ]
}
```



## Deleting an aggregate

|||
|--------------|---------|
|<strong>Method</strong> | `DELETE` |
|<strong>URI</strong> |`/redfish/v1/AggregationService/Aggregates/{AggregateId}` |
|<strong>Description</strong> |This operation deletes a specific aggregate.|
|<strong>Response Code</strong> |On success, `204 No Content` |
|<strong>Authentication</strong> |Yes|

>**curl command**

```
curl -i DELETE \
   -H 'Authorization:Basic {base64_encoded_string_of_[username:password]}' \
 'https://{odim_host}:{port}/redfish/v1/AggregationService/Aggregates/{AggregateId}'


```


## Adding elements to an aggregate

|||
|----------|-----------|
|<strong>Method</strong> | `POST` |
|<strong>URI</strong> |`/redfish/v1/AggregationService/Aggregates/{AggregateId}/Actions/Aggregate.AddElements` |
|<strong>Description</strong> |This action adds one or more resources to a specific aggregate.|
|<strong>Returns</strong> |JSON schema for this aggregate having links to the added resources.|
|<strong>Response Code</strong> |On success, `200 Ok` |
|<strong>Authentication</strong> |Yes|

>**curl command**

```
curl -i POST \
   -H 'Authorization:Basic {base64_encoded_string_of_[username:password]}' \
   -H "Content-Type:application/json" \
   -d \
'{
      "Elements":[
            "/redfish/v1/Systems/{ComputerSystemId1}",
            "/redfish/v1/Systems/{ComputerSystemId2}"     
   ]   
}' \
 'https://{odim_host}:{port}/redfish/v1/AggregationService/Aggregates/{AggregateId}/Actions/Aggregate.AddElements'


```

>**Sample request body**

```
{
      "Elements":[
            "/redfish/v1/Systems/8da0b6cd-42b7-4fd5-8ccf-97d0f58ae8c1:1",
            "/redfish/v1/Systems/7da0b6cd-42b7-4fd5-8ccf-97d0f58ae8e1:1"      
   ]   
}
```

**Request parameters**

|Parameter|Type|Description|
|---------|----|-----------|
|Elements|Array \(required\)<br> |An array of links to the Computer system resources that this aggregate contains.|

>**Sample response body**

```
{
      "@odata.type":"#Aggregate.v1_0_0.Aggregate",
      "@odata.id":"/redfish/v1/AggregationService/Aggregates/c14d91b5-3333-48bb-a7b7-75f74a137d48",
      "@odata.context":"/redfish/v1/$metadata#Aggregate.Aggregate",
      "Id":"c14d91b5-3333-48bb-a7b7-75f74a137d48",
      "Name":"Aggregate",
      "Message":"The resource has been created successfully",
      "MessageId":"Base.1.6.1.Created",
      "Severity":"OK",
      "Elements":[
            "/redfish/v1/Systems/8da0b6cd-42b7-4fd5-8ccf-97d0f58ae8c1:1",
            "/redfish/v1/Systems/4da0b6cd-42b7-4fd5-8ccf-97d0f58ae8b1:1"      
   ]   
}
```


## Resetting an aggregate of computer systems

|||
|--------|-----------|
|<strong>Method</strong> | `POST` |
|<strong>URI</strong> |`/redfish/v1/AggregationService/Aggregates/{AggregateId}/Actions/Aggregate.Reset` |
|<strong>Description</strong> |This action shuts down, powers up, and restarts servers in a specific aggregate. This operation is performed in the background as a Redfish task and is further divided into subtasks to reset each server individually.<br> |
|<strong>Returns</strong> |- `Location` URI of the task monitor associated with this operation \(task\) in the response header. See `Location` URI highlighted in bold in "Sample response header \(HTTP 202 status\)".<br>-   Link to the task and the task Id in the sample response body. To get more information on the task, perform HTTP `GET` on the task URI. See the task URI and the task Id highlighted in bold in "Sample response body \(HTTP 202 status\)".<br><blockquote>IMPORTANT:<br>Note down the task Id. If the task completes with an error, it is required to know which subtask has failed. To get the list of subtasks, perform HTTP `GET` on `/redfish/v1/TaskService/Tasks/{taskId}`.<br></blockquote>- On successful completion of the reset operation, a message in the response body, saying that the reset operation is completed successfully. See "Sample response body \(HTTP 200 status\)".<br>|
|<strong>Response Code</strong> |`202 Accepted` On successful completion, `200 OK` <br> |
|<strong>Authentication</strong> |Yes|

**Usage**

<<<<<<< HEAD
=======

>>>>>>> b4d195c9
To know the progress of this action, perform HTTP `GET` on the [task monitor](#viewing-a-task-monitor) returned in the response header \(until the task is complete\).

To get the list of subtask URIs, perform HTTP `GET` on the task URI returned in the JSON response body. See "Sample response body \(HTTP 202 status\)". The JSON response body of each subtask contains a link to the task monitor associated with it. To know the progress of the reset operation \(subtask\) on a specific server, perform HTTP `GET` on the task monitor associated with the respective subtask. See the link to the task monitor highlighted in bold in "Sample response body \(subtask\)".


NOTE:

Only a user with `ConfigureComponents` privilege can reset servers. If you perform this action without necessary privileges, you will receive an HTTP `403 Forbidden` error.


>**curl command**

```
curl -i POST \
   -H 'Authorization:Basic {base64_encoded_string_of_[username:password]}' \
   -H "Content-Type:application/json" \
   -d \
'{
   "BatchSize":2,
   "DelayBetweenBatchesInSeconds":2,
   "ResetType":"ForceRestart"
}' \
 'https://{odim_host}:{port}/redfish/v1/AggregationService/Aggregates/{AggregateId}/Actions/Aggregate.Reset'


```

>**Sample request body**

```
{
   "BatchSize":2,
   "DelayBetweenBatchesInSeconds":2,
   "ResetType":"ForceRestart"
}
```

**Request parameters**

|Parameter|Type|Description|
|---------|----|-----------|
|BatchSize|Integer \(optional\)<br> |The number of elements to be reset at a time in each batch.|
|DelayBetweenBatchesInSeconds|Integer \(seconds\) \(optional\)<br> |The delay among the batches of elements being reset.|
|ResetType|String \(optional\)<br> |For possible values, refer to "Reset type" table in [Resetting servers](GUID-22EC7FC3-6EF7-4A69-8DE1-385E3786E0C8.md).|

>**Sample response header** \(HTTP 202 status\)

```
Connection:keep-alive
Content-Type:application/json; charset=utf-8
Location:/taskmon/task8cf1ed8b-bb83-431a-9fa6-1f8d349a8591
Odata-Version:4.0
X-Frame-Options:sameorigin
Date:Sun,17 May 2020 14:35:32 GMT+5m 13s
Content-Length:491 bytes

```

>**Sample response body** \(HTTP 202 status\)

```
{
   "@odata.type":"#Task.v1_4_2.Task",
   "@odata.id":"/redfish/v1/TaskService/Tasks/task8cf1ed8b-bb83-431a-9fa6-1f8d349a8591",
   "@odata.context":"/redfish/v1/$metadata#Task.Task",
   "Id":"task8cf1ed8b-bb83-431a-9fa6-1f8d349a8591",
   "Name":"Task task8cf1ed8b-bb83-431a-9fa6-1f8d349a8591",
   "Message":"The task with id task8cf1ed8b-bb83-431a-9fa6-1f8d349a8591 has started.",
   "MessageId":"TaskEvent.1.0.1.TaskStarted",
   "MessageArgs":[
      "task8cf1ed8b-bb83-431a-9fa6-1f8d349a8591"
   ],
   "NumberOfArgs":1,
   "Severity":"OK"
}
```

>**Sample response body** \(subtask\)

```
{
   "@odata.type":"#SubTask.v1_4_2.SubTask",
   "@odata.id":"/redfish/v1/TaskService/Tasks/task8cf1ed8b-bb83-431a-9fa6-1f8d349a8591/SubTasks/task22a98864-5dd8-402b-bfe0-0d61e265391e",
   "@odata.context":"/redfish/v1/$metadata#SubTask.SubTask",
   "Id":"task8cf1ed8b-bb83-431a-9fa6-1f8d349a8591",
   "Name":"Task task8cf1ed8b-bb83-431a-9fa6-1f8d349a8591",
   "Message":"Successfully Completed Request",
   "MessageId":"Base.1.6.1.Success",
   "Severity":"OK",
   "Members@odata.count":0,
   "Members":null,
   "TaskState":"Completed",
   "StartTime":"2020-05-13T13:33:59.917329733Z",
   "EndTime":"2020-05-13T13:34:00.320539988Z",
   "TaskStatus":"OK",
   "SubTasks":"",
   "TaskMonitor":"/taskmon/task8cf1ed8b-bb83-431a-9fa6-1f8d349a8591",
   "PercentComplete":100,
   "Payload":{
      "HttpHeaders":null,
      "HttpOperation":"POST",
      "JsonBody":"",
      "TargetUri":"/redfish/v1/Systems/97d08f36-17f5-5918-8082-f5156618f58d:1"
   },
   "Messages":null
}
```

>**Sample response body** \(HTTP 200 status\)

```
 {
   "error":{
      "code":"Base.1.6.1.Success",
      "message":"Request completed successfully"
   }
}
```




## Setting boot order of an aggregate to default settings

|||
|----------|-----------|
|<strong>Method</strong> | `POST` |
|<strong>URI</strong> |`/redfish/v1/AggregationService/Aggregates/{AggregateId}/Actions/Aggregate.SetDefaultBootOrder` |
|<strong>Description</strong> |This action changes the boot order of all the servers belonging to a specific aggregate to default settings. This operation is performed in the background as a Redfish task and is further divided into subtasks to change the boot order of each server individually.<br> |
|<strong>Returns</strong> |- `Location` URI of the created aggregate having the aggregate Id. See the `Location` URI highlighted in bold in "Sample response header".<br>-   Link to the new aggregate, its Id, and a message saying that the resource has been created successfully in the JSON response body.<br>`Location` URI of the task monitor associated with this operation in the response header. See `Location` URI highlighted in bold in "Sample response header \(HTTP 202 status\)".<br>-   Link to the task and the task Id in the sample response body. To get more information on the task, perform HTTP `GET` on the task URI. See the task URI and the task Id highlighted in bold in "Sample response body \(HTTP 202 status\)".<br><blockquote>IMPORTANT:<br>Note down the task Id. If the task completes with an error, it is required to know which subtask has failed. To get the list of subtasks, perform HTTP `GET` on `/redfish/v1/TaskService/Tasks/{taskId}`.<br></blockquote>On successful completion of this operation, a message in the response body, saying that the operation is completed successfully. See "Sample response body \(HTTP 200 status\)".<br>|
|<strong>Response Code</strong> |`202 Accepted` On successful completion, `200 OK` <br> |
|<strong>Authentication</strong> |Yes|

**Usage**

<<<<<<< HEAD
=======

>>>>>>> b4d195c9
To know the progress of this action, perform HTTP `GET` on the [task monitor](#viewing-a-task-monitor) returned in the response header \(until the task is complete\).

To get the list of subtask URIs, perform HTTP `GET` on the task URI returned in the JSON response body. See "Sample response body \(HTTP 202 status\)". The JSON response body of each subtask contains a link to the task monitor associated with it. To know the progress of `SetDefaultBootOrder` action \(subtask\) on a specific server, perform HTTP `GET` on the task monitor associated with the respective subtask. See the link to the task monitor highlighted in bold in "Sample response body \(subtask\)".


NOTE:

Only a user with `ConfigureComponents` privilege can change the boot order of one or more servers to default settings. If you perform this action without necessary privileges, you will receive an HTTP `403 Forbidden` error.


>**curl command**

```
curl -i POST \
   -H 'Authorization:Basic {base64_encoded_string_of_[username:password]}' \
   -H "Content-Type:application/json" \
 'https://{odim_host}:{port}/redfish/v1/AggregationService/Aggregates/{AggregateId}/Actions/Aggregate.SetDefaultBootOrder'


```

>**Sample response header** \(HTTP 202 status\)

```
Connection:keep-alive
Content-Type:application/json; charset=utf-8
Location:/taskmon/task85de4003-8057-4c7d-942f-55eaf7d6412a
Odata-Version:4.0
X-Frame-Options:sameorigin
Date:Sun,17 May 2020 14:35:32 GMT+5m 13s
Content-Length:491 bytes

```

>**Sample response body** \(HTTP 202 status\)

```
{
   "@odata.type":"#Task.v1_4_2.Task",
   "@odata.id":"/redfish/v1/TaskService/Tasks/task85de4003-8057-4c7d-942f-55eaf7d6412a",
   "@odata.context":"/redfish/v1/$metadata#Task.Task",
   "Id":"task85de4003-8057-4c7d-942f-55eaf7d6412a",
   "Name":"Task task85de4003-8057-4c7d-942f-55eaf7d6412a",
   "Message":"The task with id task80de4003-8757-4c7d-942f-55eaf7d6412a has started.",
   "MessageId":"TaskEvent.1.0.1.TaskStarted",
   "MessageArgs":[
      "task80de4003-8757-4c7d-942f-55eaf7d6412a"
   ],
   "NumberOfArgs":1,
   "Severity":"OK"
}
```

>**Sample response body** \(subtask\)

```
{
   "@odata.type":"#SubTask.v1_4_2.SubTask",
   "@odata.id":"/redfish/v1/TaskService/Tasks/task85de4003-8757-4c7d-942f-55eaf7d6412a/SubTasks/task22a98864-5dd8-402b-bfe0-0d61e265391e",
   "@odata.context":"/redfish/v1/$metadata#SubTask.SubTask",
   "Id":"task22a98864-5dd8-402b-bfe0-0d61e265391e",
   "Name":"Task task22a98864-5dd8-402b-bfe0-0d61e265391e",
   "Message":"Successfully Completed Request",
   "MessageId":"Base.1.6.1.Success",
   "Severity":"OK",
   "Members@odata.count":0,
   "Members":null,
   "TaskState":"Completed",
   "StartTime":"2020-05-13T13:33:59.917329733Z",
   "EndTime":"2020-05-13T13:34:00.320539988Z",
   "TaskStatus":"OK",
   "SubTasks":"",
   "TaskMonitor":"/taskmon/task22a98864-5dd8-402b-bfe0-0d61e265391e",
   "PercentComplete":100,
   "Payload":{
      "HttpHeaders":null,
      "HttpOperation":"POST",
      "JsonBody":"",
      "TargetUri":"/redfish/v1/Systems/97d08f36-17f5-5918-8082-f5156618f58d:1"
   },
   "Messages":null
}
```

>**Sample response body** \(HTTP 200 status\)

```
{ 
   "error":{ 
      "code":"Base.1.6.1.Success",
      "message":"Request completed successfully"
   }
}
```




## Removing elements from an aggregate

|||
|--------|---------|
|<strong>Method</strong> | `POST` |
|<strong>URI</strong> |`/redfish/v1/AggregationService/Aggregates/{AggregateId}/Actions/Aggregate.RemoveElements` |
|<strong>Description</strong> |This action removes one or more resources from a specific aggregate.|
|<strong>Returns</strong> |Updated JSON schema representing this aggregate.|
|<strong>Response Code</strong> |On success, `200 Ok` |
|<strong>Authentication</strong> |Yes|

>**curl command**

```
curl -i POST \
   -H 'Authorization:Basic {base64_encoded_string_of_[username:password]}' \
   -H "Content-Type:application/json" \
   -d \
'{
      "Elements":[
            "/redfish/v1/Systems/{ComputerSystemId1}",
            "/redfish/v1/Systems/{ComputerSystemId2}"     
   ]   
}' \
 'https://{odim_host}:{port}/redfish/v1/AggregationService/Aggregates/{AggregateId}/Actions/Aggregate.RemoveElements'


```

>**Sample request body**

```
{
      "Elements":[
            "/redfish/v1/Systems/8da0b6cd-42b7-4fd5-8ccf-97d0f58ae8c1:1",
            "/redfish/v1/Systems/7da0b6cd-42b7-4fd5-8ccf-97d0f58ae8e1:1"      
   ]   
}
```

**Request parameters**

|Parameter|Type|Description|
|---------|----|-----------|
|Elements|Array \(required\)<br> |An array of links to the computer system resources that you want to remove from this aggregate.|

>**Sample response body**

```
{
   "@odata.type":"#Aggregate.v1_0_0.Aggregate",
   "@odata.id":"/redfish/v1/AggregationService/Aggregates/e02faf78-f919-4612-b031-bec7ae59910d",
   "@odata.context":"/redfish/v1/$metadata#Aggregate.Aggregate",
   "Id":"e02faf78-f919-4612-b031-bec7ae59910d",
   "Name":"Aggregate",
   "Message":"The resource has been removed successfully",
   "MessageId":"ResourceRemoved",
   "Severity":"OK",
   "Elements":[

   ]
}
```

<<<<<<< HEAD
=======

## Connection methods

###  Viewing a collection of connection methods


|||
|--------|---------|
|**Method**| `GET` |
|**URI** |`/redfish/v1/AggregationService/ConnectionMethods` |
|**Description** |This operation lists all connection methods associated with the Redfish aggregation service.|
|**Returns** |A list of links to all the available connection method resources.|
|**Response Code** |On success, `200 Ok` |
|**Authentication** |Yes|



>**curl command** 

```
curl -i GET \
   -H 'Authorization:Basic {base64_encoded_string_of_[username:password]}' \
 'https://{odim_host}:{port}/redfish/v1/AggregationService/ConnectionMethods'


```

>**Sample response body**

```
{
   ​   "@odata.type":"#ConnectionMethodCollection.ConnectionMethodCollection",
   ​   "@odata.id":"/redfish/v1/AggregationService/ConnectionMethods",
   ​   "@odata.context":"/redfish/v1/$metadata#ConnectionMethodCollection.ConnectionMethodCollection",
   ​   "Name":"Connection Methods",
   ​   "Members@odata.count":3,
   ​   "Members":[
      ​      {
         ​         "@odata.id":"/redfish/v1/AggregationService/ConnectionMethods/c27575d2-052d-4ce9-8be1-978cab002a0f"         ​
      },
      ​      {
         ​         "@odata.id":"/redfish/v1/AggregationService/ConnectionMethods/aa166b6b-a367-40ba-ac2e-402f9a0c818f"         ​
      },
      ​      {
         ​         "@odata.id":"/redfish/v1/AggregationService/ConnectionMethods/7cb9fc3b-8b75-45da-8aad-5ff595968b71"         ​
      }      ​
   ]   ​
}
```

### Viewing a connection method

|||
|--------|---------|
|**Method** | `GET` |
|**URI** |`/redfish/v1/AggregationService/ConnectionMethods/ {connectionmethodsId}` |
|**Description** |This operation retrieves information about a specific connection method.|
|**Returns** |JSON schema representing this connection method.|
|**Response Code** |On success, `200 Ok` |
|**Authentication**|Yes|

>**curl command**

```
curl -i GET \
   -H 'Authorization:Basic {base64_encoded_string_of_[username:password]}' \
 'https://{odim_host}:{port}/redfish/v1/AggregationService/ConnectionMethods/{connectionmethodsId}'


```

>**Sample response body**

```
{
   ​   "@odata.type":"#ConnectionMethod.v1_0_0.ConnectionMethod",
   ​   "@odata.id":"/redfish/v1/AggregationService/ConnectionMethods/c27575d2-052d-4ce9-8be1-978cab002a0f",
   ​   "@odata.context":"/redfish/v1/$metadata#ConnectionMethod.v1_0_0.ConnectionMethod",
   ​   "Id":"c27575d2-052d-4ce9-8be1-978cab002a0f",
   ​   "Name":"Connection Method",
   ​   "ConnectionMethodType":"Redfish",
   ​   "ConnectionMethodVariant":"Compute:BasicAuth:GRF:1.0.0",
   ​   "Links":{
      ​      "AggregationSources":[
         {
            "@odata.id":"/redfish/v1/AggregationService/AggregationSources/839c212d-9ab2-4868-8767-1bdcc0ce862c"
         },
         {
            "@odata.id":"/redfish/v1/AggregationService/AggregationSources/3536bb46-a023-4e3a-ac1a-7528cc18b660"
         }
      ]      ​
   }   ​
}​
```

>**Connection method properties**

|Parameter|Type|Description|
|---------|----|-----------|
|ConnectionMethodType|String| The type of this connection method.<br> For possible property values, see "Connection method types" table.<br> |
|ConnectionMethodVariant|String|The variant of connection method.|
|Links \{|Object|Links to other resources that are related to this connection method.|
| AggregationSources \[ \{<br> @odata.id<br> \} \]<br> |Array|An array of links to the `AggregationSources` resources that use this connection method.|

 >**Connection method types**

|String|Description|
|------|-----------|
| IPMI15<br> | IPMI 1.5 connection method.<br> |
| IPMI20<br> | IPMI 2.0 connection method.<br> |
| NETCONF<br> | Network Configuration Protocol.<br> |
| OEM<br> | OEM connection method.<br> |
| Redfish<br> | Redfish connection method.<br> |
| SNMP<br> | Simple Network Management Protocol.<br> |
>>>>>>> b4d195c9
<|MERGE_RESOLUTION|>--- conflicted
+++ resolved
@@ -52,19 +52,7 @@
 /var/log/ODIMRA/aggregation.log
   
   
-<<<<<<< HEAD
-
-
-
-
-
-=======
-
-
-
-
-
->>>>>>> b4d195c9
+
 ## Viewing the aggregation service root
 |||
 |-----|-------|
@@ -141,7 +129,7 @@
 ```
 
 
-<<<<<<< HEAD
+
 ## Connection methods
 
 Connection methods indicate protocols, providers, or other methods that are used to communicate with an endpoint. 
@@ -260,11 +248,7 @@
 | SNMP<br> | Simple Network Management Protocol.<br> |
 
 
-=======
-
-
-
->>>>>>> b4d195c9
+
 
 ##  Adding a plugin as an aggregation source
 
@@ -277,7 +261,7 @@
 |<strong>Response Code</strong> |`202 Accepted` On success, `201 Created`|
 |<strong>Authentication</strong> |Yes|
 
-<<<<<<< HEAD
+
 **Usage**
 
 Perform HTTP POST on the mentioned URI with a request body specifying a connection method to use for adding the plugin. To know about connection methods, see [Connection methods](#connection-methods).
@@ -285,16 +269,11 @@
 A Redfish task will be created and you will receive a link to the [task monitor](#viewing-a-task-monitor) associated with it.
 To know the progress of this operation, perform HTTP `GET` on the task monitor returned in the response header (until the task is complete).
 		
-=======
-To know the progress of this action, perform `GET` on the [task monitor](#viewing-a-task-monitor) returned in the response header \(until the task is complete\).
->>>>>>> b4d195c9
-
 After the plugin is successfully added as an aggregation source, it will also be available as a manager resource at:
 
 `/redfish/v1/Managers`.
 
  
-
 
 NOTE:
 
@@ -322,11 +301,7 @@
 
 ```
 
-<<<<<<< HEAD
-
-
-=======
->>>>>>> b4d195c9
+
 >**Sample request body**
 
 ```
@@ -351,11 +326,9 @@
 |Password|String \(required\)<br> |The plugin password.|
 |ConnectionMethod|Array (required)|Links to the connection method that are used to communicate with this endpoint: `/redfish/v1/AggregationService/AggregationSources`. To know which connection method to use, do the following:<ul><li>Perform HTTP `GET` on: `/redfish/v1/AggregationService/ConnectionMethods`.<br>You will receive a list of  links to available connection methods.</li><li>Perform HTTP `GET` on each link. Check the value of the `ConnectionMethodVariant` property in the JSON response.</li><li>The `ConnectionMethodVariant` property displays the details of a plugin. Choose a connection method having the details of the plugin of your choice.<br> Example: For GRF plugin, the `ConnectionMethodVariant` property displays the following value:<br>`Compute:BasicAuth:GRF_v1.0.0`</li></ul>|
 
-<<<<<<< HEAD
+
 >**Sample response header \(HTTP 202 status\)**
-=======
->**Sample response header** \(HTTP 202 status\)
->>>>>>> b4d195c9
+
 
 ```
 Connection:keep-alive
@@ -368,11 +341,9 @@
 
 ```
 
-<<<<<<< HEAD
+
 >**Sample response header \(HTTP 201 status\)**
-=======
->**Sample response header** \(HTTP 201 status\)
->>>>>>> b4d195c9
+
 
 ```
 "cache-control":"no-cache
@@ -386,11 +357,9 @@
 x-frame-options":"sameorigin"
 ```
 
-<<<<<<< HEAD
+
 >**Sample response body \(HTTP 202 status\)**
-=======
->**Sample response body** \(HTTP 202 status\)
->>>>>>> b4d195c9
+
 
 ```
 {
@@ -449,7 +418,7 @@
 |<strong>Response Code</strong> |On success, `202 Accepted` On successful completion of the task, `201 Created` <br> |
 |<strong>Authentication</strong> |Yes|
 
-<<<<<<< HEAD
+
 **Usage**
 
 Perform HTTP POST on the mentioned URI with a request body specifying a connection method to use for adding the BMC. To know about connection methods, see [Connection methods](#connection-methods).
@@ -458,9 +427,6 @@
 
 To know the progress of this operation, perform HTTP `GET` on the task monitor returned in the response header (until the task is complete).
 When the task is successfully complete, you will receive aggregation source Id of the added BMC. Save it as it is required to identify it in the resource inventory later.
-=======
-To know the progress of this operation, perform `GET` on the [task monitor](#viewing-a-task-monitor) returned in the response header \(until the task is complete\). When the task is successfully complete, you will receive aggregation source Id of the added BMC. Save it as it is required to identify it in the resource inventory later.
->>>>>>> b4d195c9
 
 After the server is successfully added as an aggregation source, it will also be available as a computer system resource at `/redfish/v1/Systems/` and a manager resource at `/redfish/v1/Managers/`.
 
@@ -496,11 +462,7 @@
 
 ```
 
-<<<<<<< HEAD
-
-
-=======
->>>>>>> b4d195c9
+
 >**Sample request body**
 
 ```
@@ -524,15 +486,12 @@
 |UserName|String \(required\)<br> |The username of the BMC administrator account.|
 |Password|String \(required\)<br> |The password of the BMC administrator account.|
 |Links \{|Object \(required\)<br> |Links to other resources that are related to this resource.|
-<<<<<<< HEAD
 |ConnectionMethod|Array (required)|Links to the connection methods that are used to communicate with this endpoint: `/redfish/v1/AggregationService/AggregationSources`. To know which connection method to use, do the following:<ul><li>Perform HTTP `GET` on: `/redfish/v1/AggregationService/ConnectionMethods`.<br>You will receive a list of  links to available connection methods.</li><li>Perform HTTP `GET` on each link. Check the value of the `ConnectionMethodVariant` property in the JSON response.</li><li>The `ConnectionMethodVariant` property displays the details of a plugin. Choose a connection method having the details of the plugin of your choice.<br> Example: For GRF plugin, the `ConnectionMethodVariant` property displays the following value:<br>`Compute:BasicAuth:GRF_v1.0.0`</li></ul>|
 
 >**Sample response header \(HTTP 202 status\)**
-=======
+
 |Oem\{ PluginID \} \} |String \(required\)<br> |The plugin Id of the plugin.<br> NOTE: Before specifying the plugin Id, ensure that the installed plugin is added in the resource inventory. To know how to add a plugin, see [Adding a Plugin](#adding-a-plugin-as-an-aggregation-source).|
 
->**Sample response header** \(HTTP 202 status\)
->>>>>>> b4d195c9
 
 ```
 Connection:keep-alive
@@ -545,11 +504,9 @@
 
 ```
 
-<<<<<<< HEAD
+
 >**Sample response header \(HTTP 201 status\)**
-=======
->**Sample response header** \(HTTP 201 status\)
->>>>>>> b4d195c9
+
 
 ```
 "cache-control":"no-cache
@@ -563,11 +520,9 @@
 x-frame-options":"sameorigin"
 ```
 
-<<<<<<< HEAD
+
 >**Sample response body \(HTTP 202 status\)**
-=======
->**Sample response body** \(HTTP 202 status\)
->>>>>>> b4d195c9
+
 
 ```
 {
@@ -586,13 +541,9 @@
 }
 ```
 
-<<<<<<< HEAD
-=======
->**Sample response body** \(HTTP 201 status\)
->>>>>>> b4d195c9
-
-
->** Sample response body \(HTTP 201 status\)**
+
+>**Sample response body \(HTTP 201 status\)**
+
 ```
  {
    "@odata.type":"#AggregationSource.v1_0_0.AggregationSource",
@@ -773,11 +724,10 @@
 |<strong>Response code</strong> |On success, `202 Accepted`<br> On successful completion of the task, `200 OK`|
 |<strong>Authentication</strong> |Yes|
 
-<<<<<<< HEAD
+
 **Usage**
 
-=======
->>>>>>> b4d195c9
+
 To know the progress of this action, perform HTTP `GET` on the [task monitor](#viewing-a-task-monitor) returned in the response header \(until the task is complete\).
 
 To get the list of subtask URIs, perform HTTP `GET` on the task URI returned in the JSON response body. See "Sample response body \(HTTP 202 status\)". The JSON response body of each subtask contains a link to the task monitor associated with it. To know the progress of the reset operation \(subtask\) on a specific server, perform HTTP `GET` on the task monitor associated with the respective subtask. See the link to the task monitor highlighted in bold in "Sample response body \(subtask\)".
@@ -935,11 +885,10 @@
 |<strong>Response code</strong> |`202 Accepted` On successful completion, `200 OK` <br> |
 |<strong>Authentication</strong> |Yes|
 
-<<<<<<< HEAD
+
 **Usage**
 
-=======
->>>>>>> b4d195c9
+
 To know the progress of this action, perform HTTP `GET` on the [task monitor](#viewing-a-task-monitor) returned in the response header \(until the task is complete\).
 
 To get the list of subtask URIs, perform HTTP `GET` on the task URI returned in the JSON response body. See "Sample response body \(HTTP 202 status\)". The JSON response body of each subtask contains a link to the task monitor associated with it. To know the progress of `SetDefaultBootOrder` action \(subtask\) on a specific server, perform HTTP `GET` on the task monitor associated with the respective subtask. See the link to the task monitor highlighted in bold in "Sample response body \(subtask\)".
@@ -1084,11 +1033,9 @@
 |<strong>Response Code</strong> |`202 Accepted` On successful completion, `204 No Content` <br> |
 |<strong>Authentication</strong> |Yes|
 
-<<<<<<< HEAD
+
 **Usage**
 
-=======
->>>>>>> b4d195c9
 To know the progress of this action, perform `GET` on the [task monitor](#viewing-a-task-monitor) returned in the response header \(until the task is complete\).
 
 
@@ -1423,10 +1370,6 @@
 
 **Usage**
 
-<<<<<<< HEAD
-=======
-
->>>>>>> b4d195c9
 To know the progress of this action, perform HTTP `GET` on the [task monitor](#viewing-a-task-monitor) returned in the response header \(until the task is complete\).
 
 To get the list of subtask URIs, perform HTTP `GET` on the task URI returned in the JSON response body. See "Sample response body \(HTTP 202 status\)". The JSON response body of each subtask contains a link to the task monitor associated with it. To know the progress of the reset operation \(subtask\) on a specific server, perform HTTP `GET` on the task monitor associated with the respective subtask. See the link to the task monitor highlighted in bold in "Sample response body \(subtask\)".
@@ -1562,10 +1505,6 @@
 
 **Usage**
 
-<<<<<<< HEAD
-=======
-
->>>>>>> b4d195c9
 To know the progress of this action, perform HTTP `GET` on the [task monitor](#viewing-a-task-monitor) returned in the response header \(until the task is complete\).
 
 To get the list of subtask URIs, perform HTTP `GET` on the task URI returned in the JSON response body. See "Sample response body \(HTTP 202 status\)". The JSON response body of each subtask contains a link to the task monitor associated with it. To know the progress of `SetDefaultBootOrder` action \(subtask\) on a specific server, perform HTTP `GET` on the task monitor associated with the respective subtask. See the link to the task monitor highlighted in bold in "Sample response body \(subtask\)".
@@ -1728,120 +1667,4 @@
 }
 ```
 
-<<<<<<< HEAD
-=======
-
-## Connection methods
-
-###  Viewing a collection of connection methods
-
-
-|||
-|--------|---------|
-|**Method**| `GET` |
-|**URI** |`/redfish/v1/AggregationService/ConnectionMethods` |
-|**Description** |This operation lists all connection methods associated with the Redfish aggregation service.|
-|**Returns** |A list of links to all the available connection method resources.|
-|**Response Code** |On success, `200 Ok` |
-|**Authentication** |Yes|
-
-
-
->**curl command** 
-
-```
-curl -i GET \
-   -H 'Authorization:Basic {base64_encoded_string_of_[username:password]}' \
- 'https://{odim_host}:{port}/redfish/v1/AggregationService/ConnectionMethods'
-
-
-```
-
->**Sample response body**
-
-```
-{
-   ​   "@odata.type":"#ConnectionMethodCollection.ConnectionMethodCollection",
-   ​   "@odata.id":"/redfish/v1/AggregationService/ConnectionMethods",
-   ​   "@odata.context":"/redfish/v1/$metadata#ConnectionMethodCollection.ConnectionMethodCollection",
-   ​   "Name":"Connection Methods",
-   ​   "Members@odata.count":3,
-   ​   "Members":[
-      ​      {
-         ​         "@odata.id":"/redfish/v1/AggregationService/ConnectionMethods/c27575d2-052d-4ce9-8be1-978cab002a0f"         ​
-      },
-      ​      {
-         ​         "@odata.id":"/redfish/v1/AggregationService/ConnectionMethods/aa166b6b-a367-40ba-ac2e-402f9a0c818f"         ​
-      },
-      ​      {
-         ​         "@odata.id":"/redfish/v1/AggregationService/ConnectionMethods/7cb9fc3b-8b75-45da-8aad-5ff595968b71"         ​
-      }      ​
-   ]   ​
-}
-```
-
-### Viewing a connection method
-
-|||
-|--------|---------|
-|**Method** | `GET` |
-|**URI** |`/redfish/v1/AggregationService/ConnectionMethods/ {connectionmethodsId}` |
-|**Description** |This operation retrieves information about a specific connection method.|
-|**Returns** |JSON schema representing this connection method.|
-|**Response Code** |On success, `200 Ok` |
-|**Authentication**|Yes|
-
->**curl command**
-
-```
-curl -i GET \
-   -H 'Authorization:Basic {base64_encoded_string_of_[username:password]}' \
- 'https://{odim_host}:{port}/redfish/v1/AggregationService/ConnectionMethods/{connectionmethodsId}'
-
-
-```
-
->**Sample response body**
-
-```
-{
-   ​   "@odata.type":"#ConnectionMethod.v1_0_0.ConnectionMethod",
-   ​   "@odata.id":"/redfish/v1/AggregationService/ConnectionMethods/c27575d2-052d-4ce9-8be1-978cab002a0f",
-   ​   "@odata.context":"/redfish/v1/$metadata#ConnectionMethod.v1_0_0.ConnectionMethod",
-   ​   "Id":"c27575d2-052d-4ce9-8be1-978cab002a0f",
-   ​   "Name":"Connection Method",
-   ​   "ConnectionMethodType":"Redfish",
-   ​   "ConnectionMethodVariant":"Compute:BasicAuth:GRF:1.0.0",
-   ​   "Links":{
-      ​      "AggregationSources":[
-         {
-            "@odata.id":"/redfish/v1/AggregationService/AggregationSources/839c212d-9ab2-4868-8767-1bdcc0ce862c"
-         },
-         {
-            "@odata.id":"/redfish/v1/AggregationService/AggregationSources/3536bb46-a023-4e3a-ac1a-7528cc18b660"
-         }
-      ]      ​
-   }   ​
-}​
-```
-
->**Connection method properties**
-
-|Parameter|Type|Description|
-|---------|----|-----------|
-|ConnectionMethodType|String| The type of this connection method.<br> For possible property values, see "Connection method types" table.<br> |
-|ConnectionMethodVariant|String|The variant of connection method.|
-|Links \{|Object|Links to other resources that are related to this connection method.|
-| AggregationSources \[ \{<br> @odata.id<br> \} \]<br> |Array|An array of links to the `AggregationSources` resources that use this connection method.|
-
- >**Connection method types**
-
-|String|Description|
-|------|-----------|
-| IPMI15<br> | IPMI 1.5 connection method.<br> |
-| IPMI20<br> | IPMI 2.0 connection method.<br> |
-| NETCONF<br> | Network Configuration Protocol.<br> |
-| OEM<br> | OEM connection method.<br> |
-| Redfish<br> | Redfish connection method.<br> |
-| SNMP<br> | Simple Network Management Protocol.<br> |
->>>>>>> b4d195c9
+
