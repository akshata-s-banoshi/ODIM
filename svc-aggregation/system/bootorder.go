//(C) Copyright [2020] Hewlett Packard Enterprise Development LP
//
//Licensed under the Apache License, Version 2.0 (the "License"); you may
//not use this file except in compliance with the License. You may obtain
//a copy of the License at
//
//    http://www.apache.org/licenses/LICENSE-2.0
//
//Unless required by applicable law or agreed to in writing, software
//distributed under the License is distributed on an "AS IS" BASIS, WITHOUT
//WARRANTIES OR CONDITIONS OF ANY KIND, either express or implied. See the
//License for the specific language governing permissions and limitations
// under the License.

// Package system ...
package system

import (
	"encoding/json"
	"log"
	"net/http"
	"runtime"
	"strings"
	"sync"

	"github.com/ODIM-Project/ODIM/lib-utilities/common"
	aggregatorproto "github.com/ODIM-Project/ODIM/lib-utilities/proto/aggregator"
	"github.com/ODIM-Project/ODIM/lib-utilities/response"
	"github.com/ODIM-Project/ODIM/svc-aggregation/agmodel"
)

type responseHolder struct {
	response   []interface{}
	anyFailure bool
	lock       sync.Mutex
}

// AggregationSetDefaultBootOrderRequest struct for set default boot order the BMC
type AggregationSetDefaultBootOrderRequest struct {
	Systems []OdataID `json:"Systems"`
}

//OdataID struct definition for @odata.id
type OdataID struct {
	OdataID string `json:"@odata.id"`
}

// SetDefaultBootOrder defines the logic for setting the boot order to the default
func (e *ExternalInterface) SetDefaultBootOrder(taskID string, sessionUserName string, req *aggregatorproto.AggregatorRequest) response.RPC {
	var resp response.RPC
	var percentComplete int32
	targetURI := "/redfish/v1/AggregationService/Actions/AggregationService.SetDefaultBootOrder"

	taskInfo := &common.TaskUpdateInfo{TaskID: taskID, TargetURI: targetURI, UpdateTask: e.UpdateTask, TaskRequest: string(req.RequestBody)}

	var setOrderReq AggregationSetDefaultBootOrderRequest
	if err := json.Unmarshal(req.RequestBody, &setOrderReq); err != nil {
		errMsg := "error while trying to set default boot order: " + err.Error()
		log.Println(errMsg)
		return common.GeneralError(http.StatusInternalServerError, response.InternalError, errMsg, nil, taskInfo)
	}

	if len(setOrderReq.Systems) == 0 {
		errMsg := "error while trying to validate request fields"
		log.Println(errMsg)
		return common.GeneralError(http.StatusBadRequest, response.PropertyMissing, errMsg, []interface{}{"Systems"}, taskInfo)
	}

	// Validating the request JSON properties for case sensitive
	invalidProperties, err := common.RequestParamsCaseValidator(req.RequestBody, &AggregationSetDefaultBootOrderRequest{})
	if err != nil {
		errMsg := "error while validating request parameters: " + err.Error()
		log.Println(errMsg)
		return common.GeneralError(http.StatusInternalServerError, response.InternalError, errMsg, nil, taskInfo)
	} else if invalidProperties != "" {
		errorMessage := "error: one or more properties given in the request body are not valid, ensure properties are listed in uppercamelcase "
		log.Println(errorMessage)
		resp := common.GeneralError(http.StatusBadRequest, response.PropertyUnknown, errorMessage, []interface{}{invalidProperties}, taskInfo)
		return resp
	}

	partialResultFlag := false
<<<<<<< HEAD
	subTaskChan := make(chan int32, len(setOrderReq.Parameters.ServerCollection))
	for _, serverURI := range setOrderReq.Parameters.ServerCollection {
		go e.collectAndSetDefaultOrder(taskID, serverURI, string(req.RequestBody), subTaskChan, sessionUserName)
=======
	subTaskChannel := make(chan int32, len(setOrderReq.Systems))
	for _, serverURI := range setOrderReq.Systems {
		go e.collectAndSetDefaultOrder(taskID, serverURI.OdataID, subTaskChannel, sessionUserName)
>>>>>>> 196f9495
	}
	resp.StatusCode = http.StatusOK
	for i := 0; i < len(setOrderReq.Systems); i++ {
		select {
		case statusCode := <-subTaskChannel:
			if statusCode != http.StatusOK {
				partialResultFlag = true
				if resp.StatusCode < statusCode {
					resp.StatusCode = statusCode
				}
			}
<<<<<<< HEAD
			if i < len(setOrderReq.Parameters.ServerCollection)-1 {
				percentComplete := int32(((i + 1) / len(setOrderReq.Parameters.ServerCollection)) * 100)
				var task = fillTaskData(taskID, targetURI, string(req.RequestBody), resp, common.Running, common.OK, percentComplete, http.MethodPost)
=======
			if i < len(setOrderReq.Systems)-1 {
				percentComplete := int32(((i + 1) / len(setOrderReq.Systems)) * 100)
				var task = fillTaskData(taskID, targetURI, resp, common.Running, common.OK, percentComplete, http.MethodPost)
>>>>>>> 196f9495
				err := e.UpdateTask(task)
				if err != nil && err.Error() == common.Cancelling {
					task = fillTaskData(taskID, targetURI, string(req.RequestBody), resp, common.Cancelled, common.OK, percentComplete, http.MethodPost)
					e.UpdateTask(task)
					runtime.Goexit()
				}

			}
		}
	}

	taskStatus := common.OK
	if partialResultFlag {
		taskStatus = common.Warning
	}
	percentComplete = 100
	if resp.StatusCode != http.StatusOK {
		errMsg := "one or more of the SetDefaultBootOrder requests failed. for more information please check SubTasks in URI: /redfish/v1/TaskService/Tasks/" + taskID
		log.Println(errMsg)
		switch resp.StatusCode {
		case http.StatusUnauthorized:
			return common.GeneralError(http.StatusUnauthorized, response.ResourceAtURIUnauthorized, errMsg, []interface{}{setOrderReq.Systems}, taskInfo)
		case http.StatusNotFound:
			return common.GeneralError(http.StatusNotFound, response.ResourceNotFound, errMsg, []interface{}{"option", "SetDefaultBootOrder"}, taskInfo)
		default:
			return common.GeneralError(http.StatusInternalServerError, response.InternalError, errMsg, nil, taskInfo)
		}
	}

	resp.Header = map[string]string{
		"Cache-Control":     "no-cache",
		"Connection":        "keep-alive",
		"Content-type":      "application/json; charset=utf-8",
		"Transfer-Encoding": "chunked",
		"OData-Version":     "4.0",
	}
	log.Println("all SetDefaultBootOrder requests successfully completed. for more information please check SubTasks in URI: /redfish/v1/TaskService/Tasks/" + taskID)
	resp.StatusMessage = response.Success
	resp.StatusCode = http.StatusOK
	args := response.Args{
		Code:    resp.StatusMessage,
		Message: "Request completed successfully",
	}
	resp.Body = args.CreateGenericErrorResponse()

	var task = fillTaskData(taskID, targetURI, string(req.RequestBody), resp, common.Completed, taskStatus, percentComplete, http.MethodPost)
	err = e.UpdateTask(task)
	if err != nil && err.Error() == common.Cancelling {
		task = fillTaskData(taskID, targetURI, string(req.RequestBody), resp, common.Cancelled, common.Critical, percentComplete, http.MethodPost)
		e.UpdateTask(task)
		runtime.Goexit()
	}
	return resp

}

<<<<<<< HEAD
func (e *ExternalInterface) collectAndSetDefaultOrder(taskID, serverURI, reqJSON string, subTaskChan chan<- int32, sessionUserName string) {
=======
func (e *ExternalInterface) collectAndSetDefaultOrder(taskID, serverURI string, subTaskChannel chan<- int32, sessionUserName string) {
>>>>>>> 196f9495
	var resp response.RPC
	subTaskURI, err := e.CreateChildTask(sessionUserName, taskID)
	if err != nil {
		subTaskChannel <- http.StatusInternalServerError
		log.Println("error while trying to create sub task")
		return
	}
	var subTaskID string
	strArray := strings.Split(subTaskURI, "/")
	if strings.HasSuffix(subTaskURI, "/") {
		subTaskID = strArray[len(strArray)-2]
	} else {
		subTaskID = strArray[len(strArray)-1]
	}

	taskInfo := &common.TaskUpdateInfo{TaskID: subTaskID, TargetURI: serverURI, UpdateTask: e.UpdateTask, TaskRequest: reqJSON}

	var percentComplete int32
	uuid, systemID, err := getIDsFromURI(serverURI)
	if err != nil {
		subTaskChannel <- http.StatusNotFound
		errMsg := "error while trying to get system ID from " + serverURI + ": " + err.Error()
		log.Println(errMsg)
		common.GeneralError(http.StatusNotFound, response.ResourceNotFound, errMsg, []interface{}{"SystemID", serverURI}, taskInfo)
		return
	}
	// Get target device Credentials from using device UUID
	target, err := agmodel.GetTarget(uuid)
	if err != nil {
		subTaskChannel <- http.StatusNotFound
		errMsg := err.Error()
		log.Println(errMsg)
		common.GeneralError(http.StatusNotFound, response.ResourceNotFound, errMsg, []interface{}{"target", uuid}, taskInfo)
		return
	}
	decryptedPasswordByte, err := e.DecryptPassword(target.Password)
	if err != nil {
		subTaskChannel <- http.StatusInternalServerError
		errMsg := "error while trying to decrypt device password: " + err.Error()
		log.Println(errMsg)
		common.GeneralError(http.StatusInternalServerError, response.InternalError, errMsg, nil, taskInfo)
		return
	}
	target.Password = decryptedPasswordByte

	// Get the Plugin info
	plugin, errs := agmodel.GetPluginData(target.PluginID)
	if errs != nil {
		subTaskChannel <- http.StatusNotFound
		errMsg := "error while getting plugin data: " + errs.Error()
		log.Println(errMsg)
		common.GeneralError(http.StatusNotFound, response.ResourceNotFound, errMsg, []interface{}{"PluginData", target.PluginID}, taskInfo)
		return
	}

	var pluginContactRequest getResourceRequest
	pluginContactRequest.ContactClient = e.ContactClient
	pluginContactRequest.GetPluginStatus = e.GetPluginStatus
	pluginContactRequest.Plugin = plugin
	pluginContactRequest.StatusPoll = true
	pluginContactRequest.TaskRequest = reqJSON

	if strings.EqualFold(plugin.PreferredAuthType, "XAuthToken") {
		pluginContactRequest.HTTPMethodType = http.MethodPost
		pluginContactRequest.DeviceInfo = map[string]interface{}{
			"UserName": plugin.Username,
			"Password": string(plugin.Password),
		}
		pluginContactRequest.OID = "/ODIM/v1/Sessions"
		_, token, getResponse, err := contactPlugin(pluginContactRequest, "error while logging in to plugin: ")
		if err != nil {
			subTaskChannel <- getResponse.StatusCode
			errMsg := err.Error()
			log.Println(errMsg)
			common.GeneralError(getResponse.StatusCode, getResponse.StatusMessage, errMsg, getResponse.MsgArgs, taskInfo)
			return
		}
		pluginContactRequest.Token = token
	} else {
		pluginContactRequest.LoginCredentials = map[string]string{
			"UserName": plugin.Username,
			"Password": string(plugin.Password),
		}

	}
	postRequest := make(map[string]interface{})
	postBody, _ := json.Marshal(postRequest)
	target.PostBody = postBody
	pluginContactRequest.DeviceInfo = target
	pluginContactRequest.OID = "/ODIM/v1/Systems/" + systemID + "/Actions/ComputerSystem.SetDefaultBootOrder"
	pluginContactRequest.HTTPMethodType = http.MethodPost
	_, _, getResponse, err := contactPlugin(pluginContactRequest, "error while setting the default boot order: ")
	if err != nil {
		subTaskChannel <- getResponse.StatusCode
		errMsg := err.Error()
		log.Println(errMsg)
		common.GeneralError(getResponse.StatusCode, getResponse.StatusMessage, errMsg, getResponse.MsgArgs, taskInfo)
		return
	}
	// json.Unmarshal(body, &resp.Body)
	resp.StatusMessage = response.Success
	resp.Body = response.ErrorClass{
		Code:    resp.StatusMessage,
		Message: "Request completed successfully.",
	}
	resp.Header = map[string]string{
		"Cache-Control":     "no-cache",
		"Connection":        "keep-alive",
		"Content-type":      "application/json; charset=utf-8",
		"Transfer-Encoding": "chunked",
		"OData-Version":     "4.0",
		"Location":          serverURI,
	}
	resp.StatusCode = getResponse.StatusCode
	percentComplete = 100
<<<<<<< HEAD
	subTaskChan <- int32(getResponse.StatusCode)
	var task = fillTaskData(subTaskID, serverURI, reqJSON, resp, common.Completed, common.OK, percentComplete, http.MethodPost)
=======
	subTaskChannel <- int32(getResponse.StatusCode)
	var task = fillTaskData(subTaskID, serverURI, resp, common.Completed, common.OK, percentComplete, http.MethodPost)
>>>>>>> 196f9495
	err = e.UpdateTask(task)
	if err != nil && err.Error() == common.Cancelling {
		var task = fillTaskData(subTaskID, serverURI, reqJSON, resp, common.Cancelled, common.Critical, percentComplete, http.MethodPost)
		err = e.UpdateTask(task)
	}
	return
}<|MERGE_RESOLUTION|>--- conflicted
+++ resolved
@@ -80,15 +80,9 @@
 	}
 
 	partialResultFlag := false
-<<<<<<< HEAD
-	subTaskChan := make(chan int32, len(setOrderReq.Parameters.ServerCollection))
-	for _, serverURI := range setOrderReq.Parameters.ServerCollection {
-		go e.collectAndSetDefaultOrder(taskID, serverURI, string(req.RequestBody), subTaskChan, sessionUserName)
-=======
 	subTaskChannel := make(chan int32, len(setOrderReq.Systems))
 	for _, serverURI := range setOrderReq.Systems {
-		go e.collectAndSetDefaultOrder(taskID, serverURI.OdataID, subTaskChannel, sessionUserName)
->>>>>>> 196f9495
+		go e.collectAndSetDefaultOrder(taskID, serverURI.OdataID, string(req.RequestBody), subTaskChannel, sessionUserName)
 	}
 	resp.StatusCode = http.StatusOK
 	for i := 0; i < len(setOrderReq.Systems); i++ {
@@ -100,15 +94,9 @@
 					resp.StatusCode = statusCode
 				}
 			}
-<<<<<<< HEAD
-			if i < len(setOrderReq.Parameters.ServerCollection)-1 {
-				percentComplete := int32(((i + 1) / len(setOrderReq.Parameters.ServerCollection)) * 100)
-				var task = fillTaskData(taskID, targetURI, string(req.RequestBody), resp, common.Running, common.OK, percentComplete, http.MethodPost)
-=======
 			if i < len(setOrderReq.Systems)-1 {
 				percentComplete := int32(((i + 1) / len(setOrderReq.Systems)) * 100)
-				var task = fillTaskData(taskID, targetURI, resp, common.Running, common.OK, percentComplete, http.MethodPost)
->>>>>>> 196f9495
+				var task = fillTaskData(taskID, targetURI, string(req.RequestBody), resp, common.Running, common.OK, percentComplete, http.MethodPost)
 				err := e.UpdateTask(task)
 				if err != nil && err.Error() == common.Cancelling {
 					task = fillTaskData(taskID, targetURI, string(req.RequestBody), resp, common.Cancelled, common.OK, percentComplete, http.MethodPost)
@@ -165,11 +153,7 @@
 
 }
 
-<<<<<<< HEAD
-func (e *ExternalInterface) collectAndSetDefaultOrder(taskID, serverURI, reqJSON string, subTaskChan chan<- int32, sessionUserName string) {
-=======
-func (e *ExternalInterface) collectAndSetDefaultOrder(taskID, serverURI string, subTaskChannel chan<- int32, sessionUserName string) {
->>>>>>> 196f9495
+func (e *ExternalInterface) collectAndSetDefaultOrder(taskID, serverURI, reqJSON string, subTaskChannel chan<- int32, sessionUserName string) {
 	var resp response.RPC
 	subTaskURI, err := e.CreateChildTask(sessionUserName, taskID)
 	if err != nil {
@@ -285,13 +269,8 @@
 	}
 	resp.StatusCode = getResponse.StatusCode
 	percentComplete = 100
-<<<<<<< HEAD
-	subTaskChan <- int32(getResponse.StatusCode)
+	subTaskChannel <- int32(getResponse.StatusCode)
 	var task = fillTaskData(subTaskID, serverURI, reqJSON, resp, common.Completed, common.OK, percentComplete, http.MethodPost)
-=======
-	subTaskChannel <- int32(getResponse.StatusCode)
-	var task = fillTaskData(subTaskID, serverURI, resp, common.Completed, common.OK, percentComplete, http.MethodPost)
->>>>>>> 196f9495
 	err = e.UpdateTask(task)
 	if err != nil && err.Error() == common.Cancelling {
 		var task = fillTaskData(subTaskID, serverURI, reqJSON, resp, common.Cancelled, common.Critical, percentComplete, http.MethodPost)
