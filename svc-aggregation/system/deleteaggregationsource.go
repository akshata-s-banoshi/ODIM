--- conflicted
+++ resolved
@@ -417,11 +417,7 @@
 		}
 	}()
 	// Delete Subscription on odimra and also on device
-<<<<<<< HEAD
-	subResponse, err := e.DeleteEventSubscription(key, sessionToken)
-=======
-	subResponse, err := e.DeleteEventSubscription(ctx, key)
->>>>>>> f085f40f
+	subResponse, err := e.DeleteEventSubscription(ctx, key, sessionToken)
 	if err != nil && subResponse == nil {
 		errMsg := fmt.Sprintf("error while trying to delete subscriptions: %v", err)
 		l.LogWithFields(ctx).Error(errMsg)
