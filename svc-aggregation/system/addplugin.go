--- conflicted
+++ resolved
@@ -76,11 +76,9 @@
 	pluginNameArray, err := agmodel.GetAllKeysFromTable("Plugin")
 	if err == nil {
 		for _, ID := range pluginNameArray {
-<<<<<<< HEAD
+
 			plugin, err := e.GetPluginData(ID)
-=======
-			plugin, err := agmodel.GetPluginData(ID)
->>>>>>> 39fb3f50
+
 			if err != nil {
 				return common.GeneralError(http.StatusServiceUnavailable, response.CouldNotEstablishConnection, err.Error(),
 					[]interface{}{"Backend", config.Data.DBConf.OnDiskHost + ":" + config.Data.DBConf.OnDiskPort}, taskInfo), "", nil
