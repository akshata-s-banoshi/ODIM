--- conflicted
+++ resolved
@@ -90,11 +90,7 @@
 	DecryptPassword          func([]byte) ([]byte, error)
 	DeleteComputeSystem      func(int, string) *errors.Error
 	DeleteSystem             func(string) *errors.Error
-<<<<<<< HEAD
-	DeleteEventSubscription  func(string, string) (*eventsproto.EventSubResponse, error)
-=======
-	DeleteEventSubscription  func(context.Context, string) (*eventsproto.EventSubResponse, error)
->>>>>>> f085f40f
+	DeleteEventSubscription  func(context.Context, string, string) (*eventsproto.EventSubResponse, error)
 	EventNotification        func(context.Context, string, string, string)
 	GetAllKeysFromTable      func(context.Context, string) ([]string, error)
 	GetConnectionMethod      func(context.Context, string) (agmodel.ConnectionMethod, *errors.Error)
