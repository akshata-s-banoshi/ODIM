//(C) Copyright [2020] Hewlett Packard Enterprise Development LP
//
//Licensed under the Apache License, Version 2.0 (the "License"); you may
//not use this file except in compliance with the License. You may obtain
//a copy of the License at
//
//    http://www.apache.org/licenses/LICENSE-2.0
//
//Unless required by applicable law or agreed to in writing, software
//distributed under the License is distributed on an "AS IS" BASIS, WITHOUT
//WARRANTIES OR CONDITIONS OF ANY KIND, either express or implied. See the
//License for the specific language governing permissions and limitations
// under the License.
package main

import (
	"os"

	"github.com/sirupsen/logrus"

	dc "github.com/ODIM-Project/ODIM/lib-messagebus/datacommunicator"
	"github.com/ODIM-Project/ODIM/lib-rest-client/pmbhandle"
	"github.com/ODIM-Project/ODIM/lib-utilities/common"
	"github.com/ODIM-Project/ODIM/lib-utilities/config"
	aggregatorproto "github.com/ODIM-Project/ODIM/lib-utilities/proto/aggregator"
	"github.com/ODIM-Project/ODIM/lib-utilities/services"
	"github.com/ODIM-Project/ODIM/svc-aggregation/agcommon"
	"github.com/ODIM-Project/ODIM/svc-aggregation/agmessagebus"
	"github.com/ODIM-Project/ODIM/svc-aggregation/agmodel"
	"github.com/ODIM-Project/ODIM/svc-aggregation/rpc"
	"github.com/ODIM-Project/ODIM/svc-aggregation/system"
)

// Schema is a struct to define search, condition and query keys
type Schema struct {
	SearchKeys    []string `json:"searchKeys"`
	ConditionKeys []string `json:"conditionKeys"`
	QueryKeys     []string `json:"queryKeys"`
}

var log = logrus.New()

func main() {
	// verifying the uid of the user
	if uid := os.Geteuid(); uid == 0 {
		log.Fatal("Aggregation Service should not be run as the root user")
	}
	if err := config.SetConfiguration(); err != nil {
		log.Fatal("error while trying to set configuration: " + err.Error())
	}

	config.CollectCLArgs()

	if err := dc.SetConfiguration(config.Data.MessageQueueConfigFilePath); err != nil {
		log.Fatal("error while trying to set messagebus configuration: " + err.Error())
	}

	if err := common.CheckDBConnection(); err != nil {
		log.Fatal("error while trying to check DB connection health: " + err.Error())
	}

	var connectionMethodInterface = agcommon.DBInterface{
		GetAllKeysFromTableInterface: agmodel.GetAllKeysFromTable,
		GetConnectionMethodInterface: agmodel.GetConnectionMethod,
		AddConnectionMethodInterface: agmodel.AddConnectionMethod,
		DeleteInterface:              agmodel.Delete,
	}
	if err := connectionMethodInterface.AddConnectionMethods(config.Data.ConnectionMethodConf); err != nil {
		log.Fatal("error while trying add connection method: " + err.Error())
	}

	if err := services.InitializeService(services.Aggregator); err != nil {
		log.Fatal("fatal: error while trying to initialize service: " + err.Error())
	}

	aggregator := rpc.GetAggregator()
	aggregatorproto.RegisterAggregatorServer(services.ODIMService.Server(), aggregator)

	// Rediscover the Resources by looking in OnDisk DB, populate the resources in InMemory DB
	//This happens only if the InMemory DB lost it contents due to DB reboot or host VM reboot.
	p := system.ExternalInterface{
		ContactClient:   pmbhandle.ContactPlugin,
		Auth:            services.IsAuthorized,
		PublishEventMB:  agmessagebus.Publish,
		GetPluginStatus: agcommon.GetPluginStatus,
		SubscribeToEMB:  services.SubscribeToEMB,
		DecryptPassword: common.DecryptWithPrivateKey,
		UpdateTask:      system.UpdateTaskData,
	}
	go p.RediscoverResources()

	agcommon.ConfigFilePath = os.Getenv("CONFIG_FILE_PATH")
	if agcommon.ConfigFilePath == "" {
		log.Fatal("error: no value get the environment variable CONFIG_FILE_PATH")
	}
<<<<<<< HEAD
	go agcommon.TrackConfigFileChanges(connectionMethoodInterface)

	if err := services.ODIMService.Run(); err != nil {
=======
	go agcommon.TrackConfigFileChanges(connectionMethodInterface)

	go system.PerformPluginHealthCheck()

	if err = services.Service.Run(); err != nil {
>>>>>>> 7fbe52aa
		log.Fatal("failed to run a service: " + err.Error())
	}
}<|MERGE_RESOLUTION|>--- conflicted
+++ resolved
@@ -93,17 +93,11 @@
 	if agcommon.ConfigFilePath == "" {
 		log.Fatal("error: no value get the environment variable CONFIG_FILE_PATH")
 	}
-<<<<<<< HEAD
-	go agcommon.TrackConfigFileChanges(connectionMethoodInterface)
-
-	if err := services.ODIMService.Run(); err != nil {
-=======
 	go agcommon.TrackConfigFileChanges(connectionMethodInterface)
 
 	go system.PerformPluginHealthCheck()
 
-	if err = services.Service.Run(); err != nil {
->>>>>>> 7fbe52aa
+	if err := services.Service.Run(); err != nil {
 		log.Fatal("failed to run a service: " + err.Error())
 	}
 }