# Events

Resource Aggregator for ODIM offers an event interface that allows northbound clients to interact and receive notifications such as alerts and alarms from multiple resources, including Resource Aggregator for ODIM itself. It exposes Redfish `EventService` APIs for managing events.

An event is a way of asynchronously notifying the client of some significant state change or error condition, usually of a time critical nature.

Use these APIs to subscribe a northbound client to southbound events by creating a subscription entry in the service.

**Supported endpoints**

|API URI|Operation Applicable|Required privileges|
|-------|--------------------|-------------------|
|/redfish/v1/EventService|GET|`Login` |
|/redfish/v1/EventService/Subscriptions|GET, POST|`Login`, `ConfigureManager`, `ConfigureComponents` |
|/redfish/v1/EventService/Actions/EventService.SubmitTestEvent|POST|`ConfigureManager` |
|/redfish/v1/EventService/Subscriptions/\{subscriptionId\}|GET, DELETE|`Login`, `ConfigureManager`, `ConfigureSelf` |

>**Note:**
Before accessing these endpoints, ensure that the user has the required privileges. If you access these endpoints without necessary privileges, you will receive an HTTP `403 Forbidden` error.

##  Modifying Configurations of Events Service
  
Config file of ODIMRA is located at: **odimra/lib-utilities/config/odimra_config.json**  
Refer to the section **Modifying Configurations** in the README.md file to change the configurations of an odimra service.
  
**Specific configurations for Events Service are:**
  
##  Log Location of the Events Service
  
/var/log/ODIMRA/event.log
  
  



## Viewing the event service root

|||
|----------|---------|
|**Method** | `GET` |
|**URI** |`redfish/v1/EventService` |
|**Description** |This endpoint retrieves JSON schema for the Redfish `EventService` root.|
|**Returns** |Properties for managing event subscriptions such as allowed event types and a link to the actual collection of subscriptions.|
|**Response code** |`200 OK` |
|**Authentication** |Yes|

>**curl command**

```
curl -i GET \
   -H "X-Auth-Token:{X-Auth-Token}" \
 'https://{odimra_host}:{port}/redfish/v1/EventService'


```

>**Sample response header** 

```
Allow:GET
Cache-Control:no-cache
Connection:Keep-alive
Content-Type:application/json; charset=utf-8
Link:/v1/SchemaStore/en/EventService.json>; rel=describedby
Odata-Version:4.0
X-Frame-Options:"sameorigin
Date:Fri,15 May 2020 10:10:15 GMT+5m 11s
Transfer-Encoding:chunked

```

>**Sample response body** 

```
{
   "@odata.context":"/redfish/v1/$metadata#EventService.EventService",
   "Id":"EventService",
   "@odata.id":"/redfish/v1/EventService",
   "@odata.type":"#EventService.v1_5_0.EventService",
   "Name":"EventService",
   "Description":"EventService",
   "Actions":{
      "#EventService.SubmitTestEvent":{
         "target":"/redfish/v1/EventService/Actions/EventService.SubmitTestEvent",
         "EventType@Redfish.AllowableValues":[
            "StatusChange",
            "ResourceUpdated",
            "ResourceAdded",
            "ResourceRemoved",
            "Alert"
         ]
      },
      "Oem":{

      }
   },
   "DeliveryRetryAttempts":3,
   "DeliveryRetryIntervalSeconds":60,
   "EventFormatTypes":[
      "Event"
   ],
   "EventTypesForSubscription":[
      "StatusChange",
      "ResourceUpdated",
      "ResourceAdded",
      "ResourceRemoved",
      "Alert"
   ],
   "RegistryPrefixes":[

   ],
   "ResourceTypes":[
      "ManagerAccount",
      "Switch",
      "EventService",
      "LogService",
      "ManagerNetworkProtocol",
      "ProcessorMetrics",
      "Task",
      "Drive",
      "EthernetInterface",
      "Protocol",
      "Redundancy",
      "Storage",
      "Bios",
      "EventDestination",
      "MessageRegistry",
      "Role",
      "Thermal",
      "VLanNetworkInterface",
      "IPAddresses",
      "NetworkInterface",
      "Volume",
      "Memory",
      "PCIeDevice",
      "PrivilegeRegistry",
      "Privileges",
      "Processor",
      "Sensor",
      "Endpoint",
      "MessageRegistryFile",
      "Session",
      "Assembly",
      "Fabric",
      "Job",
      "Manager",
      "MemoryDomain",
      "Port",
      "Power",
      "ProcessorCollection",
      "Zone",
      "ComputerSystem",
      "MemoryChunks",
      "MemoryMetrics",
      "NetworkDeviceFunction",
      "NetworkPort",
      "PCIeFunction",
      "AddressPool",
      "HostInterface",
      "NetworkAdapter",
      "PhysicalContext",
      "SecureBoot",
      "SerialInterface",
      "AccelerationFunction",
      "Chassis",
      "JobService",
      "Message",
      "Event",
      "LogEntry",
      "PCIeSlots",
      "Resource",
      "BootOption"
   ],
   "ServiceEnabled":true,
   "Status":{
      "Health":"OK",
      "HealthRollup":"OK",
      "State":"Enabled"
   },
   "SubordinateResourcesSupported":true,
   "Subscriptions":{
      "@odata.id":"/redfish/v1/EventService/Subscriptions"
   },
   "Oem":{

   }
}
```











## Creating an event subscription

|||
|-----------|-----------|
|**Method** | `POST` |
|**URI** |`/redfish/v1/EventService/Subscriptions` |
|**Description**| This endpoint subscribes a northbound client to events originating from a set of resources \(southbound devices, managers, Resource Aggregator for ODIM itself\) by creating a subscription entry. For use cases, see [Subscription use cases](#event-subscription-use-cases).<br>This operation is performed in the background as a Redfish task. If there is more than one resource that is sending a specific event, the task is further divided into subasks.|
|**Returns** |<ul><li>`Location` URI of the task monitor associated with this operation in the response header.</li><li> Link to the task and the task Id in the sample response body. To get more information on the task, perform HTTP `GET` on the task URI. See "Sample response body \(HTTP 202 status\)".<br>**IMPORTANT:**<br> Note down the task Id. If the task completes with an error, it is required to know which subtask has failed. To get the list of subtasks, perform HTTP `GET` on `/redfish/v1/TaskService/Tasks/{taskId}`.</li><li>On success, a `Location` header that contains a link to the newly created subscription and a message in the JSON response body saying that the subscription is created. See "Sample response body \(HTTP 201 status\)".</li></ul>|
|**Response code** |<ul><li>`202 Accepted`</li><li>`201 Created`</li></ul>|
|**Authentication** |Yes|

<<<<<<< HEAD
**Usage information**
=======
>>>>>>> b4d195c9

To know the progress of this action, perform HTTP `GET` on the [task monitor](#viewing-a-task-monitor) returned in the response header \(until the task is complete\).

To get the list of subtask URIs, perform HTTP `GET` on the task URI returned in the JSON response body. See "Sample response body \(HTTP 202 status\)". The JSON response body of each subtask contains a link to the task monitor associated with it. To know the progress of this operation \(subtask\) on a specific server, perform HTTP `GET` on the task monitor associated with the respective subtask.


>**NOTE:**
Only a user with `ConfigureComponents` privilege is authorized to create event subscriptions. If you perform this action without necessary privileges, you will receive an HTTP`403 Forbidden` error.


>**curl command**

```
curl -i POST \
   -H "X-Auth-Token:{X-Auth-Token}" \
   -H "Content-Type:application/json; charset=utf-8" \
   -d \
'{ 
   "Name":"ODIMRA_NBI_client",
   "Destination":"https://{Valid_IP_Address}:{Port}/EventListener",
   "EventTypes":[ 
      "Alert"
   ],
   "MessageIds":[ 

   ],
   "ResourceTypes":[ 
      "ComputerSystem"
   ],
   "Context":"ODIMRA_Event",
   "Protocol":"Redfish",
   "SubscriptionType":"RedfishEvent",
   "EventFormatType":"Event",
   "SubordinateResources":true,
   "OriginResources":[
      { 
        "@odata.id":"/redfish/v1/Systems/{ComputerSystemId}"
      },
      {
        "@odata.id":"/redfish/v1/Systems/{ComputerSystemId}"
      }
   ]
}' \
 'https://{odimra_host}:{port}/redfish/v1/EventService/Subscriptions'

```




>**Sample request body**

```
{ 
   "Name":"ODIMRA_NBI_client",
   "Destination":"https://{valid_destination_IP_Address}:{Port}/EventListener",
   "EventTypes":[ 
      "Alert"
   ],
   "MessageIds":[ 

   ],
   "ResourceTypes":[ 
      "ComputerSystem"
   ],
   "Context":"ODIMRA_Event",
   "Protocol":"Redfish",
   "SubscriptionType":"RedfishEvent",
   "EventFormatType":"Event",
   "SubordinateResources":true,
   "OriginResources":[ 
      { 
        "@odata.id":"/redfish/v1/Systems/{ComputerSystemId}"
      },
      {
        "@odata.id":"/redfish/v1/Systems/{ComputerSystemId}"
      }
   ]
}


```

 

**Request parameters**

|Parameter|Value|Attributes|Description|
|---------|-----|----------|-----------|
|Name|String| \(Optional\)<br> |Name for the subscription.|
|Destination|String|Read-only \(Required on create\)<br> |The URL of the destination event listener that listens to events \(Fault management system or any northbound client\).<br>**NOTE:**<br> `Destination` is unique to a subscription: There can be only one subscription for a destination event listener.<br>To change the parameters of an existing subscription , delete it and then create again with the new parameters and a new destination URL.<br> |
|EventTypes|Array \(string \(enum\)\)|Read-only \(Optional\)<br> |The types of events that are sent to the destination. For possible values, see "Event types" table.|
|ResourceTypes|Array \(string, null\)|Read-only \(Optional\)<br> |The list of resource type values \(Schema names\) that correspond to the `OriginResources`. For possible values, perform `GET` on `redfish/v1/EventService` and check values listed under `ResourceTypes` in the JSON response.<br> Examples: "ComputerSystem", "Storage", "Task"<br> |
|Context|String|Read/write Required \(null\)<br> |A string that is stored with the event destination subscription.|
|MessageIds|Array|Read-only \(Optional\)<br> |The key used to find the message in a Message Registry.|
|Protocol|String \(enum\)|Read-only \(Required on create\)<br> |The protocol type of the event connection. For possible values, see "Protocol" table.|
|SubscriptionType|String \(enum\)|Read-only Required \(null\)<br> |Indicates the subscription type for events. For possible values, see "Subscription type" table.|
|EventFormatType|String \(enum\)|Read-only \(Optional\)<br> |Indicates the content types of the message that this service can send to the event destination. For possible values, see "EventFormat" type table.|
|SubordinateResources|Boolean|Read-only \(null\)|Indicates whether the service supports the `SubordinateResource` property on event subscriptions or not. If it is set to `true`, the service creates subscription for an event originating from the specified `OriginResoures` and also from its subordinate resources. For example, by setting this property to `true`, you can receive specified events from a compute node: `/redfish/v1/Systems/{ComputerSystemId}` and from its subordinate resources such as:<br> `/redfish/v1/Systems/{ComputerSystemId}/Memory`,<br> `/redfish/v1/Systems/{ComputerSystemId}/EthernetInterfaces`,<br> `/redfish/v1/Systems/{ComputerSystemId}/Bios`,<br> `/redfish/v1/Systems/{ComputerSystemId}/Storage`|
|OriginResources|Array| Optional \(null\)<br> |Resources for which the service only sends related events. If this property is absent or the array is empty, events originating from any resource will be sent to the subscriber. For possible values, see "Origin resources" table.|

**Origin resources**

|String|Description|
|------|-----------|
|A single resource|A specific resource for which the service sends only related events.|
|A list of resources. Supported collections:<br> |A collection of resources for which the service will send only related events.|
|/redfish/v1/Systems|All computer system resources available in Resource Aggregator for ODIM for which the service sends only related events. By setting `EventType` property in the request payload to `ResourceAdded` or `ResourceRemoved` and `OriginResources` property to `/redfish/v1/Systems`, you can receive notifications when a system is added or removed in Resource Aggregator for ODIM.|
|/redfish/v1/Chassis|All chassis resources available in Resource Aggregator for ODIM for which the service sends only related events.|
|/redfish/v1/Fabrics|All fabric resources available in Resource Aggregator for ODIM for which the service sends only related events.|
<<<<<<< HEAD
|/redfish/v1/Managers|All manager resources available in Resource Aggregator for ODIM for which the service sends only related events.|
|/redfish/v1/TaskService/Tasks|All tasks scheduled by or being executed by Redfish `TaskService`. By subscribing to Redfish tasks, you can receive task status change notifications on the subscribed destination client.<br> By specifying the task URIs as `OriginResources` and `EventTypes` as `StatusChange`, you can receive notifications automatically when the tasks are complete.<br> To check the status of a specific task manually, perform HTTP `GET` on its task monitor until the task is complete.<br> |
=======
|/redfish/v1/TaskService/Tasks|All tasks scheduled by or being executed by Redfish `TaskService`. By subscribing to Redfish tasks, you can receive task status change notifications on the subscribed destination client.<br> By specifying the task URIs as `OriginResources` and `EventTypes` as `StatusChange`, you can receive notifications automatically when the tasks are complete.<br> To check the status of a specific task manually, perform HTTP `GET` on its task monitor until the task is complete.<br> |
|/redfish/v1/Managers|All manager resources available in Resource Aggregator for ODIM for which the service sends only related events.|
>>>>>>> b4d195c9

**Event types**

|String|Description|
|------|-----------|
|Alert|A condition exists which requires attention.|
|ResourceAdded|A resource has been added.|
|ResourceRemoved|A resource has been removed.|
|ResourceUpdated|The value of this resource has been updated.|
|StatusChange|The status of this resource has changed.|

**EventFormat type**

|String|Description|
|------|-----------|
|Event|The subscription destination will receive JSON bodies of the Resource Type Event.|

**Subscription type**

|String|Description|
|------|-----------|
|RedfishEvent|The subscription follows the Redfish specification for event notifications, which is done by a service sending an HTTP `POST` to the destination URI of the subscriber.|

**Protocol**

|String|Description|
|------|-----------|
|Redfish|The destination follows the Redfish specification for event notifications.|



 

>**Sample response header** \(HTTP 202 status\) 

```
Connection:keep-alive
Content-Type:application/json; charset=utf-8
Location:/taskmon/taska9702e20-884c-41e2-bd9c-d779a4dd2e6e
Odata-Version:4.0
X-Frame-Options:sameorigin
Date:Fri, 08 Nov 2019 07:49:42 GMT+7m 9s
Content-Length:0 byte

```

 

>**Sample response header** \(HTTP 201 status\) 

```
Cache-Control:no-cache
Connection:keep-alive
Content-Type:application/json; charset=utf-8
Location:/redfish/v1/EventService/Subscriptions/76088e1c-4654-4eec-a3f6-60bc33b77cdb
Odata-Version:4.0
X-Frame-Options:sameorigin
Date:Thu,14 May 2020 09:48:23 GMT+5m 10s
Transfer-Encoding:chunked
```

>**Sample response body** \(HTTP 202 status\) 

```
{
   "@odata.type":"#Task.v1_4_2.Task",
   "@odata.id":"/redfish/v1/TaskService/Tasks/taskbab2e46d-2ef9-40e8-a070-4e6c87ef72ad",
   "@odata.context":"/redfish/v1/$metadata#Task.Task",
   "Id":"taskbab2e46d-2ef9-40e8-a070-4e6c87ef72ad",
   "Name":"Task taskbab2e46d-2ef9-40e8-a070-4e6c87ef72ad",
   "Message":"The task with id taskbab2e46d-2ef9-40e8-a070-4e6c87ef72ad has started.",
   "MessageId":"TaskEvent.1.0.1.TaskStarted",
   "MessageArgs":[
      "taskbab2e46d-2ef9-40e8-a070-4e6c87ef72ad"
   ],
   "NumberOfArgs":1,
   "Severity":"OK"
}
```

>**Sample response body** \(subtask\) 

```
{
   "@odata.type":"#SubTask.v1_4_2.SubTask",
   "@odata.id":"/redfish/v1/TaskService/Tasks/taskbab2e46d-2ef9-40e8-a070-4e6c87ef72a/SubTasks/task22a98864-5dd8-402b-bfe0-0d61e265391e",
   "@odata.context":"/redfish/v1/$metadata#SubTask.SubTask",
   "Id":"taskbab2e46d-2ef9-40e8-a070-4e6c87ef72a",
   "Name":"Task taskbab2e46d-2ef9-40e8-a070-4e6c87ef72a",
   "Message":"Successfully Completed Request",
   "MessageId":"Base.1.6.1.Success",
   "Severity":"OK",
   "Members@odata.count":0,
   "Members":null,
   "TaskState":"Completed",
   "StartTime":"2020-05-13T13:33:59.917329733Z",
   "EndTime":"2020-05-13T13:34:00.320539988Z",
   "TaskStatus":"OK",
   "SubTasks":"",
   "TaskMonitor":"/taskmon/task22a98864-0dd8-402b-bfe0-0d61e265391e",
   "PercentComplete":100,
   "Payload":{
      "HttpHeaders":null,
      "HttpOperation":"POST",
      "JsonBody":"",
      "TargetUri":"/redfish/v1/Systems/97d08f36-17f5-5918-8082-f5156618f58d:1"
   },
   "Messages":null
}
```

>**Sample response body** \(HTTP 201 status\) 

```
{
   "error":{
      "@Message.ExtendedInfo":[
         {
            "MessageId":"Base.1.4.Created"
         }
      ],
      "code":"iLO.0.10.ExtendedInfo",
      "message":"See @Message.ExtendedInfo for more information."
   }
}
```



## Submitting a test event

|||
|-----------|-----------|
|**Method** | `POST` |
|**URI** |`/redfish/v1/EventService/Actions/EventService.SubmitTestEvent` |
|**Description** | Once the subscription is successfully created, you can post a test event to Resource Aggregator for ODIM to check whether you are able to receive events. If the event is successfully posted, you will receive a JSON payload of the event response on the client machine \(destination\) that is listening to events. To know more about this event, look up the message registry using the `MessageId` received in the payload. See "Sample message registry \(Alert.1.0.0\)". For more information on message registries, see [Message registries](#message-registries). |
|**Response code** |`200 OK` |
|**Authentication** |Yes|


>**curl command**


```
curl -i POST \
   -H "X-Auth-Token:{X-Auth-Token}" \
   -H "Content-Type:application/json; charset=utf-8" \
   -d \
'{ 
   "EventGroupId":{Group_Id_Integer},
   "EventId":"{Unique_Positive_Integer}",
   "EventTimestamp":"{Event_Time_Stamp}",
   "EventType":"{Event_Type_String}",
   "Message":"{Message_String}",
   "MessageArgs":[ 

   ],
   "MessageId":"{message_id_for_messageRegistry}",
   "OriginOfCondition":"/redfish/v1/Systems/{ComputerSystemId}",
   "Severity":"Critical"
}' \
 'https://{odimra_host}:{port}/redfish/v1/EventService/Actions/EventService.SubmitTestEvent'

```








 

> Sample event payload 

```
{ 
   "EventGroupId":1,
   "EventId":"132489713478812346",
   "EventTimestamp":"2020-02-17T17:17:42-0600",
   "EventType":"Alert",
   "Message":"The LAN has been disconnected",
   "MessageArgs":[ 
       "EthernetInterface 1",
            "/redfish/v1/Systems/8fbda4f3-f55f-4fe4-8db8-4aec1dc3a7d7:1"
   ],
   "MessageId":"Alert.1.0.LanDisconnect",
   "OriginOfCondition":"/redfish/v1/Systems/8fbda4f3-f55f-4fe4-8db8-4aec1dc3a7d7:1/EthernetInterfaces/1",
   "Severity":"Critical"
}

```

 

**Request parameters** 

|Parameter|Value|Attributes|Description|
|---------|-----|----------|-----------|
|EventGroupId|Integer|Optional|The group Id for the event.|
|EventId|String|Optional|The Id for the event to add. This Id is a string of a unique positive integer. Generate a random positive integer and use it as the Id.|
|EventTimestamp|String|Optional|The date and time stamp for the event to add. When the event is received, it translates as the time the event occurred.|
|EventType|String \(enum\)|Optional|The type for the event to add. For possible property values, see "EventType" in [Creating an event subscription](#creating-an-event-subscription).|
|Message|String|Optional|The human-readable message for the event to add.|
|MessageArgs \[ \]|Array \(string\)|Optional|An array of message arguments for the event to add. The message arguments are substituted for the arguments in the message when looked up in the message registry. It helps in trouble ticketing when there are bad events. For example, `MessageArgs` in "Sample event payload" has the following two substitution variables:<br><ul><li>`EthernetInterface 1`</li><li>`/redfish/v1/Systems/{ComputerSystemId}`</li></ul><br>`Description` and `Message` values in "Sample message registry" are substituted with the above-mentioned variables. They translate to "A LAN Disconnect on `EthernetInterface 1` was detected on system `/redfish/v1/Systems/{ComputerSystemId}.` |
|MessageId|String|Required|The Message Id for the event to add. It is the key used to find the message in a message registry. It has `RegistryPrefix` concatenated with the version, and the unique identifier for the message registry entry. The `RegistryPrefix` concatenated with the version is the name of the message registry. To get the names of available message registries, perform HTTP `GET` on `/redfish/v1/Registries`. The message registry mentioned in the sample request payload is `Alert.1.0`.|
|OriginOfCondition|String|Optional|The URL in the `OriginOfCondition` property of the event to add. It is not a reference object. It is the resource that originated the condition that caused the event to be generated. For possible values, see "Origin resources" in [Creating an event subscription](#creating-an-event-subscription).|
|Severity|String|Optional|The severity for the event to add. For possible values, see "Severity" table.|

**Severity**

|String|Description|
|------|-----------|
|Critical|A critical condition that requires immediate attention.|
|OK|Informational or operating normally.|
|Warning|A condition that requires attention.|

 

>**Sample response header** 

```
Cache-Control:no-cache
Connection:keep-alive
Content-Type:application/json; charset=utf-8
Odata-Version:4.0
X-Frame-Options:sameorigin
Date:Fri,15 May 2020 07:42:59 GMT+5m 11s
Transfer-Encoding:chunked

```

 

> Sample event response 

```
{ 
   "@odata.context":"/redfish/v1/$metadata#Event.Event",
   "@odata.id":"/redfish/v1/EventService/Events/1",
   "@odata.type":"#Event.v1_1_0.Event ",
   "Id":"1",
   "Name":"Event Array",
   "Context":"ODIMRA_Event",
   "Events":[ 
      { 
         "EventType":"Alert",
         "EventId":"132489713478812346",
         "Severity":"Critical",
         "Message":"The LAN has been disconnected",
         "MessageId":"Alert.1.0.LanDisconnect",
         "MessageArgs":[ 
            "EthernetInterface 1",
            "/redfish/v1/Systems/8fbda4f3-f55f-4fe4-8db8-4aec1dc3a7d7:1"
         ],
         "OriginOfCondition":"/redfish/v1/Systems/8fbda4f3-f55f-4fe4-8db8-4aec1dc3a7d7:1/EthernetInterfaces/1",
         "Context":"Event Subscription"
}
]
}
```

> Sample message registry \(Alert.1.0.0\) 

```
{
"@odata.type": "#MessageRegistry.v1_0_0.MessageRegistry",
"Id": “Alert.1.0.0",
"Name": "Base Message Registry",
"Language": "en",
"Description": "This registry is a sample Redfish alert message registry",
"RegistryPrefix": "Alert",
"RegistryVersion": "1.0.0",
"OwningEntity": "Contoso",
"Messages": {
     "LanDisconnect": {
     "Description": "A LAN Disconnect on %1 was detected on system %2.",
     "Message": "A LAN Disconnect on %1 was detected on system %2.",
     "Severity": "Warning",
     "NumberOfArgs": 2,
     "Resolution": "None"
},
...
```

## Event subscription use cases

### Subscribing to resource addition notification

> Resource addition notification payload

```
{ 
   ​   "Name":"EventSubscription",
   ​   "Destination":"https://{Valid_destination_IP_Address}:{Port}/EventListener",
   ​   "EventTypes":[ 
      "ResourceAdded"
   ],
   ​   "MessageIds":[ 
      "ResourceEvent.1.0.2.ResourceAdded"
   ],
   ​   "ResourceTypes":[ 
       "ComputerSystem",
       "Fabric"
   ],
   ​   "Protocol":"Redfish",
   ​   "Context":"Event Subscription",
   ​   "SubscriptionType":"RedfishEvent",
   ​   "EventFormatType":"Event",
   ​   "SubordinateResources":true,
   ​   "OriginResources":[
            { 
      ​        "@odata.id":"/redfish/v1/Systems"
            },
            {
              "@odata.id":"/redfish/v1/Fabrics" 
            }     ​
   ]   ​
}​
```

To get notified whenever a new resource is added in Resource Aggregator for ODIM, subscribe to `ResourceAdded` event originating from any collection \(Systems, Chassis, Fabrics\). 

To create this subscription, perform HTTP `POST` on `/redfish/v1/EventService/Subscriptions` with the sample request payload:



### Subscribing to resource removal notification


> Resource removal notification payload

 ```
{ 
   ​   "Name":"EventSubscription",
   ​   "Destination":"https://{Valid_destination_IP_Address}:{Port}/EventListener",
   ​   "EventTypes":[ 
      "ResourceRemoved"
   ],
   ​   "MessageIds":[ 
      "ResourceEvent.1.0.2.ResourceRemoved"
   ],
   ​   "ResourceTypes":[ 
      "ComputerSystem",
      "Fabric"
   ],
   ​   "Protocol":"Redfish",
   ​   "Context":"Event Subscription",
   ​   "SubscriptionType":"RedfishEvent",
   ​   "EventFormatType":"Event",
   ​   "SubordinateResources":true,
   ​   "OriginResources":[ 
      ​      { 
      ​        "@odata.id":"/redfish/v1/Systems"
            },
            {
              "@odata.id":"/redfish/v1/Fabrics" 
            }     ​
   ]   ​
}​
 ```

To get notified whenever an existing resource is removed from Resource Aggregator for ODIM, subscribe to `ResourceRemoved` event originating from any collection \(Systems, Chassis, Fabrics\). 

To create this subscription, perform HTTP `POST` on `/redfish/v1/EventService/Subscriptions` with the sample request payload:



### Subscribing to task status notifications


> Task status notification payload

```
{ 
   ​   "Name":"EventSubscription",
   ​   "Destination":"https://{Valid_destination_IP_Address}:{Port}/EventListener",
   ​   "EventTypes":[ 
      "StatusChange"
      
   ],
   ​   "MessageIds":[ 
      "ResourceEvent.1.0.2.StatusChange"
   ],
   ​   "ResourceTypes":[ 
      "Task"
   ],
   ​   "Protocol":"Redfish",
   ​   "Context":"Event Subscription",
   ​   "SubscriptionType":"RedfishEvent",
   ​   "EventFormatType":"Event",
   ​   "SubordinateResources":true,
   ​   "OriginResources":[ 
            {
      ​       "@odata.id":"/redfish/v1/TaskService/Tasks" 
            }     ​
   ]   ​
}​
```

There are two ways of checking the task completion status in Resource Aggregator for ODIM: keep polling a task until its completion or simply subscribe to an event notification for task status change \(to receive changes in the task status asynchronously\).

To get notified of the task completion status, subscribe to `StatusChange` event on `/redfish/v1/TaskService/Tasks`. To create this subscription, perform HTTP `POST` on `/redfish/v1/EventService/Subscriptions` with the sample request payload:








## Viewing a collection of event subscriptions

|||
|-----------|-----------|
|**Method** | `GET` |
|**URI** |`/redfish/v1/EventService/Subscriptions` |
|**Description** |This operation lists all the event subscriptions created by the user.|
|**Returns** |A collection of event subscription links.|
|**Response code** | `200 OK` |
|**Authentication** |Yes|

>**curl command**

```
curl -i GET \
   -H "X-Auth-Token:{X-Auth-Token}" \
 'https://{odimra_host}:{port}/redfish/v1/EventService/Subscriptions'

```

 

>**Sample response body**

```
{
   "@odata.context":"/redfish/v1/$metadata#EventDestinationCollection.EventDestinationCollection",
   "@odata.id":"/redfish/v1/EventService/Subscriptions",
   "@odata.type":"#EventDestinationCollection.EventDestinationCollection",
   "Name":"EventSubscriptions",
   "Description":"Event Subscriptions",
   "Members@odata.count":4,
   "Members":[
      {
         "@odata.id":"/redfish/v1/EventService/Subscriptions/57e22fcc-8b1a-460c-ac1f-b3377e22f1cf/"
      },
      {
         "@odata.id":"/redfish/v1/EventService/Subscriptions/72251989-f5e4-453f-9422-bb36d1d94dec/"
      },
      {
         "@odata.id":"/redfish/v1/EventService/Subscriptions/d43babde-c34e-40b8-8a8c-c57b502b9980/"
      },
      {
         "@odata.id":"/redfish/v1/EventService/Subscriptions/6fe7d515-215c-4aba-8ed5-1faed5a91c87/"
      }
   ]
}
```




## Viewing information about a specific event subscription

|||
|-----------|-----------|
|**Method** | `GET` |
|**URI** |`/redfish/v1/EventService/Subscriptions/{subscriptionId}` |
|**Description** |This operation fetches information about a particular event subscription created by the user.|
|**Returns** |JSON schema having the details of this subscription–subscription Id, destination, event types, origin resource, and so on.|
|**Response code** |`200 OK` |
|**Authentication** |Yes|

>**curl command**

```
curl -i GET \
   -H "X-Auth-Token:{X-Auth-Token}" \
 'https://{odimra_host}:{port}/redfish/v1/EventService/Subscriptions/{subscriptionId}'

```

 

>**Sample response body** 

```
{
   "@odata.type":"#EventDestination.v1_7_0.EventDestination",
   "@odata.id":"/redfish/v1/EventService/Subscriptions/57e22fcc-8b1a-460c-ac1f-b3377e22f1cf",
   "@odata.context":"/redfish/v1/$metadata#EventDestination.EventDestination",
   "Id":"57e22fcc-8b1a-460c-ac1f-b3377e22f1cf",
   "Name":"ODIM_NBI_client",
   "Destination":"https://{Valid_IP_Address}:{port}/EventListener",
   "Context":"ODIMRA_Event",
   "Protocol":"Redfish",
   "EventTypes":[
      "Alert"
   ],
   "SubscriptionType":"RedfishEvent",
   "MessageIds":[

   ],
   "ResourceTypes":[
      "ComputerSystem"
   ],
   "OriginResources":[
      "@odata.id":"/redfish/v1/Systems/936f4838-9ce5-4e2a-9e2d-34a45422a389:1"
   ]
}
```






##  Deleting an event subscription

|||
|-----------|-----------|
|**Method** | `DELETE` |
|**URI** |`/redfish/v1/EventService/Subscriptions/{subscriptionId}` |
|**Description** |To unsubscribe from an event, delete the corresponding subscription entry. Perform `DELETE` on this URI to remove an event subscription entry.<br>**NOTE:**<br> Only a user with `ConfigureComponents` privilege is authorized to delete event subscriptions. If you perform this action without necessary privileges, you will receive an HTTP`403 Forbidden` error.|
|**Returns** |A message in the JSON response body saying that the subscription is removed.|
|**Response code** |`200 OK` |
|**Authentication** |Yes|

>**curl command**

```
curl -i -X DELETE \
   -H "X-Auth-Token:{X-Auth-Token}" \
 'https://{odimra_host}:{port}/redfish/v1/EventService/Subscriptions/{subscriptionId}'

```

 

>**Sample response body** 

```
{
   "@odata.type":"#EventDestination.v1_7_0.EventDestination",
   "@odata.id":"/redfish/v1/EventService/Subscriptions/57e22fcc-8b1a-460c-ac1f-b3377e22f1cf",
   "Id":"57e22fcc-8b1a-460c-ac1f-b3377e22f1cf",
   "Name":"Event Subscription",
   "Message":"The resource has been removed successfully.",
   "MessageId":"ResourceEvent.1.0.2.ResourceRemoved",
   "Severity":"OK"
}
```<|MERGE_RESOLUTION|>--- conflicted
+++ resolved
@@ -208,10 +208,9 @@
 |**Response code** |<ul><li>`202 Accepted`</li><li>`201 Created`</li></ul>|
 |**Authentication** |Yes|
 
-<<<<<<< HEAD
-**Usage information**
-=======
->>>>>>> b4d195c9
+
+**Usage**
+
 
 To know the progress of this action, perform HTTP `GET` on the [task monitor](#viewing-a-task-monitor) returned in the response header \(until the task is complete\).
 
@@ -322,13 +321,9 @@
 |/redfish/v1/Systems|All computer system resources available in Resource Aggregator for ODIM for which the service sends only related events. By setting `EventType` property in the request payload to `ResourceAdded` or `ResourceRemoved` and `OriginResources` property to `/redfish/v1/Systems`, you can receive notifications when a system is added or removed in Resource Aggregator for ODIM.|
 |/redfish/v1/Chassis|All chassis resources available in Resource Aggregator for ODIM for which the service sends only related events.|
 |/redfish/v1/Fabrics|All fabric resources available in Resource Aggregator for ODIM for which the service sends only related events.|
-<<<<<<< HEAD
-|/redfish/v1/Managers|All manager resources available in Resource Aggregator for ODIM for which the service sends only related events.|
-|/redfish/v1/TaskService/Tasks|All tasks scheduled by or being executed by Redfish `TaskService`. By subscribing to Redfish tasks, you can receive task status change notifications on the subscribed destination client.<br> By specifying the task URIs as `OriginResources` and `EventTypes` as `StatusChange`, you can receive notifications automatically when the tasks are complete.<br> To check the status of a specific task manually, perform HTTP `GET` on its task monitor until the task is complete.<br> |
-=======
 |/redfish/v1/TaskService/Tasks|All tasks scheduled by or being executed by Redfish `TaskService`. By subscribing to Redfish tasks, you can receive task status change notifications on the subscribed destination client.<br> By specifying the task URIs as `OriginResources` and `EventTypes` as `StatusChange`, you can receive notifications automatically when the tasks are complete.<br> To check the status of a specific task manually, perform HTTP `GET` on its task monitor until the task is complete.<br> |
 |/redfish/v1/Managers|All manager resources available in Resource Aggregator for ODIM for which the service sends only related events.|
->>>>>>> b4d195c9
+
 
 **Event types**
 
