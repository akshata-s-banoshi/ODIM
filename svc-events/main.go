// (C) Copyright [2020] Hewlett Packard Enterprise Development LP
//
// Licensed under the Apache License, Version 2.0 (the "License"); you may
// not use this file except in compliance with the License. You may obtain
// a copy of the License at
//
//	http://www.apache.org/licenses/LICENSE-2.0
//
// Unless required by applicable law or agreed to in writing, software
// distributed under the License is distributed on an "AS IS" BASIS, WITHOUT
// WARRANTIES OR CONDITIONS OF ANY KIND, either express or implied. See the
// License for the specific language governing permissions and limitations
// under the License.
package main

import (
	"context"
	"fmt"
	"log"
	"net/http"
	_ "net/http/pprof"
	"os"

	dc "github.com/ODIM-Project/ODIM/lib-messagebus/datacommunicator"
	"github.com/ODIM-Project/ODIM/lib-utilities/common"
	"github.com/ODIM-Project/ODIM/lib-utilities/config"
	"github.com/ODIM-Project/ODIM/lib-utilities/logs"
	eventsproto "github.com/ODIM-Project/ODIM/lib-utilities/proto/events"
	"github.com/ODIM-Project/ODIM/lib-utilities/services"
	"github.com/ODIM-Project/ODIM/svc-events/consumer"
	"github.com/ODIM-Project/ODIM/svc-events/evcommon"
	ev "github.com/ODIM-Project/ODIM/svc-events/events"
	"github.com/ODIM-Project/ODIM/svc-events/rpc"
	"github.com/google/uuid"
	"github.com/sirupsen/logrus"
)

var (
<<<<<<< HEAD
=======
	EventConsumerActionID    = "218"
	EventConsumerActionName  = "EventConsumer"
>>>>>>> aa90e496
	ProcessControlActionId   = "219"
	ProcessControlActionName = "ProcessControl"
)

func main() {
	// setting up the logging framework
	hostName := os.Getenv("HOST_NAME")
	podName := os.Getenv("POD_NAME")
	pid := os.Getpid()
	logs.Adorn(logrus.Fields{
		"host":   hostName,
		"procid": podName + fmt.Sprintf("_%d", pid),
	})

	// log should be initialized after Adorn is invoked
	// as Adorn will assign new pointer to Log variable in logs package.
	log := logs.Log
	configWarnings, err := config.SetConfiguration()
	if err != nil {
		log.Logger.SetFormatter(&logs.SysLogFormatter{})
		log.Fatal("Error while trying set up configuration: " + err.Error())
	}
	logs.SetFormatter(config.Data.LogFormat)
	log.Logger.SetOutput(os.Stdout)
	log.Logger.SetLevel(config.Data.LogLevel)

	// verifying the uid of the user
	if uid := os.Geteuid(); uid == 0 {
		log.Fatal("Event Service should not be run as the root user")
	}

	config.CollectCLArgs(&configWarnings)
	for _, warning := range configWarnings {
		log.Warn(warning)
	}

	if err := dc.SetConfiguration(config.Data.MessageBusConf.MessageBusConfigFilePath); err != nil {
		log.Fatal("error while trying to set messagebus configuration: " + err.Error())
	}
	if err := common.CheckDBConnection(); err != nil {
		log.Fatal("error while trying to check DB connection health: " + err.Error())
	}

	errChan := make(chan error)
	if err := services.InitializeService(services.Events, errChan); err != nil {
		log.Fatal("fatal: error while trying to initialize the service: " + err.Error())
	}

	ctx := context.Background()
	ctx = context.WithValue(ctx, common.ProcessName, podName)
	ctx = context.WithValue(ctx, common.ThreadName, common.EventService)
	ctx = context.WithValue(ctx, common.ThreadID, common.DefaultThreadID)
<<<<<<< HEAD
=======
	ctx = context.WithValue(ctx, common.TransactionID, uuid.New())

>>>>>>> aa90e496
	// Intializing the TopicsList
	evcommon.EMBTopics.TopicsList = make(map[string]bool)
	// Intializing plugin token
	evcommon.Token.Tokens = make(map[string]string)

	// register handlers
	events := rpc.GetPluginContactInitializer()
	eventsproto.RegisterEventsServer(services.ODIMService.Server(), events)

	// Load event cache
	if err = events.Connector.LoadSubscriptionData(ctx); err != nil {
		log.Fatal("fatal: error while trying to load cache : " + err.Error())
	}
	// CreateJobQueue defines the queue which will act as an infinite buffer
	// In channel is an entry or input channel and the Out channel is an exit or output channel
	jobQueueSize := 10
	consumer.In, consumer.Out = common.CreateJobQueue(jobQueueSize)
	// RunReadWorkers will create a worker pool for doing a specific task
	// which is passed to it as PublishEventsToDestination method after reading the data from the channel.
<<<<<<< HEAD
=======
	ctx = context.WithValue(ctx, common.ActionName, EventConsumerActionName)
	ctx = context.WithValue(ctx, common.ActionID, EventConsumerActionID)
>>>>>>> aa90e496
	common.RunReadWorkers(ctx, consumer.Out, events.Connector.PublishEventsToDestination, 5)

	// CreateJobQueue defines the queue which will act as an infinite buffer
	// In channel is an entry or input channel and the Out channel is an exit or output channel
	ctrlMsgProcQueueSize := 1
	consumer.CtrlMsgRecvQueue, consumer.CtrlMsgProcQueue = common.CreateJobQueue(ctrlMsgProcQueueSize)
	// RunReadWorkers will create a worker pool for doing a specific task
	// which is passed to it as ProcessCtrlMsg method after reading the data from the channel.
	ctx = context.WithValue(ctx, common.ActionName, ProcessControlActionName)
	ctx = context.WithValue(ctx, common.ActionID, ProcessControlActionId)
	common.RunReadWorkers(ctx, consumer.CtrlMsgProcQueue, evcommon.ProcessCtrlMsg, 1)

	evcommon.ConfigFilePath = os.Getenv("CONFIG_FILE_PATH")
	if evcommon.ConfigFilePath == "" {
		log.Fatal("error: no value get the environment variable CONFIG_FILE_PATH")
	}
<<<<<<< HEAD
=======
	ctx = context.WithValue(ctx, common.ActionName, EventConsumerActionName)
	ctx = context.WithValue(ctx, common.ActionID, EventConsumerActionID)
>>>>>>> aa90e496
	// TrackConfigFileChanges monitors the odim config changes using fsnotfiy
	go evcommon.TrackConfigFileChanges(ctx, errChan)

	// Subscribe to intercomm messagebus queue
	go consumer.SubscribeCtrlMsgQueue(config.Data.MessageBusConf.OdimControlMessageQueue)

	// Subscribe to EMBs of all the available plugins
	startUPInterface := evcommon.StartUpInterface{
		DecryptPassword: common.DecryptWithPrivateKey,
		EMBConsume:      consumer.Consume,
	}
	go startUPInterface.SubscribePluginEMB(ctx)
	ctx = context.WithValue(ctx, common.TransactionID, uuid.New())
<<<<<<< HEAD

	//Remove after test
	addProfiler()
=======
	go ev.LoadSubscriptionData(ctx)
>>>>>>> aa90e496
	// Run server
	if err := services.ODIMService.Run(); err != nil {
		log.Fatal(err.Error())
	}
}

// Added for debug, should not merged in development
func addProfiler() {
	go func() {
		log.Println(http.ListenAndServe(":6060", nil))
	}()
}<|MERGE_RESOLUTION|>--- conflicted
+++ resolved
@@ -29,18 +29,12 @@
 	"github.com/ODIM-Project/ODIM/lib-utilities/services"
 	"github.com/ODIM-Project/ODIM/svc-events/consumer"
 	"github.com/ODIM-Project/ODIM/svc-events/evcommon"
-	ev "github.com/ODIM-Project/ODIM/svc-events/events"
 	"github.com/ODIM-Project/ODIM/svc-events/rpc"
 	"github.com/google/uuid"
 	"github.com/sirupsen/logrus"
 )
 
 var (
-<<<<<<< HEAD
-=======
-	EventConsumerActionID    = "218"
-	EventConsumerActionName  = "EventConsumer"
->>>>>>> aa90e496
 	ProcessControlActionId   = "219"
 	ProcessControlActionName = "ProcessControl"
 )
@@ -93,11 +87,6 @@
 	ctx = context.WithValue(ctx, common.ProcessName, podName)
 	ctx = context.WithValue(ctx, common.ThreadName, common.EventService)
 	ctx = context.WithValue(ctx, common.ThreadID, common.DefaultThreadID)
-<<<<<<< HEAD
-=======
-	ctx = context.WithValue(ctx, common.TransactionID, uuid.New())
-
->>>>>>> aa90e496
 	// Intializing the TopicsList
 	evcommon.EMBTopics.TopicsList = make(map[string]bool)
 	// Intializing plugin token
@@ -117,11 +106,6 @@
 	consumer.In, consumer.Out = common.CreateJobQueue(jobQueueSize)
 	// RunReadWorkers will create a worker pool for doing a specific task
 	// which is passed to it as PublishEventsToDestination method after reading the data from the channel.
-<<<<<<< HEAD
-=======
-	ctx = context.WithValue(ctx, common.ActionName, EventConsumerActionName)
-	ctx = context.WithValue(ctx, common.ActionID, EventConsumerActionID)
->>>>>>> aa90e496
 	common.RunReadWorkers(ctx, consumer.Out, events.Connector.PublishEventsToDestination, 5)
 
 	// CreateJobQueue defines the queue which will act as an infinite buffer
@@ -138,11 +122,6 @@
 	if evcommon.ConfigFilePath == "" {
 		log.Fatal("error: no value get the environment variable CONFIG_FILE_PATH")
 	}
-<<<<<<< HEAD
-=======
-	ctx = context.WithValue(ctx, common.ActionName, EventConsumerActionName)
-	ctx = context.WithValue(ctx, common.ActionID, EventConsumerActionID)
->>>>>>> aa90e496
 	// TrackConfigFileChanges monitors the odim config changes using fsnotfiy
 	go evcommon.TrackConfigFileChanges(ctx, errChan)
 
@@ -156,13 +135,9 @@
 	}
 	go startUPInterface.SubscribePluginEMB(ctx)
 	ctx = context.WithValue(ctx, common.TransactionID, uuid.New())
-<<<<<<< HEAD
 
 	//Remove after test
 	addProfiler()
-=======
-	go ev.LoadSubscriptionData(ctx)
->>>>>>> aa90e496
 	// Run server
 	if err := services.ODIMService.Run(); err != nil {
 		log.Fatal(err.Error())
