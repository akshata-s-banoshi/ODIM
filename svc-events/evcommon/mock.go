--- conflicted
+++ resolved
@@ -30,11 +30,7 @@
 )
 
 var domainIP = "odim.controller.com"
-<<<<<<< HEAD
-var destination_ip = "odim.destination.com"
-=======
 var destinationIP = "odim.destination.com"
->>>>>>> 9cf1bf79
 
 func stubDevicePassword(password []byte) ([]byte, error) {
 	return password, nil
