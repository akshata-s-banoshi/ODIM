//(C) Copyright [2020] Hewlett Packard Enterprise Development LP
//
//Licensed under the Apache License, Version 2.0 (the "License"); you may
//not use this file except in compliance with the License. You may obtain
//a copy of the License at
//
//    http://www.apache.org/licenses/LICENSE-2.0
//
//Unless required by applicable law or agreed to in writing, software
//distributed under the License is distributed on an "AS IS" BASIS, WITHOUT
//WARRANTIES OR CONDITIONS OF ANY KIND, either express or implied. See the
//License for the specific language governing permissions and limitations
// under the License.

// Package evcommon ...
package evcommon

import (
	"context"
	"encoding/json"
	"fmt"
	"io/ioutil"
	"net"
	"net/http"
	"strconv"
	"strings"
	"sync"
	"time"

	"github.com/ODIM-Project/ODIM/lib-rest-client/pmbhandle"
	"github.com/ODIM-Project/ODIM/lib-utilities/common"
	"github.com/ODIM-Project/ODIM/lib-utilities/config"
	"github.com/ODIM-Project/ODIM/lib-utilities/errors"
	l "github.com/ODIM-Project/ODIM/lib-utilities/logs"
	"github.com/ODIM-Project/ODIM/lib-utilities/response"
	"github.com/ODIM-Project/ODIM/svc-events/consumer"
	"github.com/ODIM-Project/ODIM/svc-events/evmodel"
	"github.com/ODIM-Project/ODIM/svc-events/evresponse"
)

<<<<<<< HEAD
var (
	DefaultSubscriptionID = "0"
)

//StartUpInterface Holds the function pointer of  external interface functions
type StartUpInterface struct {
=======
// StartUpInteraface Holds the function pointer of  external interface functions
type StartUpInteraface struct {
>>>>>>> 7b32a25b
	DecryptPassword                  func([]byte) ([]byte, error)
	EMBConsume                       func(string)
	GetAllPlugins                    func() ([]evmodel.Plugin, *errors.Error)
	GetAllSystems                    func() ([]string, error)
	GetSingleSystem                  func(string) (string, error)
	GetPluginData                    func(string) (*evmodel.Plugin, *errors.Error)
	GetEvtSubscriptions              func(string) ([]evmodel.SubscriptionResource, error)
	GetDeviceSubscriptions           func(string) (*evmodel.DeviceSubscription, error)
	UpdateDeviceSubscriptionLocation func(evmodel.DeviceSubscription) error
}

var (
	//GetAllPluginsFunc is pointer function evmodel.GetAllPlugins
	GetAllPluginsFunc = evmodel.GetAllPlugins
	// ConfigFilePath holds the value of odim config file path
	ConfigFilePath string
)

// EmbTopic hold the list all consuming topics after
type EmbTopic struct {
	TopicsList map[string]bool
	lock       sync.RWMutex
	EMBConsume func(string)
}

// SavedSystems holds the resource details of the saved system
type SavedSystems struct {
	ManagerAddress string
	Password       []byte
	UserName       string
	DeviceUUID     string
	PluginID       string
}

// PluginContactRequest holds the details required to contact the plugin
type PluginContactRequest struct {
	URL             string
	HTTPMethodType  string
	ContactClient   func(string, string, string, string, interface{}, map[string]string) (*http.Response, error)
	PostBody        interface{}
	LoginCredential map[string]string
	Token           string
	Plugin          *evmodel.Plugin
}

// StartUpMap holds required data for plugin startup
type StartUpMap struct {
	Location   string
	EventTypes []string
	Device     SavedSystems
}

// PluginToken interface to hold the token
type PluginToken struct {
	Tokens map[string]string
	lock   sync.Mutex
}

// Token variable hold the all the XAuthToken  against the plguin ID
var Token PluginToken

// StoreToken to store the token ioto the  map
func (p *PluginToken) StoreToken(plguinID, token string) {
	p.lock.Lock()
	defer p.lock.Unlock()
	p.Tokens[plguinID] = token
}

// GetToken to get the token from map
func (p *PluginToken) GetToken(pluginID string) string {
	p.lock.Lock()
	defer p.lock.Unlock()
	return p.Tokens[pluginID]
}

// ConsumeTopic check the existing topic list if it is not present then it will add topic name to list and consume that topic
func (e *EmbTopic) ConsumeTopic(topicName string) {
	e.lock.RLock()
	defer e.lock.RUnlock()
	if ok := e.TopicsList[topicName]; !ok {
		go consumer.Consume(topicName)
		e.TopicsList[topicName] = true
		//consume the topic
	}
}

// EMBTopics used to store the list of all topics
var EMBTopics EmbTopic

// PluginStartUp is used to call plugin "Startup" only on plugin restart and not on every status check
var PluginStartUp = false

// GetAllPluginStatus ...
func (st *StartUpInterface) GetAllPluginStatus() {
	for {
		pluginList, err := evmodel.GetAllPlugins()
		if err != nil {
			l.Log.Error(err.Error())
			return
		}
		for i := 0; i < len(pluginList); i++ {
			go st.getPluginStatus(context.TODO(), pluginList[i]) //TODO: Pass context
		}
		var pollingTime int
		config.TLSConfMutex.RLock()
		pollingTime = config.Data.PluginStatusPolling.PollingFrequencyInMins
		config.TLSConfMutex.RUnlock()
		time.Sleep(time.Minute * time.Duration(pollingTime))
	}

}

<<<<<<< HEAD
func (st *StartUpInterface) getPluginStatus(plugin evmodel.Plugin) {
=======
func (st *StartUpInteraface) getPluginStatus(ctx context.Context, plugin evmodel.Plugin) {
>>>>>>> 7b32a25b
	PluginsMap := make(map[string]bool)
	StartUpResourceBatchSize := config.Data.PluginStatusPolling.StartUpResouceBatchSize
	config.TLSConfMutex.RLock()
	var pluginStatus = common.PluginStatus{
		Method: http.MethodGet,
		RequestBody: common.StatusRequest{
			Comment: "",
		},
		ResponseWaitTime:        config.Data.PluginStatusPolling.ResponseTimeoutInSecs,
		Count:                   config.Data.PluginStatusPolling.MaxRetryAttempt,
		RetryInterval:           config.Data.PluginStatusPolling.RetryIntervalInMins,
		PluginIP:                plugin.IP,
		PluginPort:              plugin.Port,
		PluginUsername:          plugin.Username,
		PluginUserPassword:      string(plugin.Password),
		PluginPrefferedAuthType: plugin.PreferredAuthType,
		CACertificate:           &config.Data.KeyCertConf.RootCACertificate,
	}
	config.TLSConfMutex.RUnlock()
	status, _, topicsList, err := pluginStatus.CheckStatus()
	if err != nil && !status {
		PluginStartUp = false
		l.Log.Error("Error While getting the status for plugin " + plugin.ID + err.Error())
		return
	}
	l.Log.Info("Status of plugin " + plugin.ID + " is " + strconv.FormatBool(status))
	PluginsMap[plugin.ID] = status
	var allServers []SavedSystems
	for pluginID, status := range PluginsMap {
		if status && !PluginStartUp {
			allServers, err = st.getAllServers(pluginID)
			if err != nil {
				l.Log.Error("Error While getting the servers" + pluginID + err.Error())
				continue
			}
			for {
				if len(allServers) < StartUpResourceBatchSize {
					err = st.callPluginStartUp(ctx, allServers, pluginID)
					if err != nil {
						l.Log.Error("Error While trying call plugin startup" +
							pluginID + err.Error())
					}
					break
				}
				batchServers := allServers[:StartUpResourceBatchSize]
				err = st.callPluginStartUp(ctx, batchServers, pluginID)
				if err != nil {
					l.Log.Error("Error While trying call plugin startup" + pluginID + err.Error())
					continue
				}
				allServers = allServers[StartUpResourceBatchSize:]
			}
			PluginStartUp = true
		}
	}
	// Adding the topics to the list
	EMBTopics.lock.Lock()
	EMBTopics.EMBConsume = st.EMBConsume
	EMBTopics.lock.Unlock()
	for j := 0; j < len(topicsList); j++ {
		EMBTopics.ConsumeTopic(topicsList[j])
	}
	return
}

func (st *StartUpInterface) getAllServers(pluginID string) ([]SavedSystems, error) {
	var matchedServers []SavedSystems
	allServers, err := st.GetAllSystems()
	if err != nil {
		return matchedServers, err
	}
	for i := 0; i < len(allServers); i++ {
		var s SavedSystems
		singleServer, err := st.GetSingleSystem(allServers[i])
		if err != nil {
			// skip to next member in the array.
			continue
		}
		json.Unmarshal([]byte(singleServer), &s)
		if s.PluginID == pluginID {
			decryptedPasswordByte, err := st.DecryptPassword(s.Password)
			if err != nil {
				// Frame the RPC response body and response Header below
				errorMessage := "error while trying to decrypt device password for the host: " + s.ManagerAddress + ":" + err.Error()
				l.Log.Error(errorMessage)
				continue
			}
			s.Password = decryptedPasswordByte
			matchedServers = append(matchedServers, s)
		}
	}
	return matchedServers, err
}

// GetPluginStatus checks the status of given plugin in configured interval
func GetPluginStatus(plugin *evmodel.Plugin) bool {
	var pluginStatus = common.PluginStatus{
		Method: http.MethodGet,
		RequestBody: common.StatusRequest{
			Comment: "",
		},
		ResponseWaitTime:        config.Data.PluginStatusPolling.ResponseTimeoutInSecs,
		Count:                   config.Data.PluginStatusPolling.MaxRetryAttempt,
		RetryInterval:           config.Data.PluginStatusPolling.RetryIntervalInMins,
		PluginIP:                plugin.IP,
		PluginPort:              plugin.Port,
		PluginUsername:          plugin.Username,
		PluginUserPassword:      string(plugin.Password),
		PluginPrefferedAuthType: plugin.PreferredAuthType,
		CACertificate:           &config.Data.KeyCertConf.RootCACertificate,
	}
	status, _, _, err := pluginStatus.CheckStatus()
	if err != nil && !status {
		l.Log.Error("Error While getting the status for plugin " + plugin.ID + err.Error())
		return status
	}
	l.Log.Info("Status of plugin" + plugin.ID + strconv.FormatBool(status))
	return status
}

<<<<<<< HEAD
func (st *StartUpInterface) callPluginStartUp(servers []SavedSystems, pluginID string) error {
=======
func (st *StartUpInteraface) callPluginStartUp(ctx context.Context, servers []SavedSystems, pluginID string) error {
>>>>>>> 7b32a25b
	var startUpMap []StartUpMap
	plugin, errs := st.GetPluginData(pluginID)
	if errs != nil {
		return errs
	}
	for _, server := range servers {
		var s StartUpMap
		var err error
		s.Location, s.EventTypes, err = st.getSubscribedEventsDetails(server.ManagerAddress)
		if err != nil {
			l.Log.Error("Error while retrieving the Subsction details from DB for device: " +
				server.ManagerAddress + err.Error())
			continue
		}
		s.Device = server
		startUpMap = append(startUpMap, s)
	}
	var contactRequest PluginContactRequest

	contactRequest.Plugin = plugin
	contactRequest.URL = "/ODIM/v1/Startup"
	contactRequest.HTTPMethodType = http.MethodPost
	contactRequest.PostBody = startUpMap

	if strings.EqualFold(plugin.PreferredAuthType, "XAuthToken") {
		var err error
		contactRequest.HTTPMethodType = http.MethodPost
		contactRequest.PostBody = map[string]interface{}{
			"Username": plugin.Username,
			"Password": string(plugin.Password),
		}
		contactRequest.URL = "/ODIM/v1/Sessions"
		response, err := callPlugin(ctx, contactRequest)
		if err != nil {
			return err
		}
		contactRequest.Token = response.Header.Get("X-Auth-Token")
	} else {
		contactRequest.LoginCredential = map[string]string{
			"UserName": plugin.Username,
			"Password": string(plugin.Password),
		}
	}
	response, err := callPlugin(ctx, contactRequest)
	if err != nil {
		return err
	}

	//return updateDeviceSubscriptionLocation(startUpMap[0].Device.ManagerAddress, response.Header.Get("location"))
	bodyBytes, err := ioutil.ReadAll(response.Body)
	if err != nil {
		l.Log.Error(err.Error())
		return err
	}
	var r map[string]string
	json.Unmarshal(bodyBytes, &r)
	return updateDeviceSubscriptionLocation(r)
}

func callPlugin(ctx context.Context, req PluginContactRequest) (*http.Response, error) {
	var reqURL = "https://" + req.Plugin.IP + ":" + req.Plugin.Port + req.URL
	if strings.EqualFold(req.Plugin.PreferredAuthType, "XAuthToken") {
		return pmbhandle.ContactPlugin(ctx, reqURL, req.HTTPMethodType, "", "", req.PostBody, nil)
	}
	if strings.EqualFold(req.Plugin.PreferredAuthType, "BasicAuth") {
		return pmbhandle.ContactPlugin(ctx, reqURL, req.HTTPMethodType, "", "", req.PostBody, req.LoginCredential)
	}
	return pmbhandle.ContactPlugin(ctx, reqURL, req.HTTPMethodType, req.Token, "", req.PostBody, nil)

}

func (st *StartUpInterface) getSubscribedEventsDetails(serverAddress string) (string, []string, error) {
	var location string
	var eventTypes []string
	var emptyListFlag bool

	deviceIPAddress, errorMessage := GetIPFromHostName(serverAddress)
	if errorMessage != "" {
		return "", nil, fmt.Errorf(errorMessage)
	}
	searchKey := GetSearchKey(deviceIPAddress, evmodel.DeviceSubscriptionIndex)
	deviceSubscription, err := st.GetDeviceSubscriptions(searchKey)
	if err != nil {
		return "", nil, err
	}
	location = deviceSubscription.Location

	searchKey = GetSearchKey(deviceIPAddress, evmodel.SubscriptionIndex)
	subscriptionDetails, err := st.GetEvtSubscriptions(searchKey)
	if err != nil {
		return "", nil, err
	}
	for i := 0; i < len(subscriptionDetails); i++ {
		if len(subscriptionDetails[i].EventDestination.EventTypes) == 0 {
			emptyListFlag = true
		} else {
			eventTypes = append(eventTypes, subscriptionDetails[i].EventDestination.EventTypes...)
		}
	}
	if emptyListFlag {
		eventTypes = []string{}
	} else {
		eventTypes = removeDuplicates(eventTypes)
	}
	return location, eventTypes, nil
}

func removeDuplicates(elements []string) []string {
	existing := map[string]bool{}
	result := []string{}

	for v := range elements {
		if !existing[elements[v]] {
			existing[elements[v]] = true
			result = append(result, elements[v])
		}
	}
	return result

}

// getTypes is to split the string to array
func getTypes(subscription string) []string {
	// array stored in db in string("[alert statuschange]")
	// to convert into an array removing "[" ,"]" and splitting
	events := strings.Replace(subscription, "[", "", -1)
	events = strings.Replace(events, "]", "", -1)
	if len(events) < 1 {
		return []string{}
	}
	return strings.Split(events, " ")
}

func updateDeviceSubscriptionLocation(r map[string]string) error {
	for serverAddress, location := range r {
		if location != "" {
			deviceIPAddress, errorMessage := GetIPFromHostName(serverAddress)
			if errorMessage != "" {
				continue
			}
			searchKey := GetSearchKey(deviceIPAddress, evmodel.DeviceSubscriptionIndex)
			deviceSubscription, err := evmodel.GetDeviceSubscriptions(searchKey)
			if err != nil {
				l.Log.Error("Error getting the device event subscription from DB " +
					" for server address : " + serverAddress + err.Error())
				continue
			}
			var updatedDeviceSubscription evmodel.DeviceSubscription

			updatedDeviceSubscription.Location = location
			updatedDeviceSubscription.EventHostIP = deviceSubscription.EventHostIP
			updatedDeviceSubscription.OriginResources = deviceSubscription.OriginResources
			err = evmodel.UpdateDeviceSubscriptionLocation(updatedDeviceSubscription)
			if err != nil {
				l.Log.Error("Error updating the subscription location in to DB for " +
					"server address : " + serverAddress + err.Error())
				continue
			}
		}
	}
	return nil
}

// GenErrorResponse generates the error response in event service
func GenErrorResponse(errorMessage string, statusMessage string, httpStatusCode int32, msgArgs []interface{}, respPtr *response.RPC) {
	respPtr.StatusCode = httpStatusCode
	respPtr.StatusMessage = statusMessage
	args := response.Args{
		Code:    response.GeneralError,
		Message: "",
		ErrorArgs: []response.ErrArgs{
			response.ErrArgs{
				StatusMessage: statusMessage,
				ErrorMessage:  errorMessage,
				MessageArgs:   msgArgs,
			},
		},
	}
	respPtr.Body = args.CreateGenericErrorResponse()
}

// GenEventErrorResponse generates the error response in event service
func GenEventErrorResponse(errorMessage string, StatusMessage string, httpStatusCode int, respPtr *evresponse.EventResponse, argsParams []interface{}) {
	respPtr.StatusCode = httpStatusCode
	args := response.Args{
		Code:    response.GeneralError,
		Message: "",
		ErrorArgs: []response.ErrArgs{
			response.ErrArgs{
				StatusMessage: StatusMessage,
				ErrorMessage:  errorMessage,
				MessageArgs:   argsParams,
			},
		},
	}
	respPtr.Response = args.CreateGenericErrorResponse()

}

// GetIPFromHostName - look up the ip from the fqdn
func GetIPFromHostName(fqdn string) (string, string) {
	host, _, err := net.SplitHostPort(fqdn)
	if err != nil {
		host = fqdn
	}
	addr, err := net.LookupIP(host)
	var errorMessage string
	if err != nil || len(addr) < 1 {
		errorMessage = "Can't lookup the ip from host name"
		if err != nil {
			errorMessage = "Can't lookup the ip from host name" + err.Error()
		}
		return "", errorMessage
	}
	return fmt.Sprintf("%v", addr[0]), errorMessage
}

// GetSearchKey will return search key with regular expression for filtering
func GetSearchKey(key, index string) string {
	searchKey := key
	if index == evmodel.SubscriptionIndex {
		searchKey = `[^0-9]` + key + `[^0-9]`
	} else if index == evmodel.DeviceSubscriptionIndex {
		searchKey = key + `[^0-9]`
	}
	return searchKey
}

// ProcessCtrlMsg is for processing the ODIM control message
// and to perform required action
func ProcessCtrlMsg(data interface{}) bool {
	if data == nil {
		l.Log.Warn("received control message event with empty data")
		return false
	}
	event := data.(common.ControlMessageData)
	msg, _ := json.Marshal(event.Data)
	l.Log.Info("received control message event of type:", event.MessageType)
	if event.MessageType == common.SubscribeEMB {
		var message common.SubscribeEMBData
		if err := json.Unmarshal([]byte(msg), &message); err != nil {
			return false
		}
		for _, topic := range message.EMBQueues {
			EMBTopics.ConsumeTopic(topic)
		}
	}
	return true
}

// SubscribePluginEMB is for subscribing to plugin EMB
func (st *StartUpInterface) SubscribePluginEMB() {
	time.Sleep(time.Second * 2)
	pluginList, err := GetAllPluginsFunc()
	if err != nil {
		l.Log.Error(err.Error())
		return
	}
	for i := 0; i < len(pluginList); i++ {
		go st.getPluginEMB(pluginList[i])
	}
}

func (st *StartUpInterface) getPluginEMB(plugin evmodel.Plugin) {
	config.TLSConfMutex.RLock()
	var pluginStatus = common.PluginStatus{
		Method: http.MethodGet,
		RequestBody: common.StatusRequest{
			Comment: "",
		},
		ResponseWaitTime:        config.Data.PluginStatusPolling.ResponseTimeoutInSecs,
		Count:                   config.Data.PluginStatusPolling.MaxRetryAttempt,
		RetryInterval:           config.Data.PluginStatusPolling.RetryIntervalInMins,
		PluginIP:                plugin.IP,
		PluginPort:              plugin.Port,
		PluginUsername:          plugin.Username,
		PluginUserPassword:      string(plugin.Password),
		PluginPrefferedAuthType: plugin.PreferredAuthType,
		CACertificate:           &config.Data.KeyCertConf.RootCACertificate,
	}
	config.TLSConfMutex.RUnlock()
	status, _, topicsList, err := pluginStatus.CheckStatus()
	if err != nil && !status {
		l.Log.Error("status check of plugin " + plugin.ID + " failed: " + err.Error())
		return
	}
	EMBTopics.lock.Lock()
	EMBTopics.EMBConsume = st.EMBConsume
	EMBTopics.lock.Unlock()
	for j := 0; j < len(topicsList); j++ {
		EMBTopics.ConsumeTopic(topicsList[j])
	}
	return
}

func TrackConfigFileChanges(errChan chan error) {
	eventChan := make(chan interface{})
	format := config.Data.LogFormat
	go common.TrackConfigFileChanges(ConfigFilePath, eventChan, errChan)
	for {
		select {
		case info := <-eventChan:
			l.Log.Info(info) // new data arrives through eventChan channel
			if l.Log.Level != config.Data.LogLevel {
				l.Log.Info("Log level is updated, new log level is ", config.Data.LogLevel)
				l.Log.Logger.SetLevel(config.Data.LogLevel)
			}
			if format != config.Data.LogFormat {
				l.SetFormatter(config.Data.LogFormat)
				format = config.Data.LogFormat
				l.Log.Info("Log format is updated, new log format is ", config.Data.LogFormat)
			}
		case err := <-errChan:
			l.Log.Error(err)
		}
	}
}<|MERGE_RESOLUTION|>--- conflicted
+++ resolved
@@ -38,17 +38,12 @@
 	"github.com/ODIM-Project/ODIM/svc-events/evresponse"
 )
 
-<<<<<<< HEAD
 var (
 	DefaultSubscriptionID = "0"
 )
 
 //StartUpInterface Holds the function pointer of  external interface functions
 type StartUpInterface struct {
-=======
-// StartUpInteraface Holds the function pointer of  external interface functions
-type StartUpInteraface struct {
->>>>>>> 7b32a25b
 	DecryptPassword                  func([]byte) ([]byte, error)
 	EMBConsume                       func(string)
 	GetAllPlugins                    func() ([]evmodel.Plugin, *errors.Error)
@@ -161,11 +156,7 @@
 
 }
 
-<<<<<<< HEAD
-func (st *StartUpInterface) getPluginStatus(plugin evmodel.Plugin) {
-=======
-func (st *StartUpInteraface) getPluginStatus(ctx context.Context, plugin evmodel.Plugin) {
->>>>>>> 7b32a25b
+func (st *StartUpInterface) getPluginStatus(ctx context.Context, plugin evmodel.Plugin) {
 	PluginsMap := make(map[string]bool)
 	StartUpResourceBatchSize := config.Data.PluginStatusPolling.StartUpResouceBatchSize
 	config.TLSConfMutex.RLock()
@@ -286,11 +277,7 @@
 	return status
 }
 
-<<<<<<< HEAD
-func (st *StartUpInterface) callPluginStartUp(servers []SavedSystems, pluginID string) error {
-=======
-func (st *StartUpInteraface) callPluginStartUp(ctx context.Context, servers []SavedSystems, pluginID string) error {
->>>>>>> 7b32a25b
+func (st *StartUpInterface) callPluginStartUp(ctx context.Context, servers []SavedSystems, pluginID string) error {
 	var startUpMap []StartUpMap
 	plugin, errs := st.GetPluginData(pluginID)
 	if errs != nil {
@@ -462,7 +449,7 @@
 		Code:    response.GeneralError,
 		Message: "",
 		ErrorArgs: []response.ErrArgs{
-			response.ErrArgs{
+			{
 				StatusMessage: statusMessage,
 				ErrorMessage:  errorMessage,
 				MessageArgs:   msgArgs,
@@ -479,7 +466,7 @@
 		Code:    response.GeneralError,
 		Message: "",
 		ErrorArgs: []response.ErrArgs{
-			response.ErrArgs{
+			{
 				StatusMessage: StatusMessage,
 				ErrorMessage:  errorMessage,
 				MessageArgs:   argsParams,
@@ -583,7 +570,6 @@
 	for j := 0; j < len(topicsList); j++ {
 		EMBTopics.ConsumeTopic(topicsList[j])
 	}
-	return
 }
 
 func TrackConfigFileChanges(errChan chan error) {
