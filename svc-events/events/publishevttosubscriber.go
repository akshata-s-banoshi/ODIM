--- conflicted
+++ resolved
@@ -255,23 +255,13 @@
 func formatEvent(event, originResource, hostIP string) (string, string) {
 	deviceUUID, _ := getUUID(originResource)
 	if !strings.Contains(hostIP, "Collection") {
-<<<<<<< HEAD
-		str := "/redfish/v1/Systems/" + uuid + "."
+		str := "/redfish/v1/Systems/" + deviceUUID + "."
 		event = strings.Replace(event, "/redfish/v1/Systems/", str, -1)
-		str = "/redfish/v1/systems/" + uuid + "."
+		str = "/redfish/v1/systems/" + deviceUUID + "."
 		event = strings.Replace(event, "/redfish/v1/systems/", str, -1)
-		str = "/redfish/v1/Chassis/" + uuid + "."
+		str = "/redfish/v1/Chassis/" + deviceUUID + "."
 		event = strings.Replace(event, "/redfish/v1/Chassis/", str, -1)
-		str = "/redfish/v1/Managers/" + uuid + "."
-=======
-		str := "/redfish/v1/Systems/" + deviceUUID + ":"
-		event = strings.Replace(event, "/redfish/v1/Systems/", str, -1)
-		str = "/redfish/v1/systems/" + deviceUUID + ":"
-		event = strings.Replace(event, "/redfish/v1/systems/", str, -1)
-		str = "/redfish/v1/Chassis/" + deviceUUID + ":"
-		event = strings.Replace(event, "/redfish/v1/Chassis/", str, -1)
-		str = "/redfish/v1/Managers/" + deviceUUID + ":"
->>>>>>> 6fac8670
+		str = "/redfish/v1/Managers/" + deviceUUID + "."
 		event = strings.Replace(event, "/redfish/v1/Managers/", str, -1)
 	}
 	return event, deviceUUID
