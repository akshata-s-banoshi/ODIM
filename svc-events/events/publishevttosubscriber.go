--- conflicted
+++ resolved
@@ -71,8 +71,11 @@
 
 // PublishEventsToDestination This method sends the event/alert to subscriber's destination
 // Takes:
-// 	data of type interface{}
-//Returns:
+//
+//	data of type interface{}
+//
+// Returns:
+//
 //	bool: return false if any error occurred during execution, else returns true
 func (e *ExternalInterfaces) PublishEventsToDestination(ctx context.Context, data interface{}) bool {
 	subscribeCacheLock.Lock()
@@ -94,12 +97,7 @@
 	if err != nil {
 		host = event.IP
 	}
-<<<<<<< HEAD
-	host = strings.ToLower(host)
-	l.LogWithFields(ctx).Info("After splitting host address, IP is: ", host)
-=======
 	l.Log.Info("After splitting host address, IP is: ", host)
->>>>>>> 39e3d303
 
 	var requestData = string(event.Request)
 	//replacing the response with north bound translation URL
