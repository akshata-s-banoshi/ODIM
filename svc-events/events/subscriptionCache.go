--- conflicted
+++ resolved
@@ -226,16 +226,11 @@
 	}
 }
 
-<<<<<<< HEAD
-// getSourceID function return system id corresponding host, if not found then return host
-func getSourceID(host string) (string, error) {
-=======
 // getSourceId function return system id corresponding host, if not found then return host
 func getSourceId(host string) (string, error) {
 	if strings.Contains(host, "Collection") {
 		return host, nil
 	}
->>>>>>> f785f459
 	data, isExists := eventSourceToManagerIDMap[host]
 	if !isExists {
 		return "", fmt.Errorf("invalid source")
