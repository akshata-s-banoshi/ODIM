--- conflicted
+++ resolved
@@ -33,11 +33,7 @@
 // Here we load Subscription, DeviceSubscription, AggregateToHost
 // table data into cache memory
 func LoadSubscriptionData() {
-<<<<<<< HEAD
 	l.Log.Debug("Event cache is initialized")
-=======
-	l.Log.Info("Event cache is initialized")
->>>>>>> 1050ed7e
 	getAllSubscriptions()
 	getAllAggregates()
 	getAllDeviceSubscriptions()
@@ -75,25 +71,12 @@
 			loadSubscriptionCacheData(sub.SubscriptionID, sub.Hosts)
 		}
 	}
-<<<<<<< HEAD
-	if len(emptySubscriptionIdMap) > 0 {
-		emptyOriginResourceToSubscriptionsMap[evcommon.DefaultSubscriptionID] = emptySubscriptionIdMap
-	}
-	l.Log.Debug("Subscription cache updated ")
-=======
-
->>>>>>> 1050ed7e
 }
 
 // getAllDeviceSubscriptions method fetch data from DeviceSubscription table
 func getAllDeviceSubscriptions() {
-<<<<<<< HEAD
 	subscribeCacheLock.Lock()
 	defer subscribeCacheLock.Unlock()
-
-	eventSourceToManagerIDMap = make(map[string]string)
-=======
->>>>>>> 1050ed7e
 	deviceSubscriptionList, err := evmodel.GetAllDeviceSubscriptions()
 	if err != nil {
 		l.Log.Error("Error while reading all aggregate data ", err)
