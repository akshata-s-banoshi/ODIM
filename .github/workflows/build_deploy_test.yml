--- conflicted
+++ resolved
@@ -123,9 +123,5 @@
         /var/log/odimra
         /var/log/DELL_PLUGIN
         /var/log/odim-plugins
-<<<<<<< HEAD
         /var/log/odim-infra
-=======
-        /var/log/odim-infra
-        /var/log/LENOVO_PLUGIN
->>>>>>> 608e31ec
+        /var/log/LENOVO_PLUGIN