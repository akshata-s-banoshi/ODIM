#(C) Copyright [2020] Hewlett Packard Enterprise Development LP
#
#Licensed under the Apache License, Version 2.0 (the "License"); you may
#not use this file except in compliance with the License. You may obtain
#a copy of the License at
#
#    http:#www.apache.org/licenses/LICENSE-2.0
#
#Unless required by applicable law or agreed to in writing, software
#distributed under the License is distributed on an "AS IS" BASIS, WITHOUT
#WARRANTIES OR CONDITIONS OF ANY KIND, either express or implied. See the
#License for the specific language governing permissions and limitations
# under the License.

name: build_unittest

on:
  pull_request:
    branches:
      - '**'

jobs:

  build:
    name: Build
    runs-on: ubuntu-20.04
    steps:

    - name: Set up Go 1.17.2
      uses: actions/setup-go@v2
      with:
        go-version: 1.17.2
      id: go

    - name: Setup Redis
      run: |
        sudo apt-get install -y build-essential
        wget -c http://download.redis.io/releases/redis-6.2.6.tar.gz -P /var/tmp
        sudo tar -C /var/tmp -xzf /var/tmp/redis-6.2.6.tar.gz
        cd /var/tmp/redis-6.2.6
        sudo make install BUILD_TLS=yes
        sudo sed -i 's/if \[ \"\${_pid_1_exe\#\#\*\/}\" = systemd \]/if false/' utils/install_server.sh
        sudo utils/install_server.sh << HERE
        
        
        
        
        
        
        
        HERE
        echo `sudo /etc/init.d/redis_6379 status`
        sudo utils/install_server.sh << HERE
        6380
        
        
        
        
        
        
        HERE
        echo `sudo /etc/init.d/redis_6380 status`
        sleep 10s

        sudo chown -R ${USER}:${USER} /etc/redis/

        sudo echo "-----BEGIN CERTIFICATE-----
        MIIF0TCCA7mgAwIBAgIUcK0EfHC8broyD1HWUasSSsmRjyswDQYJKoZIhvcNAQEN
        BQAwcDELMAkGA1UEBhMCVVMxCzAJBgNVBAgMAkNBMRMwEQYDVQQHDApDYWxpZm9y
        bmlhMQwwCgYDVQQKDANIUEUxGDAWBgNVBAsMD1RlbGNvIFNvbHV0aW9uczEXMBUG
        A1UEAwwOT0RJTVJBX1JPT1RfQ0EwHhcNMjIwNTExMDcxMDEyWhcNNDIwNTA2MDcx
        MDEyWjBwMQswCQYDVQQGEwJVUzELMAkGA1UECAwCQ0ExEzARBgNVBAcMCkNhbGlm
        b3JuaWExDDAKBgNVBAoMA0hQRTEYMBYGA1UECwwPVGVsY28gU29sdXRpb25zMRcw
        FQYDVQQDDA5PRElNUkFfUk9PVF9DQTCCAiIwDQYJKoZIhvcNAQEBBQADggIPADCC
        AgoCggIBAK3vcYF0/qxXGJotfwf+3pSsO+km8VFJ0DzkmPDGmzyurteTdde/iEPd
        VwgZjoTFibqB60kwUBeNyPaLNIvW29SRj/UHoKFwI7ge5tJkyOyM/lqQr2++28LO
        kYJwEtLTa6Svv8T6DQsI1LgFgMpf/GGUght4ryOj+OrHyoADVSOF+dtvpr5UQ9oS
        ZKsUE2C4XHy2anU1YOWrVzkZpWfZu2c16q0XH7dvadpJYCL7rAAkBz0/hs1yLeK0
        yaPodyXcnSmC954rcMpcNbM21Fh1Ypk/HAiqJQ54GDAW0opmcFteXiLgTQsO3wG8
        5fyXZhTlxvsRK6s8K+5TQ4Fgzi4vSnVrzb/UfD1sUz1srDMBofwO7A4aS/Z6gPHM
        9vXEy01Ukv2aB5rXrh7SKZNRHRt2fGUEaEAgwW3pQh8d2L+H6XCeTJyJ4noVi9Ln
        DbTcoW2teNN4l4o2grHCXYpbNMQu2533ibpkgXhL7k2CAY2+oV1WAdci+aLGaNA+
        l9M5FJJ3EzPuXHrHJG9jKsbpVcm0Pf4wv4ImR0TglAos/QU42kdRWXcF1nx+4j4X
        hriG4hsY3WBlRjTuBM5csLP/bf+yB5nrBUhiAktj2sEAlTvkZ2mj1eIZF3FdTMq4
        Z9dal59npZbqe+qFuub13Sb0NkB+g8Uo8UhSL5rydR6l3Shk2D7bAgMBAAGjYzBh
        MA8GA1UdEwEB/wQFMAMBAf8wHQYDVR0OBBYEFDuq4DCWhO1INS9dg0z+2YfU1/KT
        MA4GA1UdDwEB/wQEAwIB5jAfBgNVHSMEGDAWgBQ7quAwloTtSDUvXYNM/tmH1Nfy
        kzANBgkqhkiG9w0BAQ0FAAOCAgEAUNygPPJ3KkbRbfHj6477KMVfM2MDRpMDgL9G
        JqlFiyaiiDW9g0F+kVoeFTaKvGvudjb5E9ot8P6AU/S1MQbdgI08ejGwhdTzpyXj
        afbNri31PLR+mjxyP7n4Bjma1H0fBFpasZGj9gDLVYC6SHHCWFxVi5t4ehFzwiBZ
        HTJtNaY20/IBsAymRK7XGRJ4flzX35y3/OE2yniJUJbG0/mpaD/sxWvkR2PluTlx
        VW1gjMReamT3nqm+iL+CYAELDtJTHfDZYtcdds/dhy3tinIzC6v9lUYyl47Xq279
        O92wWq45DIYSO7M6PDbFP0RocIKMcU1wolB58/kNdZLTpaGomxTZY0WXud1vyXPn
        u/X9qmQ+De1DVavgK4lRa1scMtaSFDYycxrC/5G6ITRAw1iLIU6r4nMjYTs3hOEn
        hfzp+K8+HOGJm2s4kseFHdOYdqWhdaOFD8VuB8CGl36qKZ6xwccWf4bkAGaq3jgQ
        u/SGWnw6S90sOqFg6DRmESkGQ7FzqUsDddB7nDgYw0oTEGC7WEWRMJFlB7ik5H58
        QzUlO65NwJwmc1HMJyRJR3nLaIR2liI+6PucvGzVkG/of6WgdMLm5XY9271xIQpG
        CZNzDAD2jQhV8VrhVAHbrzBf7bu49vS8xj9NZi1/CdotlfrRltsRP7J4/s2LVdzH
        9AjGBBg=
        -----END CERTIFICATE-----" >> /etc/redis/ca.crt

        sudo echo "-----BEGIN CERTIFICATE-----
        MIIG1jCCBL6gAwIBAgIUYttkxU3D5hOJyBWaZHYhHUgRcfwwDQYJKoZIhvcNAQEL
        BQAwcDELMAkGA1UEBhMCVVMxCzAJBgNVBAgMAkNBMRMwEQYDVQQHDApDYWxpZm9y
        bmlhMQwwCgYDVQQKDANIUEUxGDAWBgNVBAsMD1RlbGNvIFNvbHV0aW9uczEXMBUG
        A1UEAwwOT0RJTVJBX1JPT1RfQ0EwHhcNMjIwNTExMDcxMDEzWhcNMzIwNTA4MDcx
        MDEzWjBwMQswCQYDVQQGEwJVUzELMAkGA1UECAwCQ0ExEzARBgNVBAcMCkNhbGlm
        b3JuaWExDDAKBgNVBAoMA0hQRTEYMBYGA1UECwwPVGVsY28gU29sdXRpb25zMRcw
        FQYDVQQDDA5PRElNUkFfU1ZDX0NSVDCCAiIwDQYJKoZIhvcNAQEBBQADggIPADCC
        AgoCggIBALvx70x1niMxDMRHxUSJZDfQYtNQuCySjYZ/CnCwuJTAYQ+2+ogC0elU
        ZBGzbB3m+4ca4MttEilinzsVdHATvOx8zqjqAJNRZWd+JsBpp6Y1sOMrQHuAHCFx
        eLK1EkYLjXifq7ScJwQrm6MNxDL/Wa9pa5f3j2sxKnqf7SrPBqzrXKsaXMhOtoa+
        vOTZkCRCeNn+XjK7MJRi0OCEjhKCppzSt1lp6xURm/K8ELqowoKSqLkEZIxcgGxD
        u7U9lrf6CL4+TODaZ9qlQ7xUmggffOONnvlxRYNUPEINSLgWuFU+F94x8DAtNvtm
        6iOOXD+AzJ1IwhChQnbx5iKCtyDcJoMWh0xEiapMBJPeDAyD6D2p7IdbqphIqa/9
        gFDN7jw9GBmWaOlT8z8W3mojcEdekRpwCua9hKKwFbUYs7FItyjn3hPmBFA5VqLc
        Cov8cN7PJJNPrcOhxTL9UWN2AmMlpaiQE320wXwjduu74OsuZomDAgDiecKiZUrm
        pCqv8fJ20W2RkSvzWM754m+1mgqOAfPzggOOHKiIA4oFc2o4R+ZF4pmLtuAEcNvx
        iIMPETIP0qGot2oZp0tlNe13xITxj9KkrBQdlNs8+aAVdxi/n75rfrDEArcaDue7
        +hXbHJ0ZBowRCYfp7YVwwnvSnva4db729QOE4FDDx9xNyyl8PxdnAgMBAAGjggFm
        MIIBYjAdBgNVHQ4EFgQUrOVT19Um6aIJPXDFIKocnyrhALkwga0GA1UdIwSBpTCB
        ooAUO6rgMJaE7Ug1L12DTP7Zh9TX8pOhdKRyMHAxCzAJBgNVBAYTAlVTMQswCQYD
        VQQIDAJDQTETMBEGA1UEBwwKQ2FsaWZvcm5pYTEMMAoGA1UECgwDSFBFMRgwFgYD
        VQQLDA9UZWxjbyBTb2x1dGlvbnMxFzAVBgNVBAMMDk9ESU1SQV9ST09UX0NBghRw
        rQR8cLxuujIPUdZRqxJKyZGPKzAOBgNVHQ8BAf8EBAMCBeAwHQYDVR0lBBYwFAYI
        KwYBBQUHAwIGCCsGAQUFBwMBMGIGA1UdEQRbMFmCC2NsdXN0ZXJub2Rlgg5yZWRp
        cy1pbm1lbW9yeYIMcmVkaXMtb25kaXNrgglpbG9wbHVnaW6CEGlsb3BsdWdpbi1l
        dmVudHOCCWxvY2FsaG9zdIcEfwAAATANBgkqhkiG9w0BAQsFAAOCAgEAIKkIlcZg
        tC2RiNJnvOnwDpLin0Ygy5BZbHVizo82RFAhHI2UPSpSNaRi6/c9gVGKy9RX7sDR
        w3a7SAIcD0NDgLddvemfFJ/yLmQ4OJ8J9+1R4+PszwmzYXFBEKWr5WzTVNOSBvi3
        INItVaWeI81m/dXVNQ7PHiVkFhpEqW/HsXuG/VSKff4e1jnU/6a7Zc2qnrZvFRha
        Q/HtIu42eIMFTtNgFEPQkeD3OIsFLcRSIP+uPu3V/GmOWPAPJhzgrJBk2y82g9j9
        gmofhYWiL1DWwV0P/2LeAIQct9txqfsxNX3LqtVCHSZmfeTjN02KHFpLiTsOI28r
        LJBi+6auCn5oLIEhEhuD3o7Wg/UAxsbekmXVCJmCwl3ez1HIXdbuuytbiSK2pylp
        HiBkXiXywsqUOqQRx1l4uRamnpwZRY3Ox5PFKGa5UnXgaeQMu0KtWxd7H+LsC0f3
        LmkskCGEfQ2TDA3zoJMy2+adyOua300JzG74AoAAnWnGZ8CS2ONdkA6E0AlyYuS5
        PBYAdaXyoT21GdSgSOl/oTa4I4zM/St3mp1AJSVlCqLg0mpPmIT1/g7my0La1C/a
        xsO9Vj1rJ+m8HoLuTecLuyR/z/zfagyiyODBfb2mSMFM2b5XQE7WFd5x3BTYUP5Y
        zHq9dIL4UN8D74DLasF9SlPYC99+DnPz8Mk=
        -----END CERTIFICATE-----" >> /etc/redis/redis.crt

        sudo echo "-----BEGIN RSA PRIVATE KEY-----
        MIIJKAIBAAKCAgEAu/HvTHWeIzEMxEfFRIlkN9Bi01C4LJKNhn8KcLC4lMBhD7b6
        iALR6VRkEbNsHeb7hxrgy20SKWKfOxV0cBO87HzOqOoAk1FlZ34mwGmnpjWw4ytA
        e4AcIXF4srUSRguNeJ+rtJwnBCubow3EMv9Zr2lrl/ePazEqep/tKs8GrOtcqxpc
        yE62hr685NmQJEJ42f5eMrswlGLQ4ISOEoKmnNK3WWnrFRGb8rwQuqjCgpKouQRk
        jFyAbEO7tT2Wt/oIvj5M4Npn2qVDvFSaCB98442e+XFFg1Q8Qg1IuBa4VT4X3jHw
        MC02+2bqI45cP4DMnUjCEKFCdvHmIoK3INwmgxaHTESJqkwEk94MDIPoPansh1uq
        mEipr/2AUM3uPD0YGZZo6VPzPxbeaiNwR16RGnAK5r2EorAVtRizsUi3KOfeE+YE
        UDlWotwKi/xw3s8kk0+tw6HFMv1RY3YCYyWlqJATfbTBfCN267vg6y5miYMCAOJ5
        wqJlSuakKq/x8nbRbZGRK/NYzvnib7WaCo4B8/OCA44cqIgDigVzajhH5kXimYu2
        4ARw2/GIgw8RMg/Soai3ahmnS2U17XfEhPGP0qSsFB2U2zz5oBV3GL+fvmt+sMQC
        txoO57v6FdscnRkGjBEJh+nthXDCe9Ke9rh1vvb1A4TgUMPH3E3LKXw/F2cCAwEA
        AQKCAgBiyfiOqARHWzDquw7lx5H2BILtsDAevanGWGCUe0+KYNSj/foSI+lSTBmN
        dFIQJalwiqA+TUaOmlg4Jj7d6oITjEbUYquKw+4ZSCX2XZLRuscPoVxzjhM7QPnA
        dYz1ZH0oOkV22d1oQ8O7ITFP3Qi3OyJi7q1kGqPJcOao6ckIe25qQaEjaLxodzmy
        0OkDJi1/6ER7Rgly9b31Rben4yTQqbHWPeZjXK4sGM5yTuJu38fv+G8hmD2oqrGv
        wn/GlJaj6Ptf9W1BcDz6cT3Fp0duFLLLSs7PCSfjUDg5Czg5FjpVgMpPiHSuEJph
        tiKm/nyO7/+R3jGhc+UTnsHDc/SJbGXLlc05dVgNrwUhUMU69BUHFssxKApMOq/0
        ZJ7NcG/aiQf211dQdNVbcQIb2snBEiZbzDRDi3AE4PypsiVAMvQ7b102OMnFGRln
        YX6udiMMJjRP6YL5ecxYAWhfWX8/nTu6ATPDPApSUjaSzHcw6zcUVY0cwadaGuEm
        ugyHPmLQKMpAoHu7wRJsfDpogBKUm0vHYQJq9URLBcWI8GGTaQiQ7jyumP4XPqv1
        QXZfuaOBmX01URdXQSBwksHXGV+3BCfPqEdwT92Om3Fvyr89UeMBFpaxQ0+QnutJ
        iH/dCkG/D8Zk7M4Z1UeG8HDU4aNYK3rwY/p94Beqmb5a55megQKCAQEA224qP0Uj
        JXXWFcEOci+OG4hQzUKpwj3qGSVWAe2pVy+yJ1IgmIcbUmiCwzO5PwpfdcnZZz0b
        vnYAhnvXs6yZdO6xctNXK/HcCI1DPTPPufAqQVo/h7tOViKgvu6d8/qEc6ZkSZrM
        LfryzcKHWz9ucjWPBHff3MHxKCPEa+8lJqtUVNI/pSy0ks84/0F0gCvkKe1iYjsF
        uAYd5+yJZ5VWFRf3OKvoid1YIOtcS9SDi5++w8AuroMkANNVoPva1cwIbi/ZDwjN
        izCyIF5kQanL3wEdUH3AVJoT0n5U0/vF4ZxqPqO5bAOhlWWFZj478pcVIRux9VhX
        An8mnQZ0TsVzmwKCAQEA20R5NbcJsB48XMhu++nTKH2xxY93t1MCYIT1pmel7agd
        SnKynwSiqp1/Kzk/yd+zhF18QVoT904EHEELh9nK1wTrCzR/m11rmwVs7oRmzE4y
        Dbpw+XACZytMipq4dRjwxU3kh3eCTSJzMGalb+mm4PCYTFbiixtbJ4dnIjfS0gk3
        O9YKEgiyn5FjjI8/LST6o2jaY1YxFVECdDQhdHgIzJXiuD9tRTaHw0XYx+gh2mFL
        UHa0to0Vfl4uWPczmM0PvinNTtJDByx2oUTakdMq5p4Dvn1qJxH9TUYvOTxinY/f
        0aTKbONND8ok+XV/iltSF9FDib4ulqzdwCjKTFtGJQKCAQAlbRLTm8001HZhW35F
        R4srcwKlH9uof7rv8whKZ+jcMAxo3H8mxNSKJ7014hqUgAZsJrNoAmo7ABFy3qiZ
        wrSh1xx5A0b4/dWTt9RiGfYyNp5eazAuzGm+E0XrivNx66avuw+b5kUxCn5jTeyc
        SaNi43OzRWbvVjz1pbQY3L8va0WE+h9U4t0htSp5jwZ53gKajByduIdvLcvoBNYi
        zrvR+TZ3egq9iP1BECO741FUfTiiVqMfrMp1QZZ3UL2wfY5qjMqu38d/GB0pnC/p
        azaUoLIJSomFZIpA+r8pMOY9ZtpQOMilfbEPtDMejzrWU6KM9RZTTG/6wwko+zLX
        RKJFAoIBAQCaXhOjoHBeoHrIq4ePLOgvOoa8Wqvi0br7rr+u3ouvzEqKzkM4tq+6
        xFTyXkStYCNnTdWbwMoLss4sAhMXGlq2lEzRv60S+Ws3YVN2fJpOvcJ5bcf5pETc
        01v4vMKeFef0UElSoe2HVniYG7vfFTUaaege3pBxdNnw81/FdF2k5z4OjzrZxWvT
        8SyPmY3Vv5IBF2Ggy96Ubkr2+niPIa64MdHC+0x3jNN5w6PB4Yhr0VGPnXLOjncS
        V0Xz9l1J9xxdOdrD4j20QDZohSwHvA4Y/CgQpQTl6sFU9NNsTTn0SYU+d/DXRhNL
        yXnMck9PXclm4TnWMKFmDN+1WEJMDXpNAoIBAFSHjk7/H+zpdM9aHtHI8JZUSCiX
        +8UVkIxVhRwmcPKHcK+KxjiAUa8FCc3/wieniCVaH6DwgTFY+fChFDSsCTx9UJAh
        Jh70GT8k1l5aPqOHEjBG0ZeCZwg3mXVOiTbRICKO+n3fGnPvUGeo4KZrIttyJR21
        K6OL+MdQwFDPKEpgahApmQSze8weECGZ78kQ+bYjB/9qMFo/oNWoPDCdfy6zVWXK
        /gMvzv7MYj7mxp2YaGYvnnp65lVk2itjzqWkEA4X5U1E4mkRBs3l4GCwpaw7rKUF
        URZohcbG2+qtaL2nLZTvuy3CSEn3blGtWd9zp2IVibhF7HdFEgV8U+Fr0ao=
        -----END RSA PRIVATE KEY-----" >> /etc/redis/redis.key

        sudo sed -i '0,/port 6379/ s/port 6379/port 0/' /etc/redis/6379.conf
        sudo sed -i 's/# tls-port 6379/tls-port 6379/' /etc/redis/6379.conf
        sudo sed -i 's/# tls-cert-file redis.crt/tls-cert-file \/etc\/redis\/redis.crt/' /etc/redis/6379.conf
        sudo sed -i 's/# tls-key-file redis.key/tls-key-file \/etc\/redis\/redis.key/' /etc/redis/6379.conf
        sudo sed -i 's/# tls-ca-cert-file ca.crt/tls-ca-cert-file \/etc\/redis\/ca.crt/' /etc/redis/6379.conf
        sudo sed -i 's/# requirepass foobared/requirepass redis_password/' /etc/redis/6379.conf

        sudo sed -i '0,/port 6380/ s/port 6380/port 0/' /etc/redis/6380.conf
        sudo sed -i 's/# tls-port 6379/tls-port 6380/' /etc/redis/6380.conf
        sudo sed -i 's/# tls-cert-file redis.crt/tls-cert-file \/etc\/redis\/redis.crt/' /etc/redis/6380.conf
        sudo sed -i 's/# tls-key-file redis.key/tls-key-file \/etc\/redis\/redis.key/' /etc/redis/6380.conf
        sudo sed -i 's/# tls-ca-cert-file ca.crt/tls-ca-cert-file \/etc\/redis\/ca.crt/' /etc/redis/6380.conf
        sudo sed -i 's/# requirepass foobared/requirepass redis_password/' /etc/redis/6380.conf

        sudo /etc/init.d/redis_6379 restart
        sleep 10s

        sudo /etc/init.d/redis_6380 restart
        sleep 10s

        echo `sudo /etc/init.d/redis_6379 status`
        echo `sudo /etc/init.d/redis_6380 status`
    - name: Check out code into the Go module directory
      uses: actions/checkout@v2
    
    - name: Generate proto modules
      run: |
          export GOPATH=/home/runner/go
          PROTOC_ZIP=protoc-3.19.1-linux-x86_64.zip
          curl -OL https://github.com/google/protobuf/releases/download/v3.19.1/$PROTOC_ZIP
          sudo unzip -o $PROTOC_ZIP -d /usr/local bin/protoc
          sudo unzip -o $PROTOC_ZIP -d /usr/local include/*
          rm -f $PROTOC_ZIP

          go install google.golang.org/grpc/cmd/protoc-gen-go-grpc@v1.1.0
          go install github.com/golang/protobuf/protoc-gen-go@v1.3.2
          sudo cp $GOPATH/bin/protoc-gen-go /usr/bin
          sudo cp $GOPATH/bin/protoc-gen-go-grpc /usr/bin
<<<<<<< HEAD
          protos=("account" "aggregator" "auth" "chassis" "events" "fabrics" "managers" "role" "session" "systems" "task" "telemetry" "update" "compositionservice" "licenses")
=======
          protos=("account" "aggregator" "auth" "chassis" "events" "fabrics" "managers" "role" "session" "systems" "task" "telemetry" "update" "compositionservice")
>>>>>>> af40d54a
          for str in ${protos[@]}; do
            proto_path="$(pwd)/lib-utilities/proto/$str"
            proto_file_name="$str.proto"
            if [ $str == 'auth' ]
            then
              proto_file_name="odim_auth.proto"
            fi
            if [ $str == 'compositionservice' ]
            then
              proto_file_name="composition_service.proto"
            fi
            sudo protoc --go_opt=M$proto_file_name=./ --go_out=plugins=grpc:$proto_path --proto_path=$proto_path $proto_file_name
          done

    - name: setup python dependencies
      run: |
          sudo apt-get -y install python3 python3-venv python3-dev python3-pip python3-pytest redis-tools
          python3 -m pip install --upgrade pip
          sudo pip3 install redis==3.3.8 grpcio==1.42.0 grpcio-tools==1.42.0 protobuf==3.19.1 tenacity==8.0.1 etcd3==0.12.0

    - name: Generate python proto modules
      run: |
          protos=("auth" "compositionservice")
          for str in ${protos[@]}; do
            proto_path="$(pwd)/lib-utilities/proto/$str"
            proto_out_path="$(pwd)/svc-composition-service/app/proto/$str" 
            proto_file_name="$str.proto"
            if [ $str == 'auth' ]
            then
              proto_file_name="odim_auth.proto"
            fi
            if [ $str == 'compositionservice' ]
            then
              proto_file_name="composition_service.proto"
            fi
            python3 -m grpc_tools.protoc -I$proto_path --python_out=$proto_out_path --grpc_python_out=$proto_out_path $proto_file_name

            proto_grpc_file_name="${proto_file_name/.proto/"_pb2_grpc.py"}"
            protoc_pb2_name="${proto_file_name/.proto/"_pb2"}"
            proto_grpc_file=$proto_out_path/$proto_grpc_file_name
            if [[ -f "$proto_grpc_file" ]]; then
              sed -i 's/import '$protoc_pb2_name'/import proto.'$str'.'$protoc_pb2_name'/gI' $proto_grpc_file
            fi
          done 

    - name: Build
      run: |
          LIST=`ls | grep -v 'lib-rest-client' | grep -E '^svc-|^plugin-|^odimra'`
          for i in $LIST; do
            echo "Compiling $i"
            cd $i
            if [[ "$i" == "svc-composition-service" ]]; then
              /bin/bash build.sh
              cd ..
              continue
            fi
            go mod download
            go mod vendor
            go build -i .
            if [ $? -eq 0 ]; then
              echo Build for odimra service/lib dependencies $i are Successful !!!!
              arr1+=$i;
            else
              echo Build for odimra service/lib dependency $i Failed !!!!
              arr2+=$i;
              flag=0
            fi
            cd ..
          done
          		  
    - name: Test
      run: |
          redis-cli -p 6380 --tls --cert /etc/redis/redis.crt --key /etc/redis/redis.key --cacert /etc/redis/ca.crt << HERE
          set roles:redfishdefined '{"List":["Administrator", "Operator", "ReadOnly"]}'
          HERE
          echo "-----" 
          echo `redis-cli -p 6380 --tls --cert /etc/redis/redis.crt --key /etc/redis/redis.key --cacert /etc/redis/ca.crt << HERE
          keys *
          HERE`
<<<<<<< HEAD
          LIST="plugin-redfish plugin-dell plugin-lenovo svc-aggregation svc-events svc-fabrics svc-telemetry svc-managers svc-task svc-systems svc-api svc-account-session svc-update svc-composition-service svc-licenses lib-utilities lib-messagebus"
=======
          LIST="plugin-redfish plugin-dell plugin-lenovo svc-aggregation svc-events svc-fabrics svc-telemetry svc-managers svc-task svc-systems svc-api svc-account-session svc-update svc-composition-service lib-utilities lib-messagebus"
>>>>>>> af40d54a
          echo $LIST
          for i in $LIST; do
            echo "Testing $i"
            cd $i
            if [[ "$i" == "svc-composition-service" ]]; then
              cd app
<<<<<<< HEAD
              # python3 -m pytest
=======
              python3 -m pytest
>>>>>>> af40d54a
              cd ..
            else
              GORACE=history_size=7 go test ./... --cover
            fi
            
            echo "Test Done"
            if [ $? -eq 0 ]; then
              echo Unit Testing for odimra service/lib dependencies $i is Successful !!!!
              arr1+=$i;
            else
              echo Testing for odimra service/lib dependency $i Failed !!!!
              arr2+=$i;
              flag=0
            fi
            cd ..
          done<|MERGE_RESOLUTION|>--- conflicted
+++ resolved
@@ -11,7 +11,6 @@
 #WARRANTIES OR CONDITIONS OF ANY KIND, either express or implied. See the
 #License for the specific language governing permissions and limitations
 # under the License.
-
 name: build_unittest
 
 on:
@@ -229,11 +228,7 @@
           go install github.com/golang/protobuf/protoc-gen-go@v1.3.2
           sudo cp $GOPATH/bin/protoc-gen-go /usr/bin
           sudo cp $GOPATH/bin/protoc-gen-go-grpc /usr/bin
-<<<<<<< HEAD
           protos=("account" "aggregator" "auth" "chassis" "events" "fabrics" "managers" "role" "session" "systems" "task" "telemetry" "update" "compositionservice" "licenses")
-=======
-          protos=("account" "aggregator" "auth" "chassis" "events" "fabrics" "managers" "role" "session" "systems" "task" "telemetry" "update" "compositionservice")
->>>>>>> af40d54a
           for str in ${protos[@]}; do
             proto_path="$(pwd)/lib-utilities/proto/$str"
             proto_file_name="$str.proto"
@@ -259,7 +254,7 @@
           protos=("auth" "compositionservice")
           for str in ${protos[@]}; do
             proto_path="$(pwd)/lib-utilities/proto/$str"
-            proto_out_path="$(pwd)/svc-composition-service/app/proto/$str" 
+            proto_out_path="$(pwd)/svc-composition-service/app/proto/$str"
             proto_file_name="$str.proto"
             if [ $str == 'auth' ]
             then
@@ -277,7 +272,7 @@
             if [[ -f "$proto_grpc_file" ]]; then
               sed -i 's/import '$protoc_pb2_name'/import proto.'$str'.'$protoc_pb2_name'/gI' $proto_grpc_file
             fi
-          done 
+          done
 
     - name: Build
       run: |
@@ -313,27 +308,19 @@
           echo `redis-cli -p 6380 --tls --cert /etc/redis/redis.crt --key /etc/redis/redis.key --cacert /etc/redis/ca.crt << HERE
           keys *
           HERE`
-<<<<<<< HEAD
           LIST="plugin-redfish plugin-dell plugin-lenovo svc-aggregation svc-events svc-fabrics svc-telemetry svc-managers svc-task svc-systems svc-api svc-account-session svc-update svc-composition-service svc-licenses lib-utilities lib-messagebus"
-=======
-          LIST="plugin-redfish plugin-dell plugin-lenovo svc-aggregation svc-events svc-fabrics svc-telemetry svc-managers svc-task svc-systems svc-api svc-account-session svc-update svc-composition-service lib-utilities lib-messagebus"
->>>>>>> af40d54a
           echo $LIST
           for i in $LIST; do
             echo "Testing $i"
             cd $i
             if [[ "$i" == "svc-composition-service" ]]; then
               cd app
-<<<<<<< HEAD
               # python3 -m pytest
-=======
-              python3 -m pytest
->>>>>>> af40d54a
               cd ..
             else
               GORACE=history_size=7 go test ./... --cover
             fi
-            
+
             echo "Test Done"
             if [ $? -eq 0 ]; then
               echo Unit Testing for odimra service/lib dependencies $i is Successful !!!!
