//(C) Copyright [2020] Hewlett Packard Enterprise Development LP
//
//Licensed under the Apache License, Version 2.0 (the "License"); you may
//not use this file except in compliance with the License. You may obtain
//a copy of the License at
//
//    http://www.apache.org/licenses/LICENSE-2.0
//
//Unless required by applicable law or agreed to in writing, software
//distributed under the License is distributed on an "AS IS" BASIS, WITHOUT
//WARRANTIES OR CONDITIONS OF ANY KIND, either express or implied. See the
//License for the specific language governing permissions and limitations
// under the License.

package update

import (
	"context"
	"encoding/json"
	"fmt"
	"net/http"
	"runtime"
	"time"

	"github.com/ODIM-Project/ODIM/lib-rest-client/pmbhandle"
	"github.com/ODIM-Project/ODIM/lib-utilities/common"
	"github.com/ODIM-Project/ODIM/lib-utilities/errors"
	l "github.com/ODIM-Project/ODIM/lib-utilities/logs"
	taskproto "github.com/ODIM-Project/ODIM/lib-utilities/proto/task"
	"github.com/ODIM-Project/ODIM/lib-utilities/response"
	"github.com/ODIM-Project/ODIM/lib-utilities/services"
	"github.com/ODIM-Project/ODIM/svc-update/ucommon"
	"github.com/ODIM-Project/ODIM/svc-update/umodel"
)

var (
	//ServicesUpdateTaskFunc ...
	ServicesUpdateTaskFunc = services.UpdateTask
)

// Device struct to define the response from plugin for UUID
type Device struct {
	ServerIP   string `json:"ServerIP"`
	Username   string `json:"Username"`
	DeviceUUID string `json:"device_UUID"`
}

// ExternalInterface struct holds the structs to which hold function pointers to outboud calls
type ExternalInterface struct {
	External External
	DB       DB
}

// Plugin is the model for plugin information
type Plugin struct {
	IP                string
	Port              string
	Username          string
	Password          []byte
	ID                string
	PluginType        string
	PreferredAuthType string
}

// External struct holds the function pointers all outboud services
type External struct {
	ContactClient      func(context.Context, string, string, string, string, interface{}, map[string]string) (*http.Response, error)
	Auth               func(string, []string, []string) (response.RPC, error)
	DevicePassword     func([]byte) ([]byte, error)
	GetPluginData      func(string) (umodel.Plugin, *errors.Error)
	ContactPlugin      func(context.Context, ucommon.PluginContactRequest, string) ([]byte, string, string, ucommon.ResponseStatus, error)
	GetTarget          func(string) (*umodel.Target, *errors.Error)
	CreateChildTask    func(context.Context, string, string) (string, error)
	CreateTask         func(context.Context, string) (string, error)
	UpdateTask         func(context.Context, common.TaskData) error
	GetSessionUserName func(string) (string, error)
	GenericSave        func(context.Context, []byte, string, string) error
}

type responseStatus struct {
	StatusCode    int32
	StatusMessage string
	MsgArgs       []interface{}
}

// DB struct holds the function pointers to database operations
type DB struct {
	GetAllKeysFromTable func(context.Context, string, common.DbType) ([]string, error)
	GetResource         func(context.Context, string, string, common.DbType) (string, *errors.Error)
}

// SimpleUpdateRequest struct defines the request body for update action
type SimpleUpdateRequest struct {
	ImageURI                  string   `json:"ImageURI"`
	Password                  string   `json:"Password,omitempty"`
	Targets                   []string `json:"Targets"`
	TransferProtocol          string   `json:"TransferProtocol,omitempty"`
	Username                  string   `json:"Username,omitempty"`
	RedfishOperationApplyTime string   `json:"@Redfish.OperationApplyTime,omitempty"`
}

// monitorTaskRequest hold values required monitorTask function
type monitorTaskRequest struct {
	respBody          []byte
	subTaskID         string
	serverURI         string
	updateRequestBody string
	getResponse       ucommon.ResponseStatus
	location          string
	taskInfo          *common.TaskUpdateInfo
	pluginRequest     ucommon.PluginContactRequest
	resp              response.RPC
}

// GetExternalInterface retrieves all the external connections update package functions uses
func GetExternalInterface() *ExternalInterface {
	return &ExternalInterface{
		External: External{
			ContactClient:      pmbhandle.ContactPlugin,
			Auth:               services.IsAuthorized,
			DevicePassword:     common.DecryptWithPrivateKey,
			GetPluginData:      umodel.GetPluginData,
			ContactPlugin:      ucommon.ContactPlugin,
			GetTarget:          umodel.GetTarget,
			UpdateTask:         TaskData,
			CreateChildTask:    services.CreateChildTask,
			GetSessionUserName: services.GetSessionUserName,
			CreateTask:         services.CreateTask,
			GenericSave:        umodel.GenericSave,
		},
		DB: DB{
			GetAllKeysFromTable: umodel.GetAllKeysFromTable,
			GetResource:         umodel.GetResource,
		},
	}
}

// TaskData update the task with the given data
func TaskData(ctx context.Context, taskData common.TaskData) error {
	respBody, _ := json.Marshal(taskData.Response.Body)
	payLoad := &taskproto.Payload{
		HTTPHeaders:   taskData.Response.Header,
		HTTPOperation: taskData.HTTPMethod,
		JSONBody:      taskData.TaskRequest,
		StatusCode:    taskData.Response.StatusCode,
		TargetURI:     taskData.TargetURI,
		ResponseBody:  respBody,
	}

	err := ServicesUpdateTaskFunc(ctx, taskData.TaskID, taskData.TaskState, taskData.TaskStatus, taskData.PercentComplete, payLoad, time.Now())
	if err != nil && (err.Error() == common.Cancelling) {
		// We cant do anything here as the task has done it work completely, we cant reverse it.
		//Unless if we can do opposite/reverse action for delete server which is add server.
		ServicesUpdateTaskFunc(ctx, taskData.TaskID, common.Cancelled, taskData.TaskStatus, taskData.PercentComplete, payLoad, time.Now())
		if taskData.PercentComplete == 0 {
			return fmt.Errorf("error while starting the task: %v", err)
		}
		runtime.Goexit()
	}
	return nil
}

func fillTaskData(taskID, targetURI, request string, resp response.RPC, taskState string, taskStatus string, percentComplete int32, httpMethod string) common.TaskData {
	return common.TaskData{
		TaskID:          taskID,
		TargetURI:       targetURI,
		TaskRequest:     request,
		Response:        resp,
		TaskState:       taskState,
		TaskStatus:      taskStatus,
		PercentComplete: percentComplete,
		HTTPMethod:      httpMethod,
	}
}

func (e *ExternalInterface) monitorPluginTask(ctx context.Context, subTaskChannel chan<- int32, monitorTaskData *monitorTaskRequest) (ucommon.ResponseStatus, error) {
	for {
		var task common.TaskData
		if err := json.Unmarshal(monitorTaskData.respBody, &task); err != nil {
			subTaskChannel <- http.StatusInternalServerError
			errMsg := "Unable to parse the simple update respone" + err.Error()
			l.LogWithFields(ctx).Warn(errMsg)
			common.GeneralError(http.StatusInternalServerError, response.InternalError, errMsg, nil, monitorTaskData.taskInfo)
			return monitorTaskData.getResponse, err
		}
		var updatetask = fillTaskData(monitorTaskData.subTaskID, monitorTaskData.serverURI, monitorTaskData.updateRequestBody, monitorTaskData.resp, task.TaskState, task.TaskStatus, task.PercentComplete, http.MethodPost)
		err := e.External.UpdateTask(ctx, updatetask)
		if err != nil && err.Error() == common.Cancelling {
			var updatetask = fillTaskData(monitorTaskData.subTaskID, monitorTaskData.serverURI, monitorTaskData.updateRequestBody, monitorTaskData.resp, common.Cancelled, common.Critical, 100, http.MethodPost)
			subTaskChannel <- http.StatusInternalServerError
			e.External.UpdateTask(ctx, updatetask)
			return monitorTaskData.getResponse, err
		}
		time.Sleep(time.Second * 5)
		monitorTaskData.pluginRequest.OID = monitorTaskData.location
		monitorTaskData.pluginRequest.HTTPMethodType = http.MethodGet
<<<<<<< HEAD
		monitorTaskData.respBody, _, _, monitorTaskData.getResponse, err = e.External.ContactPlugin(ctx, monitorTaskData.pluginRequest, "error while performing simple update action: ")
=======
		l.LogWithFields(ctx).Debugf("monitor task data payload: %s", string(monitorTaskData.respBody))
		monitorTaskData.respBody, _, monitorTaskData.getResponse, err = e.External.ContactPlugin(ctx, monitorTaskData.pluginRequest, "error while performing simple update action: ")
>>>>>>> ded988e1
		if err != nil {
			subTaskChannel <- monitorTaskData.getResponse.StatusCode
			errMsg := err.Error()
			l.LogWithFields(ctx).Warn(errMsg)
			common.GeneralError(monitorTaskData.getResponse.StatusCode, monitorTaskData.getResponse.StatusMessage, errMsg, monitorTaskData.getResponse.MsgArgs, monitorTaskData.taskInfo)
			return monitorTaskData.getResponse, err
		}
		if monitorTaskData.getResponse.StatusCode == http.StatusOK {
			break
		}
	}
	return monitorTaskData.getResponse, nil
}<|MERGE_RESOLUTION|>--- conflicted
+++ resolved
@@ -194,12 +194,8 @@
 		time.Sleep(time.Second * 5)
 		monitorTaskData.pluginRequest.OID = monitorTaskData.location
 		monitorTaskData.pluginRequest.HTTPMethodType = http.MethodGet
-<<<<<<< HEAD
+		l.LogWithFields(ctx).Debugf("monitor task data payload: %s", string(monitorTaskData.respBody))
 		monitorTaskData.respBody, _, _, monitorTaskData.getResponse, err = e.External.ContactPlugin(ctx, monitorTaskData.pluginRequest, "error while performing simple update action: ")
-=======
-		l.LogWithFields(ctx).Debugf("monitor task data payload: %s", string(monitorTaskData.respBody))
-		monitorTaskData.respBody, _, monitorTaskData.getResponse, err = e.External.ContactPlugin(ctx, monitorTaskData.pluginRequest, "error while performing simple update action: ")
->>>>>>> ded988e1
 		if err != nil {
 			subTaskChannel <- monitorTaskData.getResponse.StatusCode
 			errMsg := err.Error()
