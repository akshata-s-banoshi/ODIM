--- conflicted
+++ resolved
@@ -54,13 +54,8 @@
 	OID             string
 	DeviceInfo      interface{}
 	BasicAuth       map[string]string
-<<<<<<< HEAD
-	ContactClient   func(string, string, string, string, interface{}, map[string]string) (*http.Response, error)
+	ContactClient   func(context.Context, string, string, string, string, interface{}, map[string]string) (*http.Response, error)
 	GetPluginStatus func(context.Context, smodel.Plugin) bool
-=======
-	ContactClient   func(context.Context, string, string, string, string, interface{}, map[string]string) (*http.Response, error)
-	GetPluginStatus func(smodel.Plugin) bool
->>>>>>> 7b32a25b
 	Plugin          smodel.Plugin
 	HTTPMethodType  string
 }
